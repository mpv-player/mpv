/*
 * This file is part of mpv.
 *
 * mpv is free software; you can redistribute it and/or modify
 * it under the terms of the GNU General Public License as published by
 * the Free Software Foundation; either version 2 of the License, or
 * (at your option) any later version.
 *
 * mpv is distributed in the hope that it will be useful,
 * but WITHOUT ANY WARRANTY; without even the implied warranty of
 * MERCHANTABILITY or FITNESS FOR A PARTICULAR PURPOSE.  See the
 * GNU General Public License for more details.
 *
 * You should have received a copy of the GNU General Public License along
 * with mpv.  If not, see <http://www.gnu.org/licenses/>.
 */
#include <stdlib.h>
#include <stdio.h>
#include <string.h>
#include <assert.h>

#include <libavcodec/avcodec.h>

#include "common/av_common.h"
#include "common/common.h"

#include "packet.h"

static void packet_destroy(void *ptr)
{
    struct demux_packet *dp = ptr;
    av_packet_unref(dp->avpacket);
}

// This actually preserves only data and side data, not PTS/DTS/pos/etc.
// It also allows avpkt->data==NULL with avpkt->size!=0 - the libavcodec API
// does not allow it, but we do it to simplify new_demux_packet().
struct demux_packet *new_demux_packet_from_avpacket(struct AVPacket *avpkt)
{
    if (avpkt->size > 1000000000) {
        fprintf(stderr, "Attempt to allocate demux packet over 1 GB!\n");
        abort();
    }
    struct demux_packet *dp = talloc(NULL, struct demux_packet);
    talloc_set_destructor(dp, packet_destroy);
    *dp = (struct demux_packet) {
        .pts = MP_NOPTS_VALUE,
        .dts = MP_NOPTS_VALUE,
        .duration = -1,
        .pos = -1,
        .stream = -1,
        .avpacket = talloc_zero(dp, AVPacket),
    };
<<<<<<< HEAD
    return dp;
}

struct demux_packet *new_demux_packet(size_t len)
{
    struct demux_packet *dp = create_packet(len);
    dp->buffer = calloc(1,len + FF_INPUT_BUFFER_PADDING_SIZE);
    if (!dp->buffer) {
        fprintf(stderr, "Memory allocation failure!\n");
        abort();
    }
    //memset(dp->buffer + len, 0, FF_INPUT_BUFFER_PADDING_SIZE);
    dp->allocation = dp->buffer;
=======
    av_init_packet(dp->avpacket);
    int r = -1;
    if (avpkt->data) {
        // We hope that this function won't need/access AVPacket input padding,
        // because otherwise new_demux_packet_from() wouldn't work.
        r = av_packet_ref(dp->avpacket, avpkt);
    } else {
        r = av_new_packet(dp->avpacket, avpkt->size);
    }
    if (r < 0) {
        fprintf(stderr, "Out of memory when referencing packet.\n");
        abort();
    }
    dp->buffer = dp->avpacket->data;
    dp->len = dp->avpacket->size;
>>>>>>> 0835e093
    return dp;
}

// Input data doesn't need to be padded.
struct demux_packet *new_demux_packet_from(void *data, size_t len)
{
    AVPacket pkt = { .data = data, .size = len };
    return new_demux_packet_from_avpacket(&pkt);
}

struct demux_packet *new_demux_packet(size_t len)
{
    assert(len <= INT_MAX);
    AVPacket pkt = { .data = NULL, .size = len };
    return new_demux_packet_from_avpacket(&pkt);
}

void demux_packet_shorten(struct demux_packet *dp, size_t len)
{
    assert(len <= dp->len);
    dp->len = len;
    memset(dp->buffer + dp->len, 0, FF_INPUT_BUFFER_PADDING_SIZE);
}

void free_demux_packet(struct demux_packet *dp)
{
    talloc_free(dp);
}

struct demux_packet *demux_copy_packet(struct demux_packet *dp)
{
    struct demux_packet *new = NULL;
    if (dp->avpacket) {
        new = new_demux_packet_from_avpacket(dp->avpacket);
    } else {
        // Some packets might be not created by new_demux_packet*().
        new = new_demux_packet_from(dp->buffer, dp->len);
    }
    new->pts = dp->pts;
    new->dts = dp->dts;
    new->duration = dp->duration;
    return new;
}<|MERGE_RESOLUTION|>--- conflicted
+++ resolved
@@ -51,21 +51,6 @@
         .stream = -1,
         .avpacket = talloc_zero(dp, AVPacket),
     };
-<<<<<<< HEAD
-    return dp;
-}
-
-struct demux_packet *new_demux_packet(size_t len)
-{
-    struct demux_packet *dp = create_packet(len);
-    dp->buffer = calloc(1,len + FF_INPUT_BUFFER_PADDING_SIZE);
-    if (!dp->buffer) {
-        fprintf(stderr, "Memory allocation failure!\n");
-        abort();
-    }
-    //memset(dp->buffer + len, 0, FF_INPUT_BUFFER_PADDING_SIZE);
-    dp->allocation = dp->buffer;
-=======
     av_init_packet(dp->avpacket);
     int r = -1;
     if (avpkt->data) {
@@ -81,7 +66,7 @@
     }
     dp->buffer = dp->avpacket->data;
     dp->len = dp->avpacket->size;
->>>>>>> 0835e093
+
     return dp;
 }
 
