/*
 * Cocoa OpenGL Backend
 *
 * This file is part of mplayer2.
 *
 * mplayer2 is free software; you can redistribute it and/or modify
 * it under the terms of the GNU General Public License as published by
 * the Free Software Foundation; either version 2 of the License, or
 * (at your option) any later version.
 *
 * mplayer2 is distributed in the hope that it will be useful,
 * but WITHOUT ANY WARRANTY; without even the implied warranty of
 * MERCHANTABILITY or FITNESS FOR A PARTICULAR PURPOSE.  See the
 * GNU General Public License for more details.
 *
 * You should have received a copy of the GNU General Public License along
 * with mplayer2.  If not, see <http://www.gnu.org/licenses/>.
 */

#import <Cocoa/Cocoa.h>
#import <CoreServices/CoreServices.h> // for CGDisplayHideCursor
#import <IOKit/pwr_mgt/IOPMLib.h>
#include <dlfcn.h>
#include <libavutil/common.h>

#include "cocoa_common.h"

#include "config.h"

#include "core/options.h"
#include "vo.h"
#include "aspect.h"

#include "core/mp_fifo.h"
#include "talloc.h"

#include "core/input/input.h"
#include "core/input/keycodes.h"
#include "osx_common.h"
#include "core/mp_msg.h"

#include "osdep/macosx_application.h"

#ifndef NSOpenGLPFAOpenGLProfile
#define NSOpenGLPFAOpenGLProfile 99
#endif

#ifndef NSOpenGLProfileVersionLegacy
#define NSOpenGLProfileVersionLegacy 0x1000
#endif

#ifndef NSOpenGLProfileVersion3_2Core
#define NSOpenGLProfileVersion3_2Core 0x3200
#endif

#define NSLeftAlternateKeyMask  (0x000020 | NSAlternateKeyMask)
#define NSRightAlternateKeyMask (0x000040 | NSAlternateKeyMask)

static bool LeftAltPressed(NSEvent *event)
{
    return ([event modifierFlags] & NSLeftAlternateKeyMask) ==
            NSLeftAlternateKeyMask;
}

static bool RightAltPressed(NSEvent *event)
{
    return ([event modifierFlags] & NSRightAlternateKeyMask) ==
            NSRightAlternateKeyMask;
}

// add methods not available on OSX versions prior to 10.7
#ifndef MAC_OS_X_VERSION_10_7
@interface NSView (IntroducedInLion)
- (NSRect)convertRectToBacking:(NSRect)aRect;
- (void)setWantsBestResolutionOpenGLSurface:(BOOL)aBool;
@end
@interface NSEvent (IntroducedInLion)
- (BOOL)hasPreciseScrollingDeltas;
@end
#endif

// add power management assertion not available on OSX versions prior to 10.7
#ifndef kIOPMAssertionTypePreventUserIdleDisplaySleep
#define kIOPMAssertionTypePreventUserIdleDisplaySleep \
    CFSTR("PreventUserIdleDisplaySleep")
#endif

@interface GLMPlayerWindow : NSWindow <NSWindowDelegate>
- (BOOL)canBecomeKeyWindow;
- (BOOL)canBecomeMainWindow;
- (void)fullscreen;
- (void)mouseEvent:(NSEvent *)theEvent;
- (void)mulSize:(float)multiplier;
- (int)titleHeight;
- (NSRect)clipFrame:(NSRect)frame withContentAspect:(NSSize) aspect;
- (void)setContentSize:(NSSize)newSize keepCentered:(BOOL)keepCentered;
@property(nonatomic, assign) struct vo *videoOutput;
@end

@interface GLMPlayerOpenGLView : NSView
@end

struct vo_cocoa_input_queue {
    NSMutableArray *fifo;
};

static int vo_cocoa_input_queue_free(void *ptr)
{
    struct vo_cocoa_input_queue *iq = ptr;
    [iq->fifo release];
    return 0;
}

static struct vo_cocoa_input_queue *vo_cocoa_input_queue_init(void *talloc_ctx)
{
    struct vo_cocoa_input_queue *iq = talloc_ptrtype(talloc_ctx, iq);
    *iq = (struct vo_cocoa_input_queue) {
        .fifo  = [[NSMutableArray alloc] init],
    };
    talloc_set_destructor(iq, vo_cocoa_input_queue_free);
    return iq;
}

static void cocoa_async_put_key(struct vo_cocoa_input_queue *iq, int key)
{
    @synchronized (iq->fifo) {
        [iq->fifo addObject:[NSNumber numberWithInt:key]];
    }
}

static int cocoa_sync_get_key(struct vo_cocoa_input_queue *iq)
{
    int r = -1;

    @synchronized (iq->fifo) {
        if ([iq->fifo count] > 0) {
            r = [[iq->fifo objectAtIndex:0] intValue];
            [iq->fifo removeObjectAtIndex:0];
        }
    }

    return r;
}

struct vo_cocoa_state {
    GLMPlayerWindow *window;
    NSOpenGLContext *glContext;
    NSOpenGLPixelFormat *pixelFormat;

    NSSize current_video_size;
    NSSize previous_video_size;

    NSRect screen_frame;
    NSRect fsscreen_frame;
    NSScreen *screen_handle;

    NSInteger windowed_mask;
    NSInteger fullscreen_mask;

    NSRect windowed_frame;

    NSString *window_title;

    NSInteger window_level;

    struct aspect_data aspdat;

    bool will_make_front;

    bool did_resize;
    bool did_async_resize;
    bool out_fs_resize;

    IOPMAssertionID power_mgmt_assertion;

    CGFloat accumulated_scroll;

    NSLock *lock;

    bool enable_resize_redraw;
    void (*resize_redraw)(struct vo *vo, int w, int h);

    struct vo_cocoa_input_queue *input_queue;
};

static struct vo_cocoa_state *vo_cocoa_init_state(struct vo *vo)
{
    struct vo_cocoa_state *s = talloc_ptrtype(vo, s);
    *s = (struct vo_cocoa_state){
        .did_resize = NO,
        .did_async_resize = NO,
        .current_video_size = {0,0},
        .previous_video_size = {0,0},
        .windowed_mask = NSTitledWindowMask|NSClosableWindowMask|
            NSMiniaturizableWindowMask|NSResizableWindowMask,
        .fullscreen_mask = NSBorderlessWindowMask,
        .windowed_frame = {{0,0},{0,0}},
        .out_fs_resize = NO,
        .will_make_front = YES,
        .power_mgmt_assertion = kIOPMNullAssertionID,
        .accumulated_scroll = 0,
        .lock = [[NSLock alloc] init],
        .input_queue = vo_cocoa_input_queue_init(s),
        .enable_resize_redraw = NO,
    };
    if (!vo->opts->border) s->windowed_mask = NSBorderlessWindowMask;

    return s;
}

static bool supports_hidpi(NSView *view)
{
    SEL hdpi_selector = @selector(setWantsBestResolutionOpenGLSurface:);
    return is_osx_version_at_least(10, 7, 0) && view &&
           [view respondsToSelector:hdpi_selector];
}

static NSRect to_pixels(struct vo *vo, NSRect frame)
{
    struct vo_cocoa_state *s = vo->cocoa;
    NSView *view = [s->window contentView];

    if (supports_hidpi(view)) {
        return [view convertRectToBacking: frame];
    } else {
        return frame;
    }
}

void *vo_cocoa_glgetaddr(const char *s)
{
    void *ret = NULL;
    void *handle = dlopen(
        "/System/Library/Frameworks/OpenGL.framework/OpenGL",
        RTLD_LAZY | RTLD_LOCAL);
    if (!handle)
        return NULL;
    ret = dlsym(handle, s);
    dlclose(handle);
    return ret;
}

static void enable_power_management(struct vo *vo)
{
    struct vo_cocoa_state *s = vo->cocoa;
    if (!s->power_mgmt_assertion) return;
    IOPMAssertionRelease(s->power_mgmt_assertion);
    s->power_mgmt_assertion = kIOPMNullAssertionID;
}

static void disable_power_management(struct vo *vo)
{
    struct vo_cocoa_state *s = vo->cocoa;
    if (s->power_mgmt_assertion) return;

    CFStringRef assertion_type = kIOPMAssertionTypeNoDisplaySleep;
    if (is_osx_version_at_least(10, 7, 0))
        assertion_type = kIOPMAssertionTypePreventUserIdleDisplaySleep;

    IOPMAssertionCreateWithName(assertion_type, kIOPMAssertionLevelOn,
        CFSTR("io.mpv.power_management"), &s->power_mgmt_assertion);
}

int vo_cocoa_init(struct vo *vo)
{
    vo->cocoa = vo_cocoa_init_state(vo);
    vo->wakeup_period = 0.02;
    disable_power_management(vo);

    return 1;
}

static void vo_cocoa_set_cursor_visibility(bool visible)
{
    if (visible) {
        CGDisplayShowCursor(kCGDirectMainDisplay);
    } else {
        CGDisplayHideCursor(kCGDirectMainDisplay);
    }
}

void vo_cocoa_uninit(struct vo *vo)
{
    dispatch_sync(dispatch_get_main_queue(), ^{
        struct vo_cocoa_state *s = vo->cocoa;
        vo_cocoa_set_cursor_visibility(true);
        enable_power_management(vo);
        [NSApp setPresentationOptions:NSApplicationPresentationDefault];

        [s->window release];
        s->window = nil;
        [s->glContext release];
        s->glContext = nil;
    });
}

void vo_cocoa_pause(struct vo *vo)
{
    enable_power_management(vo);
}

void vo_cocoa_resume(struct vo *vo)
{
    disable_power_management(vo);
}

void vo_cocoa_register_resize_callback(struct vo *vo,
                                       void (*cb)(struct vo *vo, int w, int h))
{
    struct vo_cocoa_state *s = vo->cocoa;
    s->resize_redraw = cb;
}

static int current_screen_has_dock_or_menubar(struct vo *vo)
{
    struct vo_cocoa_state *s = vo->cocoa;
    NSRect f  = s->screen_frame;
    NSRect vf = [s->screen_handle visibleFrame];
    return f.size.height > vf.size.height || f.size.width > vf.size.width;
}

static int get_screen_handle(int identifier, NSWindow *window, NSScreen **screen) {
    NSArray *screens  = [NSScreen screens];
    int n_of_displays = [screens count];

    if (identifier >= n_of_displays) { // check if the identifier is out of bounds
        mp_msg(MSGT_VO, MSGL_INFO, "[cocoa] Screen ID %d does not exist, "
            "falling back to main device\n", identifier);
        identifier = -1;
    }

    if (identifier < 0) {
        // default behaviour gets either the window screen or the main screen
        // if window is not available
        if (! (*screen = [window screen]) )
            *screen = [screens objectAtIndex:0];
        return 0;
    } else {
        *screen = [screens objectAtIndex:(identifier)];
        return 1;
    }
}

static void update_screen_info(struct vo *vo)
{
    struct vo_cocoa_state *s = vo->cocoa;
    struct mp_vo_opts *opts = vo->opts;
    NSScreen *ws, *fss;

    get_screen_handle(opts->screen_id, s->window, &ws);
    s->screen_frame = [ws frame];

    get_screen_handle(opts->fsscreen_id, s->window, &fss);
    s->fsscreen_frame = [fss frame];
}

void vo_cocoa_update_xinerama_info(struct vo *vo)
{
    struct vo_cocoa_state *s = vo->cocoa;
    struct mp_vo_opts *opts = vo->opts;

    update_screen_info(vo);
    aspect_save_screenres(vo, s->screen_frame.size.width,
                              s->screen_frame.size.height);
    opts->screenwidth = s->screen_frame.size.width;
    opts->screenheight = s->screen_frame.size.height;
    vo->xinerama_x = s->screen_frame.origin.x;
    vo->xinerama_y = s->screen_frame.origin.y;
}

static void resize_window(struct vo *vo)
{
    struct vo_cocoa_state *s = vo->cocoa;
    NSView *view = [s->window contentView];
    NSRect frame = to_pixels(vo, [view frame]);
    vo->dwidth  = frame.size.width;
    vo->dheight = frame.size.height;
    [s->glContext update];
}

static void vo_set_level(struct vo *vo, int ontop)
{
    struct vo_cocoa_state *s = vo->cocoa;
    if (ontop) {
        s->window_level = NSNormalWindowLevel + 1;
    } else {
        s->window_level = NSNormalWindowLevel;
    }

    [s->window setLevel:s->window_level];
}

void vo_cocoa_ontop(struct vo *vo)
{
    struct mp_vo_opts *opts = vo->opts;
    opts->ontop = !opts->ontop;
    vo_set_level(vo, opts->ontop);
}

static void update_state_sizes(struct vo_cocoa_state *s,
                               uint32_t d_width, uint32_t d_height)
{
    if (s->current_video_size.width > 0 || s->current_video_size.height > 0)
        s->previous_video_size = s->current_video_size;
    s->current_video_size = NSMakeSize(d_width, d_height);
}

static int create_window(struct vo *vo, uint32_t d_width, uint32_t d_height,
                         uint32_t flags, int gl3profile)
{
    struct vo_cocoa_state *s = vo->cocoa;
    const NSRect window_rect = NSMakeRect(vo->xinerama_x, vo->xinerama_y,
                                          d_width, d_height);
    const NSRect glview_rect = NSMakeRect(0, 0, 100, 100);

    s->window =
        [[GLMPlayerWindow alloc] initWithContentRect:window_rect
                                           styleMask:s->windowed_mask
                                             backing:NSBackingStoreBuffered
                                               defer:NO];

    GLMPlayerOpenGLView *glView =
        [[GLMPlayerOpenGLView alloc] initWithFrame:glview_rect];

    // check for HiDPI support and enable it (available on 10.7 +)
    if (supports_hidpi(glView))
        [glView setWantsBestResolutionOpenGLSurface:YES];

    int i = 0;
    NSOpenGLPixelFormatAttribute attr[32];
    if (is_osx_version_at_least(10, 7, 0)) {
      attr[i++] = NSOpenGLPFAOpenGLProfile;
      if (gl3profile) {
          attr[i++] = NSOpenGLProfileVersion3_2Core;
      } else {
          attr[i++] = NSOpenGLProfileVersionLegacy;
      }
    }
    attr[i++] = NSOpenGLPFADoubleBuffer; // double buffered
    attr[i] = (NSOpenGLPixelFormatAttribute)0;

    s->pixelFormat =
        [[[NSOpenGLPixelFormat alloc] initWithAttributes:attr] autorelease];
    if (!s->pixelFormat) {
        mp_msg(MSGT_VO, MSGL_ERR,
            "[cocoa] Invalid pixel format attribute "
            "(GL3 not supported?)\n");
        return -1;
    }
    s->glContext =
        [[NSOpenGLContext alloc] initWithFormat:s->pixelFormat
                                   shareContext:nil];

    cocoa_register_menu_item_action(MPM_H_SIZE,   @selector(halfSize));
    cocoa_register_menu_item_action(MPM_N_SIZE,   @selector(normalSize));
    cocoa_register_menu_item_action(MPM_D_SIZE,   @selector(doubleSize));
    cocoa_register_menu_item_action(MPM_MINIMIZE, @selector(performMiniaturize:));
    cocoa_register_menu_item_action(MPM_ZOOM,     @selector(performZoom:));

    [s->window setRestorable:NO];
    [s->window setContentView:glView];
    [glView release];
    [s->window setAcceptsMouseMovedEvents:YES];
    [s->glContext setView:glView];
    s->window.videoOutput = vo;

    [s->window setDelegate:s->window];
    [s->window makeMainWindow];

    [s->window setContentSize:s->current_video_size keepCentered:YES];
    [s->window setContentAspectRatio:s->current_video_size];

    return 0;
}

static void update_window(struct vo *vo)
{
    struct vo_cocoa_state *s = vo->cocoa;

    if (s->current_video_size.width  != s->previous_video_size.width ||
        s->current_video_size.height != s->previous_video_size.height) {
        if (vo->opts->fs) {
            // we will resize as soon as we get out of fullscreen
            s->out_fs_resize = YES;
        } else {
            // only if we are not in fullscreen and the video size did
            // change we resize the window and set a new aspect ratio
            [s->window setContentSize:s->current_video_size
                         keepCentered:YES];
            [s->window setContentAspectRatio:s->current_video_size];
        }
    }
}

static void resize_redraw(struct vo *vo, int width, int height)
{
    struct vo_cocoa_state *s = vo->cocoa;
    if (s->resize_redraw) {
        vo_cocoa_set_current_context(vo, true);
        [s->glContext update];
        s->resize_redraw(vo, width, height);
        [s->glContext flushBuffer];
        s->did_async_resize = YES;
        vo_cocoa_set_current_context(vo, false);
    }
}

int vo_cocoa_config_window(struct vo *vo, uint32_t d_width,
                           uint32_t d_height, uint32_t flags,
                           int gl3profile)
{
    struct vo_cocoa_state *s = vo->cocoa;
    struct mp_vo_opts *opts = vo->opts;
    __block int rv = 0;
    s->enable_resize_redraw = NO;

    dispatch_sync(dispatch_get_main_queue(), ^{
        if (vo->config_count > 0) {
            NSPoint origin = [s->window frame].origin;
            vo->dx = origin.x;
            vo->dy = origin.y;
        }

        s->aspdat = vo->aspdat;
        update_state_sizes(s, d_width, d_height);

        if (!(s->window || s->glContext)) {
            if (create_window(vo, d_width, d_height, flags, gl3profile) < 0)
                rv = -1;
        } else {
            update_window(vo);
        }

        [s->window setFrameOrigin:NSMakePoint(vo->dx, vo->dy)];


        if (flags & VOFLAG_HIDDEN) {
            [s->window orderOut:nil];
        } else if (![s->window isVisible] && s->will_make_front) {
            s->will_make_front = NO;
            [s->window makeKeyAndOrderFront:nil];
            [NSApp activateIgnoringOtherApps:YES];
        }

        if (flags & VOFLAG_FULLSCREEN && !vo->opts->fs)
            vo_cocoa_fullscreen(vo);

        vo_set_level(vo, opts->ontop);

        resize_window(vo);

        if (s->window_title)
            [s->window_title release];

        s->window_title =
            [[NSString alloc] initWithUTF8String:vo_get_window_title(vo)];
        [s->window setTitle: s->window_title];

        if (opts->native_fs) {
            [s->window setCollectionBehavior:NSWindowCollectionBehaviorFullScreenPrimary];
            [NSApp setPresentationOptions:NSFullScreenWindowMask];
        }
    });

    [vo->cocoa->glContext makeCurrentContext];
    s->enable_resize_redraw = YES;

    return rv;
}

static bool resize_callback_registered(struct vo *vo)
{
    struct vo_cocoa_state *s = vo->cocoa;
    return s->enable_resize_redraw && !!s->resize_redraw;
}

void vo_cocoa_set_current_context(struct vo *vo, bool current)
{
    struct vo_cocoa_state *s = vo->cocoa;
    if (current) {
        [s->lock lock];
        [s->glContext makeCurrentContext];
    } else {
        [NSOpenGLContext clearCurrentContext];
        [s->lock unlock];
    }
}

void vo_cocoa_swap_buffers(struct vo *vo)
{
    struct vo_cocoa_state *s = vo->cocoa;
    if (s->did_async_resize && resize_callback_registered(vo)) {
        // when in live resize the GL view asynchronously updates itself from
        // it's drawRect: implementation and calls flushBuffer. This means the
        // backbuffer is probably in an inconsistent state, so we skip one
        // flushBuffer call here on the playloop thread.
        s->did_async_resize = NO;
    } else {
        [s->glContext flushBuffer];
    }
}

int vo_cocoa_check_events(struct vo *vo)
{
    struct vo_cocoa_state *s = vo->cocoa;

    int key = cocoa_sync_get_key(s->input_queue);
    if (key >= 0) mplayer_put_key(vo->key_fifo, key);

    if (s->did_resize) {
        s->did_resize = NO;
        resize_window(vo);
        return VO_EVENT_RESIZE;
    }

    return 0;
}

void vo_cocoa_fullscreen(struct vo *vo)
{
    if (![NSThread isMainThread]) {
        // This is the secondary thread, unlock since we are going to invoke a
        // method synchronously on the GUI thread using Cocoa.
        vo_cocoa_set_current_context(vo, false);
    }

    struct vo_cocoa_state *s = vo->cocoa;
    [s->window performSelectorOnMainThread:@selector(fullscreen)
                                withObject:nil
                             waitUntilDone:YES];


    if (![NSThread isMainThread]) {
        // Now lock again!
        vo_cocoa_set_current_context(vo, true);
    }
}

int vo_cocoa_control(struct vo *vo, int *events, int request, void *arg)
{
    switch (request) {
    case VOCTRL_CHECK_EVENTS:
        *events |= vo_cocoa_check_events(vo);
        return VO_TRUE;
    case VOCTRL_FULLSCREEN:
        vo_cocoa_fullscreen(vo);
        *events |= VO_EVENT_RESIZE;
        return VO_TRUE;
    case VOCTRL_ONTOP:
        vo_cocoa_ontop(vo);
        return VO_TRUE;
    case VOCTRL_UPDATE_SCREENINFO:
        vo_cocoa_update_xinerama_info(vo);
        return VO_TRUE;
    case VOCTRL_SET_CURSOR_VISIBILITY: {
        bool visible = *(bool *)arg;
        if (vo->opts->fs)
            vo_cocoa_set_cursor_visibility(visible);
        return VO_TRUE;
    }
    case VOCTRL_PAUSE:
        vo_cocoa_pause(vo);
        return VO_TRUE;
    case VOCTRL_RESUME:
        vo_cocoa_resume(vo);
        return VO_TRUE;
    }
    return VO_NOTIMPL;
}

int vo_cocoa_swap_interval(int enabled)
{
    [[NSOpenGLContext currentContext] setValues:&enabled
                                   forParameter:NSOpenGLCPSwapInterval];
    return 0;
}

void *vo_cocoa_cgl_context(struct vo *vo)
{
    struct vo_cocoa_state *s = vo->cocoa;
    return [s->glContext CGLContextObj];
}

void *vo_cocoa_cgl_pixel_format(struct vo *vo)
{
    return CGLGetPixelFormat(vo_cocoa_cgl_context(vo));
}

int vo_cocoa_cgl_color_size(struct vo *vo)
{
    GLint value;
    CGLDescribePixelFormat(vo_cocoa_cgl_pixel_format(vo), 0,
                           kCGLPFAColorSize, &value);
    switch (value) {
        case 32:
        case 24:
            return 8;
        case 16:
            return 5;
    }

    return 8;
}

@implementation GLMPlayerWindow
@synthesize videoOutput = _video_output;
- (void)windowDidResize:(NSNotification *) notification
{
    if (self.videoOutput) {
        struct vo_cocoa_state *s = self.videoOutput->cocoa;
        s->did_resize = YES;
    }
}
- (void)fullscreen
{
    struct vo_cocoa_state *s = self.videoOutput->cocoa;
    struct mp_vo_opts *opts = self.videoOutput->opts;

    if (opts->native_fs) {
        if (!opts->fs) {
            opts->fs = VO_TRUE;
            vo_cocoa_set_cursor_visibility(false);
            [self setContentResizeIncrements:NSMakeSize(1, 1)];
        } else {
            vo_cocoa_set_cursor_visibility(true);
            [self setContentAspectRatio:s->current_video_size];
        }

        [self toggleFullScreen:nil];
    } else {
        if (!opts->fs) {
            opts->fs = VO_TRUE;
            vo_cocoa_set_cursor_visibility(false);
            update_screen_info(self.videoOutput);
            if (current_screen_has_dock_or_menubar(self.videoOutput))
                [NSApp setPresentationOptions:
                    NSApplicationPresentationAutoHideDock|
                    NSApplicationPresentationAutoHideMenuBar];
            s->windowed_frame = [self frame];
            [self setHasShadow:NO];
            [self setStyleMask:s->fullscreen_mask];
            [self setFrame:s->fsscreen_frame display:YES animate:NO];
        } else {
            opts->fs = VO_FALSE;
            vo_cocoa_set_cursor_visibility(true);
            [NSApp setPresentationOptions:NSApplicationPresentationDefault];
            [self setHasShadow:YES];
            [self setStyleMask:s->windowed_mask];
            [self setTitle:s->window_title];
            [self setFrame:s->windowed_frame display:YES animate:NO];
            if (s->out_fs_resize) {
                [self setContentSize:s->current_video_size keepCentered:YES];
                s->out_fs_resize = NO;
            }
            [self setContentAspectRatio:s->current_video_size];
        }
    }

    resize_window(self.videoOutput);
}

- (BOOL)canBecomeMainWindow { return YES; }
- (BOOL)canBecomeKeyWindow { return YES; }
- (BOOL)acceptsFirstResponder { return YES; }
- (BOOL)becomeFirstResponder { return YES; }
- (BOOL)resignFirstResponder { return YES; }
- (BOOL)windowShouldClose:(id)sender
{
    struct vo_cocoa_state *s = self.videoOutput->cocoa;
    cocoa_async_put_key(s->input_queue, MP_KEY_CLOSE_WIN);
    // We have to wait for MPlayer to handle this,
    // otherwise we are in trouble if the
    // MP_KEY_CLOSE_WIN handler is disabled
    return NO;
}

- (void)keyDown:(NSEvent *)theEvent
{
    struct vo_cocoa_state *s = self.videoOutput->cocoa;
    NSString *chars;

    if (RightAltPressed(theEvent))
        chars = [theEvent characters];
    else
        chars = [theEvent charactersIgnoringModifiers];

    int key = convert_key([theEvent keyCode], *[chars UTF8String]);

    if (key > -1) {
        if ([theEvent modifierFlags] & NSShiftKeyMask)
            key |= MP_KEY_MODIFIER_SHIFT;
        if ([theEvent modifierFlags] & NSControlKeyMask)
            key |= MP_KEY_MODIFIER_CTRL;
        if (LeftAltPressed(theEvent))
            key |= MP_KEY_MODIFIER_ALT;
        if ([theEvent modifierFlags] & NSCommandKeyMask)
            key |= MP_KEY_MODIFIER_META;

        cocoa_async_put_key(s->input_queue, key);
    }
}

- (void)signalMouseMovement:(NSEvent *)theEvent
{
<<<<<<< HEAD
    if (self.videoOutput->opts->fs)
        vo_cocoa_display_cursor(self.videoOutput, 1);

=======
>>>>>>> 41e6c922
    NSView *view = self.contentView;
    NSPoint loc = [view convertPoint:[theEvent locationInWindow] fromView:nil];
    NSRect bounds = [view bounds];

    int x = loc.x;
    int y = - loc.y + bounds.size.height; // convert to x11-like coord system
    if (CGRectContainsPoint(bounds, NSMakePoint(x, y))) {
        vo_mouse_movement(self.videoOutput, x, y);
    }
<<<<<<< HEAD
=======
}

- (void)mouseMoved:(NSEvent *)theEvent
{
    [self signalMouseMovement:theEvent];
>>>>>>> 41e6c922
}

- (void)mouseDragged:(NSEvent *)theEvent
{
<<<<<<< HEAD
    NSView *view = self.contentView;
    NSPoint loc = [view convertPoint:[theEvent locationInWindow] fromView:nil];
    NSRect bounds = [view bounds];

    int x = loc.x;
    int y = - loc.y + bounds.size.height; // convert to x11-like coord system
    if (CGRectContainsPoint(bounds, NSMakePoint(x, y))) {
        vo_mouse_movement(self.videoOutput, x, y);
    }
=======
    [self signalMouseMovement:theEvent];
>>>>>>> 41e6c922
}

- (void)mouseDown:(NSEvent *)theEvent
{
    [self mouseEvent: theEvent];
}

- (void)mouseUp:(NSEvent *)theEvent
{
    [self mouseEvent: theEvent];
}

- (void)rightMouseDown:(NSEvent *)theEvent
{
    [self mouseEvent: theEvent];
}

- (void)rightMouseUp:(NSEvent *)theEvent
{
    [self mouseEvent: theEvent];
}

- (void)otherMouseDown:(NSEvent *)theEvent
{
    [self mouseEvent: theEvent];
}

- (void)otherMouseUp:(NSEvent *)theEvent
{
    [self mouseEvent: theEvent];
}

- (void)scrollWheel:(NSEvent *)theEvent
{
    struct vo_cocoa_state *s = self.videoOutput->cocoa;

    CGFloat delta;
    // Use the dimention with the most delta as the scrolling one
    if (FFABS([theEvent deltaY]) > FFABS([theEvent deltaX])) {
        delta = [theEvent deltaY];
    } else {
        delta = - [theEvent deltaX];
    }

    if (is_osx_version_at_least(10, 7, 0) &&
        [theEvent hasPreciseScrollingDeltas]) {
        s->accumulated_scroll += delta;
        static const CGFloat threshold = 10;
        while (s->accumulated_scroll >= threshold) {
            s->accumulated_scroll -= threshold;
            cocoa_async_put_key(s->input_queue, MP_MOUSE_BTN3);
        }
        while (s->accumulated_scroll <= -threshold) {
            s->accumulated_scroll += threshold;
            cocoa_async_put_key(s->input_queue, MP_MOUSE_BTN4);
        }
    } else {
        if (delta > 0)
            cocoa_async_put_key(s->input_queue, MP_MOUSE_BTN3);
        else
            cocoa_async_put_key(s->input_queue, MP_MOUSE_BTN4);
    }
}

- (void)mouseEvent:(NSEvent *)theEvent
{
    if ([theEvent buttonNumber] >= 0 && [theEvent buttonNumber] <= 9) {
        struct vo_cocoa_state *s = self.videoOutput->cocoa;
        int buttonNumber = [theEvent buttonNumber];
        // Fix to mplayer defined button order: left, middle, right
        if (buttonNumber == 1)  buttonNumber = 2;
        else if (buttonNumber == 2) buttonNumber = 1;
        switch ([theEvent type]) {
            case NSLeftMouseDown:
            case NSRightMouseDown:
            case NSOtherMouseDown:
                cocoa_async_put_key(
                    s->input_queue,
                    (MP_MOUSE_BTN0 + buttonNumber) | MP_KEY_STATE_DOWN);
                // Looks like Cocoa doesn't create MouseUp events when we are
                // doing the second click in a double click. Put in the key_fifo
                // the key that would be put from the MouseUp handling code.
                if([theEvent clickCount] == 2)
                    cocoa_async_put_key(s->input_queue,
                                        MP_MOUSE_BTN0 + buttonNumber);
                break;
            case NSLeftMouseUp:
            case NSRightMouseUp:
            case NSOtherMouseUp:
                cocoa_async_put_key(s->input_queue,
                                    MP_MOUSE_BTN0 + buttonNumber);
                break;
        }
    }
}

- (void)normalSize { [self mulSize:1.0f]; }

- (void)halfSize { [self mulSize:0.5f];}

- (void)doubleSize { [self mulSize:2.0f];}

- (void)mulSize:(float)multiplier
{
    if (!self.videoOutput->opts->fs) {
        NSSize size = {
            .width  = self.videoOutput->cocoa->aspdat.prew * multiplier,
            .height = self.videoOutput->cocoa->aspdat.preh * multiplier
        };
        [self setContentSize:size keepCentered:YES];
    }
}

- (int)titleHeight
{
    NSRect of    = [self frame];
    NSRect cb    = [[self contentView] bounds];
    return of.size.height - cb.size.height;
}

- (NSRect)clipFrame:(NSRect)frame withContentAspect:(NSSize) aspect
{
    NSRect vf    = [[self screen] visibleFrame];
    double ratio = (double)aspect.width / (double)aspect.height;

    // clip frame to screens visibile frame
    frame = CGRectIntersection(frame, vf);

    NSSize s = frame.size;
    s.height -= [self titleHeight];

    if (s.width > s.height) {
        s.width  = ((double)s.height * ratio);
    } else {
        s.height = ((double)s.width * 1.0/ratio);
    }

    s.height += [self titleHeight];
    frame.size = s;

    return frame;
}

- (void)setCenteredContentSize:(NSSize)ns
{
#define get_center(x) NSMakePoint(CGRectGetMidX((x)), CGRectGetMidY((x)))
    NSRect of    = [self frame];
    NSRect vf    = [[self screen] visibleFrame];
    NSPoint old_center = get_center(of);

    NSRect nf = NSMakeRect(vf.origin.x, vf.origin.y,
                           ns.width, ns.height + [self titleHeight]);

    nf = [self clipFrame:nf withContentAspect:ns];

    NSPoint new_center = get_center(nf);

    int dx0 = old_center.x - new_center.x;
    int dy0 = old_center.y - new_center.y;

    nf.origin.x += dx0;
    nf.origin.y += dy0;

    [self setFrame:nf display:YES animate:NO];
#undef get_center
}

- (void)setContentSize:(NSSize)ns keepCentered:(BOOL)keepCentered
{
    if (keepCentered) {
        [self setCenteredContentSize:ns];
    } else {
        [self setContentSize:ns];
    }
}
@end

@implementation GLMPlayerOpenGLView
- (void)drawRect: (NSRect)rect
{
    GLMPlayerWindow *window = (GLMPlayerWindow *)[self window];
    struct vo *vo = [window videoOutput];
    if (vo && resize_callback_registered(vo)) {
        NSSize size = to_pixels(vo, [self bounds]).size;
        resize_redraw(vo, size.width, size.height);
    } else {
        [[NSColor clearColor] set];
        NSRectFill([self bounds]);
    }
}
@end<|MERGE_RESOLUTION|>--- conflicted
+++ resolved
@@ -802,12 +802,6 @@
 
 - (void)signalMouseMovement:(NSEvent *)theEvent
 {
-<<<<<<< HEAD
-    if (self.videoOutput->opts->fs)
-        vo_cocoa_display_cursor(self.videoOutput, 1);
-
-=======
->>>>>>> 41e6c922
     NSView *view = self.contentView;
     NSPoint loc = [view convertPoint:[theEvent locationInWindow] fromView:nil];
     NSRect bounds = [view bounds];
@@ -817,31 +811,16 @@
     if (CGRectContainsPoint(bounds, NSMakePoint(x, y))) {
         vo_mouse_movement(self.videoOutput, x, y);
     }
-<<<<<<< HEAD
-=======
 }
 
 - (void)mouseMoved:(NSEvent *)theEvent
 {
     [self signalMouseMovement:theEvent];
->>>>>>> 41e6c922
 }
 
 - (void)mouseDragged:(NSEvent *)theEvent
 {
-<<<<<<< HEAD
-    NSView *view = self.contentView;
-    NSPoint loc = [view convertPoint:[theEvent locationInWindow] fromView:nil];
-    NSRect bounds = [view bounds];
-
-    int x = loc.x;
-    int y = - loc.y + bounds.size.height; // convert to x11-like coord system
-    if (CGRectContainsPoint(bounds, NSMakePoint(x, y))) {
-        vo_mouse_movement(self.videoOutput, x, y);
-    }
-=======
     [self signalMouseMovement:theEvent];
->>>>>>> 41e6c922
 }
 
 - (void)mouseDown:(NSEvent *)theEvent
