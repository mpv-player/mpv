/*
 * This file is part of mpv.
 *
 * mpv is free software; you can redistribute it and/or modify
 * it under the terms of the GNU General Public License as published by
 * the Free Software Foundation; either version 2 of the License, or
 * (at your option) any later version.
 *
 * mpv is distributed in the hope that it will be useful,
 * but WITHOUT ANY WARRANTY; without even the implied warranty of
 * MERCHANTABILITY or FITNESS FOR A PARTICULAR PURPOSE.  See the
 * GNU General Public License for more details.
 *
 * You should have received a copy of the GNU General Public License along
 * with mpv.  If not, see <http://www.gnu.org/licenses/>.
 *
 * You can alternatively redistribute this file and/or
 * modify it under the terms of the GNU Lesser General Public
 * License as published by the Free Software Foundation; either
 * version 2.1 of the License, or (at your option) any later version.
 */

#include <assert.h>
#include <math.h>
#include <stdbool.h>
#include <string.h>
#include <assert.h>

#include <libavutil/common.h>

#include "gl_video.h"

#include "misc/bstr.h"
#include "gl_common.h"
#include "gl_utils.h"
#include "gl_hwdec.h"
#include "gl_osd.h"
#include "filter_kernels.h"
#include "aspect.h"
#include "video/memcpy_pic.h"
#include "bitmap_packer.h"
#include "dither.h"

// Pixel width of 1D lookup textures.
#define LOOKUP_TEXTURE_SIZE 256

// Texture units 0-5 are used by the video, and for free use by the passes
#define TEXUNIT_VIDEO_NUM 6

// Other texture units are reserved for specific purposes
#define TEXUNIT_SCALERS  TEXUNIT_VIDEO_NUM
#define TEXUNIT_3DLUT    (TEXUNIT_SCALERS+3)
#define TEXUNIT_DITHER   (TEXUNIT_3DLUT+1)

// scale/cscale arguments that map directly to shader filter routines.
// Note that the convolution filters are not included in this list.
static const char *const fixed_scale_filters[] = {
    "bilinear",
    "bicubic_fast",
    "sharpen3",
    "sharpen5",
    "oversample",
    NULL
};
static const char *const fixed_tscale_filters[] = {
    "oversample",
    NULL
};

// must be sorted, and terminated with 0
int filter_sizes[] =
    {2, 4, 6, 8, 12, 16, 20, 24, 28, 32, 36, 40, 44, 48, 52, 56, 60, 64, 0};
int tscale_sizes[] = {2, 4, 6, 0}; // limited by TEXUNIT_VIDEO_NUM

struct vertex_pt {
    float x, y;
};

struct vertex {
    struct vertex_pt position;
    struct vertex_pt texcoord[TEXUNIT_VIDEO_NUM];
};

static const struct gl_vao_entry vertex_vao[] = {
    {"position", 2, GL_FLOAT, false, offsetof(struct vertex, position)},
    {"texcoord0", 2, GL_FLOAT, false, offsetof(struct vertex, texcoord[0])},
    {"texcoord1", 2, GL_FLOAT, false, offsetof(struct vertex, texcoord[1])},
    {"texcoord2", 2, GL_FLOAT, false, offsetof(struct vertex, texcoord[2])},
    {"texcoord3", 2, GL_FLOAT, false, offsetof(struct vertex, texcoord[3])},
    {"texcoord4", 2, GL_FLOAT, false, offsetof(struct vertex, texcoord[4])},
    {"texcoord5", 2, GL_FLOAT, false, offsetof(struct vertex, texcoord[5])},
    {0}
};

struct texplane {
    int w, h;
    int tex_w, tex_h;
    GLint gl_internal_format;
    GLenum gl_target;
    GLenum gl_format;
    GLenum gl_type;
    GLuint gl_texture;
    int gl_buffer;
    int buffer_size;
    void *buffer_ptr;
};

struct video_image {
    struct texplane planes[4];
    bool image_flipped;
    struct mp_image *mpi;       // original input image
};

struct scaler {
    int index;
    const char *name;
    double scale_factor;
    float params[2];
    float antiring;

    bool initialized;
    struct filter_kernel *kernel;
    GLuint gl_lut;
    GLenum gl_target;
    struct fbotex sep_fbo;
    bool insufficient;

    // kernel points here
    struct filter_kernel kernel_storage;
};

struct fbosurface {
    struct fbotex fbotex;
    int64_t pts;
};

#define FBOSURFACES_MAX 10

struct src_tex {
    GLuint gl_tex;
    GLenum gl_target;
    int tex_w, tex_h;
    struct mp_rect_f src;
};

struct gl_video {
    GL *gl;

    struct mp_log *log;
    struct gl_video_opts opts;
    bool gl_debug;

    int depth_g;
    int texture_16bit_depth;    // actual bits available in 16 bit textures

    struct gl_shader_cache *sc;

    GLenum gl_target; // texture target (GL_TEXTURE_2D, ...) for video and FBOs

    struct gl_vao vao;

    struct osd_state *osd_state;
    struct mpgl_osd *osd;
    double osd_pts;

    GLuint lut_3d_texture;
    bool use_lut_3d;

    GLuint dither_texture;
    int dither_size;

    struct mp_image_params real_image_params;   // configured format
    struct mp_image_params image_params;        // texture format (mind hwdec case)
    struct mp_imgfmt_desc image_desc;
    int plane_count;
    int image_w, image_h;

    bool is_yuv, is_rgb, is_packed_yuv;
    bool has_alpha;
    char color_swizzle[5];

    struct video_image image;

    struct fbotex indirect_fbo;         // RGB target
    struct fbotex chroma_merge_fbo;
    struct fbosurface surfaces[FBOSURFACES_MAX];

    int surface_idx;
    int surface_now;
    bool is_interpolated;

    // state for luma (0), chroma (1) and temporal (2) scalers
    struct scaler scalers[3];

    struct mp_csp_equalizer video_eq;

    struct mp_rect src_rect;    // displayed part of the source video
    struct mp_rect dst_rect;    // video rectangle on output window
    struct mp_osd_res osd_rect; // OSD size/margins
    int vp_w, vp_h;

    // temporary during rendering
    struct src_tex pass_tex[TEXUNIT_VIDEO_NUM];
    bool use_indirect;
    bool use_linear;
    float user_gamma;

    int frames_rendered;

    // Cached because computing it can take relatively long
    int last_dither_matrix_size;
    float *last_dither_matrix;

    struct gl_hwdec *hwdec;
    bool hwdec_active;
};

struct fmt_entry {
    int mp_format;
    GLint internal_format;
    GLenum format;
    GLenum type;
};

// Very special formats, for which OpenGL happens to have direct support
static const struct fmt_entry mp_to_gl_formats[] = {
    {IMGFMT_BGR555,  GL_RGBA,  GL_RGBA, GL_UNSIGNED_SHORT_1_5_5_5_REV},
    {IMGFMT_BGR565,  GL_RGB,   GL_RGB,  GL_UNSIGNED_SHORT_5_6_5_REV},
    {IMGFMT_RGB555,  GL_RGBA,  GL_BGRA, GL_UNSIGNED_SHORT_1_5_5_5_REV},
    {IMGFMT_RGB565,  GL_RGB,   GL_RGB,  GL_UNSIGNED_SHORT_5_6_5},
    {0},
};

static const struct fmt_entry gl_byte_formats[] = {
    {0, GL_RED,     GL_RED,     GL_UNSIGNED_BYTE},      // 1 x 8
    {0, GL_RG,      GL_RG,      GL_UNSIGNED_BYTE},      // 2 x 8
    {0, GL_RGB,     GL_RGB,     GL_UNSIGNED_BYTE},      // 3 x 8
    {0, GL_RGBA,    GL_RGBA,    GL_UNSIGNED_BYTE},      // 4 x 8
    {0, GL_R16,     GL_RED,     GL_UNSIGNED_SHORT},     // 1 x 16
    {0, GL_RG16,    GL_RG,      GL_UNSIGNED_SHORT},     // 2 x 16
    {0, GL_RGB16,   GL_RGB,     GL_UNSIGNED_SHORT},     // 3 x 16
    {0, GL_RGBA16,  GL_RGBA,    GL_UNSIGNED_SHORT},     // 4 x 16
};

static const struct fmt_entry gl_byte_formats_gles3[] = {
    {0, GL_R8,       GL_RED,    GL_UNSIGNED_BYTE},      // 1 x 8
    {0, GL_RG8,      GL_RG,     GL_UNSIGNED_BYTE},      // 2 x 8
    {0, GL_RGB8,     GL_RGB,    GL_UNSIGNED_BYTE},      // 3 x 8
    {0, GL_RGBA8,    GL_RGBA,   GL_UNSIGNED_BYTE},      // 4 x 8
    // There are no filterable texture formats that can be uploaded as
    // GL_UNSIGNED_SHORT, so apparently we're out of luck.
    {0, 0,           0,         0},                     // 1 x 16
    {0, 0,           0,         0},                     // 2 x 16
    {0, 0,           0,         0},                     // 3 x 16
    {0, 0,           0,         0},                     // 4 x 16
};

static const struct fmt_entry gl_byte_formats_gles2[] = {
    {0, GL_LUMINANCE,           GL_LUMINANCE,       GL_UNSIGNED_BYTE}, // 1 x 8
    {0, GL_LUMINANCE_ALPHA,     GL_LUMINANCE_ALPHA, GL_UNSIGNED_BYTE}, // 2 x 8
    {0, GL_RGB,                 GL_RGB,             GL_UNSIGNED_BYTE}, // 3 x 8
    {0, GL_RGBA,                GL_RGBA,            GL_UNSIGNED_BYTE}, // 4 x 8
    {0, 0,                      0,                  0},                // 1 x 16
    {0, 0,                      0,                  0},                // 2 x 16
    {0, 0,                      0,                  0},                // 3 x 16
    {0, 0,                      0,                  0},                // 4 x 16
};

static const struct fmt_entry gl_byte_formats_legacy[] = {
    {0, GL_LUMINANCE,           GL_LUMINANCE,       GL_UNSIGNED_BYTE}, // 1 x 8
    {0, GL_LUMINANCE_ALPHA,     GL_LUMINANCE_ALPHA, GL_UNSIGNED_BYTE}, // 2 x 8
    {0, GL_RGB,                 GL_RGB,             GL_UNSIGNED_BYTE}, // 3 x 8
    {0, GL_RGBA,                GL_RGBA,            GL_UNSIGNED_BYTE}, // 4 x 8
    {0, GL_LUMINANCE16,         GL_LUMINANCE,       GL_UNSIGNED_SHORT},// 1 x 16
    {0, GL_LUMINANCE16_ALPHA16, GL_LUMINANCE_ALPHA, GL_UNSIGNED_SHORT},// 2 x 16
    {0, GL_RGB16,               GL_RGB,             GL_UNSIGNED_SHORT},// 3 x 16
    {0, GL_RGBA16,              GL_RGBA,            GL_UNSIGNED_SHORT},// 4 x 16
};

static const struct fmt_entry gl_float16_formats[] = {
    {0, GL_R16F,    GL_RED,     GL_FLOAT},              // 1 x f
    {0, GL_RG16F,   GL_RG,      GL_FLOAT},              // 2 x f
    {0, GL_RGB16F,  GL_RGB,     GL_FLOAT},              // 3 x f
    {0, GL_RGBA16F, GL_RGBA,    GL_FLOAT},              // 4 x f
};

static const struct fmt_entry gl_apple_formats[] = {
    {IMGFMT_UYVY, GL_RGB, GL_RGB_422_APPLE, GL_UNSIGNED_SHORT_8_8_APPLE},
    {IMGFMT_YUYV, GL_RGB, GL_RGB_422_APPLE, GL_UNSIGNED_SHORT_8_8_REV_APPLE},
    {0}
};

struct packed_fmt_entry {
    int fmt;
    int8_t component_size;
    int8_t components[4]; // source component - 0 means unmapped
};

static const struct packed_fmt_entry mp_packed_formats[] = {
    //                  w   R  G  B  A
    {IMGFMT_Y8,         1, {1, 0, 0, 0}},
    {IMGFMT_Y16,        2, {1, 0, 0, 0}},
    {IMGFMT_YA8,        1, {1, 0, 0, 2}},
    {IMGFMT_YA16,       2, {1, 0, 0, 2}},
    {IMGFMT_ARGB,       1, {2, 3, 4, 1}},
    {IMGFMT_0RGB,       1, {2, 3, 4, 0}},
    {IMGFMT_BGRA,       1, {3, 2, 1, 4}},
    {IMGFMT_BGR0,       1, {3, 2, 1, 0}},
    {IMGFMT_ABGR,       1, {4, 3, 2, 1}},
    {IMGFMT_0BGR,       1, {4, 3, 2, 0}},
    {IMGFMT_RGBA,       1, {1, 2, 3, 4}},
    {IMGFMT_RGB0,       1, {1, 2, 3, 0}},
    {IMGFMT_BGR24,      1, {3, 2, 1, 0}},
    {IMGFMT_RGB24,      1, {1, 2, 3, 0}},
    {IMGFMT_RGB48,      2, {1, 2, 3, 0}},
    {IMGFMT_RGBA64,     2, {1, 2, 3, 4}},
    {IMGFMT_BGRA64,     2, {3, 2, 1, 4}},
    {0},
};

const struct gl_video_opts gl_video_opts_def = {
    .npot = 1,
    .dither_depth = -1,
    .dither_size = 6,
    .fbo_format = GL_RGBA,
    .sigmoid_center = 0.75,
    .sigmoid_slope = 6.5,
    .scalers = { "bilinear", "bilinear", "oversample" },
    .dscaler = "bilinear",
    .scaler_params = {{NAN, NAN}, {NAN, NAN}, {NAN, NAN}},
    .scaler_radius = {3, 3, 3},
    .alpha_mode = 2,
    .background = {0, 0, 0, 255},
    .gamma = 1.0f,
};

const struct gl_video_opts gl_video_opts_hq_def = {
    .npot = 1,
    .dither_depth = 0,
    .dither_size = 6,
    .fbo_format = GL_RGBA16,
    .fancy_downscaling = 1,
    .sigmoid_center = 0.75,
    .sigmoid_slope = 6.5,
    .sigmoid_upscaling = 1,
    .scalers = { "spline36", "bilinear", "oversample" },
    .dscaler = "mitchell",
    .scaler_params = {{NAN, NAN}, {NAN, NAN}, {NAN, NAN}},
    .scaler_radius = {3, 3, 3},
    .alpha_mode = 2,
    .background = {0, 0, 0, 255},
    .gamma = 1.0f,
};

static int validate_scaler_opt(struct mp_log *log, const m_option_t *opt,
                               struct bstr name, struct bstr param);

#define OPT_BASE_STRUCT struct gl_video_opts
const struct m_sub_options gl_video_conf = {
    .opts = (const m_option_t[]) {
        OPT_FLOATRANGE("gamma", gamma, 0, 0.1, 2.0),
        OPT_FLAG("gamma-auto", gamma_auto, 0),
        OPT_CHOICE("target-prim", target_prim, 0,
                   ({"auto",      MP_CSP_PRIM_AUTO},
                    {"bt601-525", MP_CSP_PRIM_BT_601_525},
                    {"bt601-625", MP_CSP_PRIM_BT_601_625},
                    {"bt709",     MP_CSP_PRIM_BT_709},
                    {"bt2020",    MP_CSP_PRIM_BT_2020},
                    {"bt470m",    MP_CSP_PRIM_BT_470M})),
        OPT_CHOICE("target-trc", target_trc, 0,
                   ({"auto",    MP_CSP_TRC_AUTO},
                    {"bt1886",  MP_CSP_TRC_BT_1886},
                    {"srgb",    MP_CSP_TRC_SRGB},
                    {"linear",  MP_CSP_TRC_LINEAR},
                    {"gamma22", MP_CSP_TRC_GAMMA22})),
        OPT_FLAG("npot", npot, 0),
        OPT_FLAG("pbo", pbo, 0),
        OPT_STRING_VALIDATE("scale", scalers[0], 0, validate_scaler_opt),
        OPT_STRING_VALIDATE("cscale", scalers[1], 0, validate_scaler_opt),
        OPT_STRING_VALIDATE("tscale", scalers[2], 0, validate_scaler_opt),
        OPT_STRING_VALIDATE("scale-down", dscaler, 0, validate_scaler_opt),
        OPT_FLOAT("scale-param1", scaler_params[0][0], 0),
        OPT_FLOAT("scale-param2", scaler_params[0][1], 0),
        OPT_FLOAT("cscale-param1", scaler_params[1][0], 0),
        OPT_FLOAT("cscale-param2", scaler_params[1][1], 0),
        OPT_FLOAT("tscale-param1", scaler_params[2][0], 0),
        OPT_FLOAT("tscale-param2", scaler_params[2][1], 0),
        OPT_FLOATRANGE("scale-radius", scaler_radius[0], 0, 1.0, 16.0),
        OPT_FLOATRANGE("cscale-radius", scaler_radius[1], 0, 1.0, 16.0),
        OPT_FLOATRANGE("tscale-radius", scaler_radius[2], 0, 1.0, 3.0),
        OPT_FLOATRANGE("scale-antiring", scaler_antiring[0], 0, 0.0, 1.0),
        OPT_FLOATRANGE("cscale-antiring", scaler_antiring[1], 0, 0.0, 1.0),
        OPT_FLOATRANGE("tscale-antiring", scaler_antiring[2], 0, 0.0, 1.0),
        OPT_FLAG("scaler-resizes-only", scaler_resizes_only, 0),
        OPT_FLAG("linear-scaling", linear_scaling, 0),
        OPT_FLAG("fancy-downscaling", fancy_downscaling, 0),
        OPT_FLAG("sigmoid-upscaling", sigmoid_upscaling, 0),
        OPT_FLOATRANGE("sigmoid-center", sigmoid_center, 0, 0.0, 1.0),
        OPT_FLOATRANGE("sigmoid-slope", sigmoid_slope, 0, 1.0, 20.0),
        OPT_CHOICE("fbo-format", fbo_format, 0,
                   ({"rgb",    GL_RGB},
                    {"rgba",   GL_RGBA},
                    {"rgb8",   GL_RGB8},
                    {"rgb10",  GL_RGB10},
                    {"rgb10_a2", GL_RGB10_A2},
                    {"rgb16",  GL_RGB16},
                    {"rgb16f", GL_RGB16F},
                    {"rgb32f", GL_RGB32F},
                    {"rgba12", GL_RGBA12},
                    {"rgba16", GL_RGBA16},
                    {"rgba16f", GL_RGBA16F},
                    {"rgba32f", GL_RGBA32F})),
        OPT_CHOICE_OR_INT("dither-depth", dither_depth, 0, -1, 16,
                          ({"no", -1}, {"auto", 0})),
        OPT_CHOICE("dither", dither_algo, 0,
                   ({"fruit", 0}, {"ordered", 1}, {"no", -1})),
        OPT_INTRANGE("dither-size-fruit", dither_size, 0, 2, 8),
        OPT_FLAG("temporal-dither", temporal_dither, 0),
        OPT_CHOICE("chroma-location", chroma_location, 0,
                   ({"auto",   MP_CHROMA_AUTO},
                    {"center", MP_CHROMA_CENTER},
                    {"left",   MP_CHROMA_LEFT})),
        OPT_CHOICE("alpha", alpha_mode, 0,
                   ({"no", 0},
                    {"yes", 1},
                    {"blend", 2})),
        OPT_FLAG("rectangle-textures", use_rectangle, 0),
        OPT_COLOR("background", background, 0),
        OPT_FLAG("interpolation", interpolation, 0),
        OPT_REMOVED("approx-gamma", "this is always enabled now"),
        OPT_REMOVED("cscale-down", "chroma is never downscaled"),
        OPT_REMOVED("scale-sep", "this is set automatically whenever sane"),
        OPT_REMOVED("indirect", "this is set automatically whenever sane"),
        OPT_REMOVED("srgb", "use target-prim=bt709:target-trc=srgb instead"),

        OPT_REPLACED("lscale", "scale"),
        OPT_REPLACED("lscale-down", "scale-down"),
        OPT_REPLACED("lparam1", "scale-param1"),
        OPT_REPLACED("lparam2", "scale-param2"),
        OPT_REPLACED("lradius", "scale-radius"),
        OPT_REPLACED("lantiring", "scale-antiring"),
        OPT_REPLACED("cparam1", "cscale-param1"),
        OPT_REPLACED("cparam2", "cscale-param2"),
        OPT_REPLACED("cradius", "cscale-radius"),
        OPT_REPLACED("cantiring", "cscale-antiring"),
        OPT_REPLACED("smoothmotion", "interpolation"),
        OPT_REPLACED("smoothmotion-threshold", "tscale-param1"),

        {0}
    },
    .size = sizeof(struct gl_video_opts),
    .defaults = &gl_video_opts_def,
};

static void uninit_rendering(struct gl_video *p);
static void uninit_scaler(struct gl_video *p, int scaler_unit);
static void check_gl_features(struct gl_video *p);
static bool init_format(int fmt, struct gl_video *init);

#define GLSL(x) gl_sc_add(p->sc, #x "\n");
#define GLSLF(...) gl_sc_addf(p->sc, __VA_ARGS__)

static const struct fmt_entry *find_tex_format(GL *gl, int bytes_per_comp,
                                               int n_channels)
{
    assert(bytes_per_comp == 1 || bytes_per_comp == 2);
    assert(n_channels >= 1 && n_channels <= 4);
    const struct fmt_entry *fmts = gl_byte_formats;
    if (gl->es >= 300) {
        fmts = gl_byte_formats_gles3;
    } else if (gl->es) {
        fmts = gl_byte_formats_gles2;
    } else if (!(gl->mpgl_caps & MPGL_CAP_TEX_RG)) {
        fmts = gl_byte_formats_legacy;
    }
    return &fmts[n_channels - 1 + (bytes_per_comp - 1) * 4];
}

static void debug_check_gl(struct gl_video *p, const char *msg)
{
    if (p->gl_debug)
        glCheckError(p->gl, p->log, msg);
}

void gl_video_set_debug(struct gl_video *p, bool enable)
{
    GL *gl = p->gl;

    p->gl_debug = enable;
    if (p->gl->debug_context)
        gl_set_debug_logger(gl, enable ? p->log : NULL);
}

static void gl_video_reset_surfaces(struct gl_video *p)
{
    for (int i = 0; i < FBOSURFACES_MAX; i++)
        p->surfaces[i].pts = 0;
    p->surface_idx = 0;
    p->surface_now = 0;
}

static inline int fbosurface_wrap(int id)
{
    id = id % FBOSURFACES_MAX;
    return id < 0 ? id + FBOSURFACES_MAX : id;
}

static void recreate_osd(struct gl_video *p)
{
    if (p->osd)
        mpgl_osd_destroy(p->osd);
    p->osd = mpgl_osd_init(p->gl, p->log, p->osd_state);
    mpgl_osd_set_options(p->osd, p->opts.pbo);
}

static void reinit_rendering(struct gl_video *p)
{
    MP_VERBOSE(p, "Reinit rendering.\n");

    debug_check_gl(p, "before scaler initialization");

    uninit_rendering(p);

    recreate_osd(p);
}

static void uninit_rendering(struct gl_video *p)
{
    GL *gl = p->gl;

    for (int n = 0; n < 3; n++)
        uninit_scaler(p, n);

    gl->DeleteTextures(1, &p->dither_texture);
    p->dither_texture = 0;

    fbotex_uninit(&p->indirect_fbo);
    fbotex_uninit(&p->chroma_merge_fbo);

    for (int n = 0; n < FBOSURFACES_MAX; n++)
        fbotex_uninit(&p->surfaces[n].fbotex);

    gl_video_reset_surfaces(p);
}

void gl_video_set_lut3d(struct gl_video *p, struct lut3d *lut3d)
{
    GL *gl = p->gl;

    if (!lut3d) {
        if (p->use_lut_3d) {
            p->use_lut_3d = false;
            reinit_rendering(p);
        }
        return;
    }

    if (!(gl->mpgl_caps & MPGL_CAP_3D_TEX))
        return;

    if (!p->lut_3d_texture)
        gl->GenTextures(1, &p->lut_3d_texture);

    gl->ActiveTexture(GL_TEXTURE0 + TEXUNIT_3DLUT);
    gl->BindTexture(GL_TEXTURE_3D, p->lut_3d_texture);
    gl->TexImage3D(GL_TEXTURE_3D, 0, GL_RGB16, lut3d->size[0], lut3d->size[1],
                   lut3d->size[2], 0, GL_RGB, GL_UNSIGNED_SHORT, lut3d->data);
    gl->TexParameteri(GL_TEXTURE_3D, GL_TEXTURE_MIN_FILTER, GL_LINEAR);
    gl->TexParameteri(GL_TEXTURE_3D, GL_TEXTURE_MAG_FILTER, GL_LINEAR);
    gl->TexParameteri(GL_TEXTURE_3D, GL_TEXTURE_WRAP_S, GL_CLAMP_TO_EDGE);
    gl->TexParameteri(GL_TEXTURE_3D, GL_TEXTURE_WRAP_T, GL_CLAMP_TO_EDGE);
    gl->TexParameteri(GL_TEXTURE_3D, GL_TEXTURE_WRAP_R, GL_CLAMP_TO_EDGE);
    gl->ActiveTexture(GL_TEXTURE0);

    p->use_lut_3d = true;
    check_gl_features(p);

    debug_check_gl(p, "after 3d lut creation");

    reinit_rendering(p);
}

static void pass_load_fbotex(struct gl_video *p, struct fbotex *src_fbo, int id,
                             int w, int h)
{
    p->pass_tex[id] = (struct src_tex){
        .gl_tex = src_fbo->texture,
        .gl_target = GL_TEXTURE_2D,
        .tex_w = src_fbo->tex_w,
        .tex_h = src_fbo->tex_h,
        .src = {0, 0, w, h},
    };
}

static void pass_set_image_textures(struct gl_video *p, struct video_image *vimg,
                                    struct gl_transform *chroma)
{
    GLuint imgtex[4] = {0};
    *chroma = (struct gl_transform){{{0}}};

    assert(vimg->mpi);

    float ls_w = 1.0 / (1 << p->image_desc.chroma_xs);
    float ls_h = 1.0 / (1 << p->image_desc.chroma_ys);

    int chroma_loc = p->opts.chroma_location;
    if (!chroma_loc)
        chroma_loc = p->image_params.chroma_location;
    if (chroma_loc != MP_CHROMA_CENTER) {
        int cx, cy;
        mp_get_chroma_location(chroma_loc, &cx, &cy);
        // By default texture coordinates are such that chroma is centered with
        // any chroma subsampling. If a specific direction is given, make it
        // so that the luma and chroma sample line up exactly.
        // For 4:4:4, setting chroma location should have no effect at all.
        // luma sample size (in chroma coord. space)
        chroma->t[0] = ls_w < 1 ? ls_w * -cx / 2 : 0;
        chroma->t[1] = ls_h < 1 ? ls_h * -cy / 2 : 0;
    }

    // Make sure luma/chroma sizes are aligned.
    // Example: For 4:2:0 with size 3x3, the subsampled chroma plane is 2x2
    // so luma (3,3) has to align with chroma (2,2).
    chroma->m[0][0] = ls_w * (float)vimg->planes[0].tex_w
                               / vimg->planes[1].tex_w;
    chroma->m[1][1] = ls_h * (float)vimg->planes[0].tex_h
                               / vimg->planes[1].tex_h;

    if (p->hwdec_active) {
        p->hwdec->driver->map_image(p->hwdec, vimg->mpi, imgtex);
    } else {
        for (int n = 0; n < p->plane_count; n++)
            imgtex[n] = vimg->planes[n].gl_texture;
    }

    for (int n = 0; n < p->plane_count; n++) {
        struct texplane *t = &vimg->planes[n];
        p->pass_tex[n] = (struct src_tex){
            .gl_tex = imgtex[n],
            .gl_target = t->gl_target,
            .tex_w = t->tex_w,
            .tex_h = t->tex_h,
            .src = {0, 0, t->w, t->h},
        };
    }
}

static int align_pow2(int s)
{
    int r = 1;
    while (r < s)
        r *= 2;
    return r;
}

static void init_video(struct gl_video *p)
{
    GL *gl = p->gl;

    check_gl_features(p);

    init_format(p->image_params.imgfmt, p);
    p->gl_target = p->opts.use_rectangle ? GL_TEXTURE_RECTANGLE : GL_TEXTURE_2D;

    if (p->hwdec_active) {
        if (p->hwdec->driver->reinit(p->hwdec, &p->image_params) < 0)
            MP_ERR(p, "Initializing texture for hardware decoding failed.\n");
        init_format(p->image_params.imgfmt, p);
        p->gl_target = p->hwdec->gl_texture_target;
    }

    if (p->hwdec_active && strcmp(p->opts.scalers[1], "bilinear") != 0) {
        p->opts.scalers[1] = "bilinear";
        MP_ERR(p, "Disabling cscale: incompatible with hardware decoding.\n");
    }

    mp_image_params_guess_csp(&p->image_params);

    p->image_w = p->image_params.w;
    p->image_h = p->image_params.h;

    int eq_caps = MP_CSP_EQ_CAPS_GAMMA;
    if (p->is_yuv && p->image_params.colorspace != MP_CSP_BT_2020_C)
        eq_caps |= MP_CSP_EQ_CAPS_COLORMATRIX;
    if (p->image_desc.flags & MP_IMGFLAG_XYZ)
        eq_caps |= MP_CSP_EQ_CAPS_BRIGHTNESS;
    p->video_eq.capabilities = eq_caps;

    debug_check_gl(p, "before video texture creation");

    struct video_image *vimg = &p->image;

    for (int n = 0; n < p->plane_count; n++) {
        struct texplane *plane = &vimg->planes[n];

        plane->gl_target = p->gl_target;

        plane->w = mp_chroma_div_up(p->image_w, p->image_desc.xs[n]);
        plane->h = mp_chroma_div_up(p->image_h, p->image_desc.ys[n]);

        plane->tex_w = plane->w;
        plane->tex_h = plane->h;

        if (!p->hwdec_active) {
            if (!p->opts.npot) {
                plane->tex_w = align_pow2(plane->tex_w);
                plane->tex_h = align_pow2(plane->tex_h);
            }

            gl->ActiveTexture(GL_TEXTURE0 + n);
            gl->GenTextures(1, &plane->gl_texture);
            gl->BindTexture(p->gl_target, plane->gl_texture);

            gl->TexImage2D(p->gl_target, 0, plane->gl_internal_format,
                           plane->tex_w, plane->tex_h, 0,
                           plane->gl_format, plane->gl_type, NULL);

            gl->TexParameteri(p->gl_target, GL_TEXTURE_MIN_FILTER, GL_LINEAR);
            gl->TexParameteri(p->gl_target, GL_TEXTURE_MAG_FILTER, GL_LINEAR);
            gl->TexParameteri(p->gl_target, GL_TEXTURE_WRAP_S, GL_CLAMP_TO_EDGE);
            gl->TexParameteri(p->gl_target, GL_TEXTURE_WRAP_T, GL_CLAMP_TO_EDGE);
        }

        MP_VERBOSE(p, "Texture for plane %d: %dx%d\n",
                   n, plane->tex_w, plane->tex_h);
    }
    gl->ActiveTexture(GL_TEXTURE0);

    debug_check_gl(p, "after video texture creation");

    reinit_rendering(p);
}

static void uninit_video(struct gl_video *p)
{
    GL *gl = p->gl;

    uninit_rendering(p);

    struct video_image *vimg = &p->image;

    for (int n = 0; n < p->plane_count; n++) {
        struct texplane *plane = &vimg->planes[n];

        gl->DeleteTextures(1, &plane->gl_texture);
        plane->gl_texture = 0;
        gl->DeleteBuffers(1, &plane->gl_buffer);
        plane->gl_buffer = 0;
        plane->buffer_ptr = NULL;
        plane->buffer_size = 0;
    }
    mp_image_unrefp(&vimg->mpi);

    // Invalidate image_params to ensure that gl_video_config() will call
    // init_video() on uninitialized gl_video.
    p->real_image_params = (struct mp_image_params){0};
    p->image_params = p->real_image_params;
}

static void pass_prepare_src_tex(struct gl_video *p)
{
    GL *gl = p->gl;
    struct gl_shader_cache *sc = p->sc;

    for (int n = 0; n < TEXUNIT_VIDEO_NUM; n++) {
        struct src_tex *s = &p->pass_tex[n];
        if (!s->gl_tex)
            continue;

        char texture_name[32];
        char texture_size[32];
        snprintf(texture_name, sizeof(texture_name), "texture%d", n);
        snprintf(texture_size, sizeof(texture_size), "texture_size%d", n);

        gl_sc_uniform_sampler(sc, texture_name, s->gl_target, n);
        float f[2] = {1, 1};
        if (s->gl_target != GL_TEXTURE_RECTANGLE) {
            f[0] = s->tex_w;
            f[1] = s->tex_h;
        }
        gl_sc_uniform_vec2(sc, texture_size, f);

        gl->ActiveTexture(GL_TEXTURE0 + n);
        gl->BindTexture(s->gl_target, s->gl_tex);
    }
    gl->ActiveTexture(GL_TEXTURE0);
}

// flags = bits 0-1: rotate, bit 2: flip vertically
static void render_pass_quad(struct gl_video *p, int vp_w, int vp_h,
                             const struct mp_rect *dst, int flags)
{
    struct vertex va[4];

    struct gl_transform t;
    gl_transform_ortho(&t, 0, vp_w, 0, vp_h);

    float x[2] = {dst->x0, dst->x1};
    float y[2] = {dst->y0, dst->y1};
    gl_transform_vec(t, &x[0], &y[0]);
    gl_transform_vec(t, &x[1], &y[1]);

    for (int n = 0; n < 4; n++) {
        struct vertex *v = &va[n];
        v->position.x = x[n / 2];
        v->position.y = y[n % 2];
        for (int i = 0; i < TEXUNIT_VIDEO_NUM; i++) {
            struct src_tex *s = &p->pass_tex[i];
            if (s->gl_tex) {
                float tx[2] = {s->src.x0, s->src.x1};
                float ty[2] = {s->src.y0, s->src.y1};
                if (flags & 4)
                    MPSWAP(float, ty[0], ty[1]);
                bool rect = s->gl_target == GL_TEXTURE_RECTANGLE;
                v->texcoord[i].x = tx[n / 2] / (rect ? 1 : s->tex_w);
                v->texcoord[i].y = ty[n % 2] / (rect ? 1 : s->tex_h);
            }
        }
    }

    int rot = flags & 3;
    while (rot--) {
        static const int perm[4] = {1, 3, 0, 2};
        struct vertex vb[4];
        memcpy(vb, va, sizeof(vb));
        for (int n = 0; n < 4; n++)
            memcpy(va[n].texcoord, vb[perm[n]].texcoord,
                   sizeof(struct vertex_pt[TEXUNIT_VIDEO_NUM]));
    }

    p->gl->Viewport(0, 0, vp_w, abs(vp_h));
    gl_vao_draw_data(&p->vao, GL_TRIANGLE_STRIP, va, 4);

    debug_check_gl(p, "after rendering");
}

// flags: see render_pass_quad
static void finish_pass_direct(struct gl_video *p, GLint fbo, int vp_w, int vp_h,
                               const struct mp_rect *dst, int flags)
{
    GL *gl = p->gl;
    pass_prepare_src_tex(p);
    gl->BindFramebuffer(GL_FRAMEBUFFER, fbo);
    gl_sc_gen_shader_and_reset(p->sc);
    render_pass_quad(p, vp_w, vp_h, dst, flags);
    gl->BindFramebuffer(GL_FRAMEBUFFER, 0);
    memset(&p->pass_tex, 0, sizeof(p->pass_tex));
}

// dst_fbo: this will be used for rendering; possibly reallocating the whole
//          FBO, if the required parameters have changed
// w, h: required FBO target dimension, and also defines the target rectangle
//       used for rasterization
// tex: the texture unit to load the result back into
// flags: 0 or combination of FBOTEX_FUZZY_W/FBOTEX_FUZZY_H (setting the fuzzy
//        flags allows the FBO to be larger than the w/h parameters)
static void finish_pass_fbo(struct gl_video *p, struct fbotex *dst_fbo,
                            int w, int h, int tex, int flags)
{
    fbotex_change(dst_fbo, p->gl, p->log, w, h, p->opts.fbo_format, flags);

    finish_pass_direct(p, dst_fbo->fbo, dst_fbo->tex_w, dst_fbo->tex_h,
                       &(struct mp_rect){0, 0, w, h}, 0);
    pass_load_fbotex(p, dst_fbo, tex, w, h);
}

static void uninit_scaler(struct gl_video *p, int scaler_unit)
{
    GL *gl = p->gl;
    struct scaler *scaler = &p->scalers[scaler_unit];

    fbotex_uninit(&scaler->sep_fbo);
    gl->DeleteTextures(1, &scaler->gl_lut);
    scaler->gl_lut = 0;
    scaler->kernel = NULL;
    scaler->initialized = false;
}

static void reinit_scaler(struct gl_video *p, int scaler_unit, const char *name,
                          double scale_factor, int sizes[])
{
    GL *gl = p->gl;
    struct scaler *scaler = &p->scalers[scaler_unit];

    if (scaler->name && strcmp(scaler->name, name) == 0 &&
        scaler->scale_factor == scale_factor &&
        scaler->initialized)
        return;

    uninit_scaler(p, scaler_unit);

    scaler->name = name;
    scaler->scale_factor = scale_factor;
    scaler->insufficient = false;
    scaler->initialized = true;

    for (int n = 0; n < 2; n++)
        scaler->params[n] = p->opts.scaler_params[scaler->index][n];

    const struct filter_kernel *t_kernel = mp_find_filter_kernel(scaler->name);
    if (!t_kernel)
        return;

    scaler->kernel_storage = *t_kernel;
    scaler->kernel = &scaler->kernel_storage;

    for (int n = 0; n < 2; n++) {
        if (!isnan(scaler->params[n]))
            scaler->kernel->params[n] = scaler->params[n];
    }

    scaler->antiring = p->opts.scaler_antiring[scaler->index];

    if (scaler->kernel->radius < 0)
        scaler->kernel->radius = p->opts.scaler_radius[scaler->index];

    scaler->insufficient = !mp_init_filter(scaler->kernel, sizes, scale_factor);

    if (scaler->kernel->polar) {
        scaler->gl_target = GL_TEXTURE_1D;
    } else {
        scaler->gl_target = GL_TEXTURE_2D;
    }

    int size = scaler->kernel->size;
    int elems_per_pixel = 4;
    if (size == 1) {
        elems_per_pixel = 1;
    } else if (size == 2) {
        elems_per_pixel = 2;
    } else if (size == 6) {
        elems_per_pixel = 3;
    }
    int width = size / elems_per_pixel;
    assert(size == width * elems_per_pixel);
    const struct fmt_entry *fmt = &gl_float16_formats[elems_per_pixel - 1];
    GLenum target = scaler->gl_target;

    gl->ActiveTexture(GL_TEXTURE0 + TEXUNIT_SCALERS + scaler->index);

    if (!scaler->gl_lut)
        gl->GenTextures(1, &scaler->gl_lut);

    gl->BindTexture(target, scaler->gl_lut);

    float *weights = talloc_array(NULL, float, LOOKUP_TEXTURE_SIZE * size);
    mp_compute_lut(scaler->kernel, LOOKUP_TEXTURE_SIZE, weights);

    if (target == GL_TEXTURE_1D) {
        gl->TexImage1D(target, 0, fmt->internal_format, LOOKUP_TEXTURE_SIZE,
                       0, fmt->format, GL_FLOAT, weights);
    } else {
        gl->TexImage2D(target, 0, fmt->internal_format, width, LOOKUP_TEXTURE_SIZE,
                       0, fmt->format, GL_FLOAT, weights);
    }

    talloc_free(weights);

    gl->TexParameteri(target, GL_TEXTURE_MIN_FILTER, GL_LINEAR);
    gl->TexParameteri(target, GL_TEXTURE_MAG_FILTER, GL_LINEAR);
    gl->TexParameteri(target, GL_TEXTURE_WRAP_S, GL_CLAMP_TO_EDGE);
    if (target != GL_TEXTURE_1D)
        gl->TexParameteri(target, GL_TEXTURE_WRAP_T, GL_CLAMP_TO_EDGE);

    gl->ActiveTexture(GL_TEXTURE0);

    debug_check_gl(p, "after initializing scaler");
}

static void pass_sample_separated_get_weights(struct gl_video *p,
                                              struct scaler *scaler)
{
    gl_sc_uniform_sampler(p->sc, "lut", scaler->gl_target,
                          TEXUNIT_SCALERS + scaler->index);

    int N = scaler->kernel->size;
    if (N == 2) {
        GLSL(vec2 c1 = texture(lut, vec2(0.5, fcoord)).RG;)
        GLSL(float weights[2] = float[](c1.r, c1.g);)
    } else if (N == 6) {
        GLSL(vec4 c1 = texture(lut, vec2(0.25, fcoord));)
        GLSL(vec4 c2 = texture(lut, vec2(0.75, fcoord));)
        GLSL(float weights[6] = float[](c1.r, c1.g, c1.b, c2.r, c2.g, c2.b);)
    } else {
        GLSLF("float weights[%d];\n", N);
        for (int n = 0; n < N / 4; n++) {
            GLSLF("c = texture(lut, vec2(1.0 / %d + %d / float(%d), fcoord));\n",
                    N / 2, n, N / 4);
            GLSLF("weights[%d] = c.r;\n", n * 4 + 0);
            GLSLF("weights[%d] = c.g;\n", n * 4 + 1);
            GLSLF("weights[%d] = c.b;\n", n * 4 + 2);
            GLSLF("weights[%d] = c.a;\n", n * 4 + 3);
        }
    }
}

// Handle a single pass (either vertical or horizontal). The direction is given
// by the vector (d_x, d_y). If the vector is 0, then planar interpolation is
// used instead (samples from texture0 through textureN)
static void pass_sample_separated_gen(struct gl_video *p, struct scaler *scaler,
                                      int d_x, int d_y)
{
    int N = scaler->kernel->size;
    bool use_ar = scaler->antiring > 0;
    bool planar = d_x == 0 && d_y == 0;
    GLSL(vec4 color = vec4(0.0);)
    GLSLF("{\n");
    if (!planar) {
        GLSLF("vec2 dir = vec2(%d, %d);\n", d_x, d_y);
        GLSL(vec2 pt = (vec2(1.0) / sample_size) * dir;)
        GLSL(float fcoord = dot(fract(sample_pos * sample_size - vec2(0.5)), dir);)
        GLSLF("vec2 base = sample_pos - fcoord * pt - pt * vec2(%d);\n", N / 2 - 1);
    }
    GLSL(vec4 c;)
    if (use_ar) {
        GLSL(vec4 hi = vec4(0.0);)
        GLSL(vec4 lo = vec4(1.0);)
    }
    pass_sample_separated_get_weights(p, scaler);
    GLSLF("// scaler samples\n");
    for (int n = 0; n < N; n++) {
        if (planar) {
            GLSLF("c = texture(texture%d, texcoord%d);\n", n, n);
        } else {
            GLSLF("c = texture(sample_tex, base + pt * vec2(%d));\n", n);
        }
        GLSLF("color += vec4(weights[%d]) * c;\n", n);
        if (use_ar && (n == N/2-1 || n == N/2)) {
            GLSL(lo = min(lo, c);)
            GLSL(hi = max(hi, c);)
        }
    }
    if (use_ar)
        GLSLF("color = mix(color, clamp(color, lo, hi), %f);\n", scaler->antiring);
    GLSLF("}\n");
}

static void pass_sample_separated(struct gl_video *p, int src_tex,
                                  struct scaler *scaler, int w, int h,
                                  struct gl_transform transform)
{
    // Keep the x components untouched for the first pass
    struct mp_rect_f src_new = p->pass_tex[src_tex].src;
    gl_transform_rect(transform, &src_new);
    GLSLF("// pass 1\n");
    p->pass_tex[src_tex].src.y0 = src_new.y0;
    p->pass_tex[src_tex].src.y1 = src_new.y1;
    pass_sample_separated_gen(p, scaler, 0, 1);
    int src_w = p->pass_tex[src_tex].src.x1 - p->pass_tex[src_tex].src.x0;
    finish_pass_fbo(p, &scaler->sep_fbo, src_w, h, src_tex, FBOTEX_FUZZY_H);
    // Restore the sample source for the second pass
    GLSLF("#define sample_tex  texture%d\n", src_tex);
    GLSLF("#define sample_pos  texcoord%d\n", src_tex);
    GLSLF("#define sample_size texture_size%d\n", src_tex);
    GLSLF("// pass 2\n");
    p->pass_tex[src_tex].src.x0 = src_new.x0;
    p->pass_tex[src_tex].src.x1 = src_new.x1;
    pass_sample_separated_gen(p, scaler, 1, 0);
}

static void pass_sample_polar(struct gl_video *p, struct scaler *scaler)
{
    double radius = scaler->kernel->radius;
    int bound = (int)ceil(radius);
    bool use_ar = scaler->antiring > 0;
    GLSL(vec4 color = vec4(0.0);)
    GLSLF("{\n");
    GLSL(vec2 pt = vec2(1.0) / sample_size;)
    GLSL(vec2 fcoord = fract(sample_pos * sample_size - vec2(0.5));)
    GLSL(vec2 base = sample_pos - fcoord * pt;)
    GLSL(vec4 c;)
    GLSLF("float w, d, wsum = 0.0;\n");
    if (use_ar) {
        GLSL(vec4 lo = vec4(1.0);)
        GLSL(vec4 hi = vec4(0.0);)
    }
    gl_sc_uniform_sampler(p->sc, "lut", scaler->gl_target,
                          TEXUNIT_SCALERS + scaler->index);
    GLSLF("// scaler samples\n");
    for (int y = 1-bound; y <= bound; y++) {
        for (int x = 1-bound; x <= bound; x++) {
            // Since we can't know the subpixel position in advance, assume a
            // worst case scenario
            int yy = y > 0 ? y-1 : y;
            int xx = x > 0 ? x-1 : x;
            double dmax = sqrt(xx*xx + yy*yy);
            // Skip samples definitely outside the radius
            if (dmax >= radius)
                continue;
            GLSLF("d = length(vec2(%d, %d) - fcoord)/%f;\n", x, y, radius);
            // Check for samples that might be skippable
            if (dmax >= radius - 1)
                GLSLF("if (d < 1.0) {\n");
            GLSL(w = texture1D(lut, d).r;)
            GLSL(wsum += w;)
            GLSLF("c = texture(sample_tex, base + pt * vec2(%d, %d));\n", x, y);
            GLSL(color += vec4(w) * c;)
            if (use_ar && x >= 0 && y >= 0 && x <= 1 && y <= 1) {
                GLSL(lo = min(lo, c);)
                GLSL(hi = max(hi, c);)
            }
            if (dmax >= radius -1)
                GLSLF("}\n");
        }
    }
    GLSL(color = color / vec4(wsum);)
    if (use_ar)
        GLSLF("color = mix(color, clamp(color, lo, hi), %f);\n", scaler->antiring);
    GLSLF("}\n");
}

static void bicubic_calcweights(struct gl_video *p, const char *t, const char *s)
{
    // Explanation of how bicubic scaling with only 4 texel fetches is done:
    //   http://www.mate.tue.nl/mate/pdfs/10318.pdf
    //   'Efficient GPU-Based Texture Interpolation using Uniform B-Splines'
    // Explanation why this algorithm normally always blurs, even with unit
    // scaling:
    //   http://bigwww.epfl.ch/preprints/ruijters1001p.pdf
    //   'GPU Prefilter for Accurate Cubic B-spline Interpolation'
    GLSLF("vec4 %s = vec4(-0.5, 0.1666, 0.3333, -0.3333) * %s"
                " + vec4(1, 0, -0.5, 0.5);\n", t, s);
    GLSLF("%s = %s * %s + vec4(0, 0, -0.5, 0.5);\n", t, t, s);
    GLSLF("%s = %s * %s + vec4(-0.6666, 0, 0.8333, 0.1666);\n", t, t, s);
    GLSLF("%s.xy *= vec2(1, 1) / vec2(%s.z, %s.w);\n", t, t, t);
    GLSLF("%s.xy += vec2(1 + %s, 1 - %s);\n", t, s, s);
}

static void pass_sample_bicubic_fast(struct gl_video *p)
{
    GLSL(vec4 color;)
    GLSLF("{\n");
    GLSL(vec2 pt = 1.0 / sample_size;)
    GLSL(vec2 fcoord = fract(sample_tex * sample_size + vec2(0.5, 0.5));)
    bicubic_calcweights(p, "parmx", "fcoord.x");
    bicubic_calcweights(p, "parmy", "fcoord.y");
    GLSL(vec4 cdelta;)
    GLSL(cdelta.xz = parmx.RG * vec2(-pt.x, pt.x);)
    GLSL(cdelta.yw = parmy.RG * vec2(-pt.y, pt.y);)
    // first y-interpolation
    GLSL(vec4 ar = texture(sample_tex, sample_pos + cdelta.xy);)
    GLSL(vec4 ag = texture(sample_tex, sample_pos + cdelta.xw);)
    GLSL(vec4 ab = mix(ag, ar, parmy.b);)
    // second y-interpolation
    GLSL(vec4 br = texture(sample_tex, sample_pos + cdelta.zy);)
    GLSL(vec4 bg = texture(sample_tex, sample_pos + cdelta.zw);)
    GLSL(vec4 aa = mix(bg, br, parmy.b);)
    // x-interpolation
    GLSL(color = mix(aa, ab, parmx.b);)
    GLSLF("}\n");
}

static void pass_sample_sharpen3(struct gl_video *p, struct scaler *scaler)
{
    GLSL(vec4 color;)
    GLSLF("{\n");
    GLSL(vec2 pt = 1.0 / sample_size;)
    GLSL(vec2 st = pt * 0.5;)
    GLSL(vec4 p = texture(sample_tex, sample_pos);)
    GLSL(vec4 sum = texture(sample_tex, sample_pos + st * vec2(+1, +1))
                  + texture(sample_tex, sample_pos + st * vec2(+1, -1))
                  + texture(sample_tex, sample_pos + st * vec2(-1, +1))
                  + texture(sample_tex, sample_pos + st * vec2(-1, -1));)
    double param = isnan(scaler->params[0]) ? 0.5 : scaler->params[0];
    GLSLF("color = p + (p - 0.25 * sum) * %f;\n", param);
    GLSLF("}\n");
}

static void pass_sample_sharpen5(struct gl_video *p, struct scaler *scaler)
{
    GLSL(vec4 color;)
    GLSLF("{\n");
    GLSL(vec2 pt = 1.0 / sample_size;)
    GLSL(vec2 st1 = pt * 1.2;)
    GLSL(vec4 p = texture(sample_tex, sample_pos);)
    GLSL(vec4 sum1 = texture(sample_tex, sample_pos + st1 * vec2(+1, +1))
                   + texture(sample_tex, sample_pos + st1 * vec2(+1, -1))
                   + texture(sample_tex, sample_pos + st1 * vec2(-1, +1))
                   + texture(sample_tex, sample_pos + st1 * vec2(-1, -1));)
    GLSL(vec2 st2 = pt * 1.5;)
    GLSL(vec4 sum2 = texture(sample_tex, sample_pos + st2 * vec2(+1,  0))
                   + texture(sample_tex, sample_pos + st2 * vec2( 0, +1))
                   + texture(sample_tex, sample_pos + st2 * vec2(-1,  0))
                   + texture(sample_tex, sample_pos + st2 * vec2( 0, -1));)
    GLSL(vec4 t = p * 0.859375 + sum2 * -0.1171875 + sum1 * -0.09765625;)
    double param = isnan(scaler->params[0]) ? 0.5 : scaler->params[0];
    GLSLF("color = p + t * %f;\n", param);
    GLSLF("}\n");
}

static void pass_sample_oversample(struct gl_video *p, struct scaler *scaler,
                                   int w, int h)
{
    GLSL(vec4 color;)
    GLSLF("{\n");
    GLSL(vec2 pt = 1.0 / sample_size;)
    GLSL(vec2 pos = sample_pos + vec2(0.5) * pt;) // round to nearest
    GLSL(vec2 fcoord = fract(pos * sample_size - vec2(0.5));)
    // We only need to sample from the four corner pixels since we're using
    // nearest neighbour and can compute the exact transition point
    GLSL(vec2 baseNW = pos - fcoord * pt;)
    GLSL(vec2 baseNE = baseNW + vec2(pt.x, 0.0);)
    GLSL(vec2 baseSW = baseNW + vec2(0.0, pt.y);)
    GLSL(vec2 baseSE = baseNW + pt;)
    // Determine the mixing coefficient vector
    gl_sc_uniform_vec2(p->sc, "output_size", (float[2]){w, h});
    GLSL(vec2 coeff = vec2((baseSE - pos) * output_size);)
    GLSL(coeff = clamp(coeff, 0.0, 1.0);)
    if (scaler->params[0] > 0) { // also rules out NAN
        GLSLF("coeff = mix(coeff, vec2(0.0), "
              "lessThanEqual(coeff, vec2(%f)));\n", scaler->params[0]);
        GLSLF("coeff = mix(coeff, vec2(1.0), "
              "greaterThanEqual(coeff, vec2(%f)));\n", scaler->params[0]);
    }
    // Compute the right blend of colors
    GLSL(vec4 left = mix(texture(sample_tex, baseSW),
                         texture(sample_tex, baseNW),
                         coeff.y);)
    GLSL(vec4 right = mix(texture(sample_tex, baseSE),
                          texture(sample_tex, baseNE),
                          coeff.y);)
    GLSL(color = mix(right, left, coeff.x);)
    GLSLF("}\n");
}

// Sample. This samples from the texture ID given by src_tex. It's hardcoded to
// use all variables and values associated with it (which includes textureN,
// texcoordN and texture_sizeN).
// The src rectangle is implicit in p->pass_tex + transform.
// The dst rectangle is implicit by what the caller will do next, but w and h
// must still be what is going to be used (to dimension FBOs correctly).
// This will declare "vec4 color;", which contains the scaled contents.
// The scaler unit is initialized by this function; in order to avoid cache
// thrashing, the scaler unit should usually use the same parameters.
static void pass_sample(struct gl_video *p, int src_tex,
                        int scaler_unit, const char *name, double scale_factor,
                        int w, int h, struct gl_transform transform)
{
    struct scaler *scaler = &p->scalers[scaler_unit];
    reinit_scaler(p, scaler_unit, name, scale_factor, filter_sizes);

    // Set up the sample parameters appropriately
    GLSLF("#define sample_tex  texture%d\n", src_tex);
    GLSLF("#define sample_pos  texcoord%d\n", src_tex);
    GLSLF("#define sample_size texture_size%d\n", src_tex);

    // Set up the transformation for everything other than separated scaling
    if (!scaler->kernel || scaler->kernel->polar)
        gl_transform_rect(transform, &p->pass_tex[src_tex].src);

    // Dispatch the scaler. They're all wildly different.
    if (strcmp(scaler->name, "bilinear") == 0) {
        GLSL(vec4 color = texture(sample_tex, sample_pos);)
    } else if (strcmp(scaler->name, "bicubic_fast") == 0) {
        pass_sample_bicubic_fast(p);
    } else if (strcmp(scaler->name, "sharpen3") == 0) {
        pass_sample_sharpen3(p, scaler);
    } else if (strcmp(scaler->name, "sharpen5") == 0) {
        pass_sample_sharpen5(p, scaler);
    } else if (strcmp(scaler->name, "oversample") == 0) {
        pass_sample_oversample(p, scaler, w, h);
    } else if (scaler->kernel && scaler->kernel->polar) {
        pass_sample_polar(p, scaler);
    } else if (scaler->kernel) {
        pass_sample_separated(p, src_tex, scaler, w, h, transform);
    } else {
        // Should never happen
        abort();
    }

    // Micro-optimization: Avoid scaling unneeded channels
    if (!p->has_alpha || p->opts.alpha_mode != 1)
        GLSL(color.a = 1.0;)
}

// sample from video textures, set "color" variable to yuv value
static void pass_read_video(struct gl_video *p)
{
    struct gl_transform chromafix;
    pass_set_image_textures(p, &p->image, &chromafix);

    if (p->plane_count == 1) {
        GLSL(vec4 color = texture(texture0, texcoord0);)
        return;
    }

    const char *cscale = p->opts.scalers[1];
    if (p->image_desc.flags & MP_IMGFLAG_SUBSAMPLED &&
            strcmp(cscale, "bilinear") != 0) {
        struct src_tex luma = p->pass_tex[0];
        if (p->plane_count > 2) {
            // For simplicity and performance, we merge the chroma planes
            // into a single texture before scaling, so the scaler doesn't
            // need to run multiple times.
            GLSLF("// chroma merging\n");
            GLSL(vec4 color = vec4(texture(texture1, texcoord1).r,
                                   texture(texture2, texcoord2).r,
                                   0.0, 1.0);)
            int c_w = p->pass_tex[1].src.x1 - p->pass_tex[1].src.x0;
            int c_h = p->pass_tex[1].src.y1 - p->pass_tex[1].src.y0;
            assert(c_w == p->pass_tex[2].src.x1 - p->pass_tex[2].src.x0);
            assert(c_h == p->pass_tex[2].src.y1 - p->pass_tex[2].src.y0);
            finish_pass_fbo(p, &p->chroma_merge_fbo, c_w, c_h, 1, 0);
        }
        GLSLF("// chroma scaling\n");
        pass_sample(p, 1, 1, cscale, 1.0, p->image_w, p->image_h, chromafix);
        GLSL(vec2 chroma = color.rg;)
        // Always force rendering to a FBO before main scaling, or we would
        // scale chroma incorrectly.
        p->use_indirect = true;
        p->pass_tex[0] = luma; // Restore luma after scaling
    } else {
        GLSL(vec4 color;)
        if (p->plane_count == 2) {
            gl_transform_rect(chromafix, &p->pass_tex[1].src);
            GLSL(vec2 chroma = texture(texture1, texcoord0).rg;) // NV formats
        } else {
            gl_transform_rect(chromafix, &p->pass_tex[1].src);
            gl_transform_rect(chromafix, &p->pass_tex[2].src);
            GLSL(vec2 chroma = vec2(texture(texture1, texcoord1).r,
                                    texture(texture2, texcoord2).r);)
        }
    }

    GLSL(color = vec4(texture(texture0, texcoord0).r, chroma, 1.0);)
    if (p->has_alpha && p->plane_count >= 4)
        GLSL(color.a = texture(texture3, texcoord3).r;)
}

// yuv conversion, and any other conversions before main up/down-scaling
static void pass_convert_yuv(struct gl_video *p)
{
    struct gl_shader_cache *sc = p->sc;

    struct mp_csp_params cparams = MP_CSP_PARAMS_DEFAULTS;
    cparams.gray = p->is_yuv && !p->is_packed_yuv && p->plane_count == 1;
    cparams.input_bits = p->image_desc.component_bits;
    cparams.texture_bits = (cparams.input_bits + 7) & ~7;
    mp_csp_set_image_params(&cparams, &p->image_params);
    mp_csp_copy_equalizer_values(&cparams, &p->video_eq);

<<<<<<< HEAD
    p->user_gamma = 1.0 / (cparams.gamma * p->opts.gamma);

=======
>>>>>>> d96fad04
    GLSLF("// color conversion\n");

    if (p->color_swizzle[0])
        GLSLF("color = color.%s;\n", p->color_swizzle);

    // Pre-colormatrix input gamma correction
    if (p->image_desc.flags & MP_IMGFLAG_XYZ) {
        cparams.colorspace = MP_CSP_XYZ;
        cparams.input_bits = 8;
        cparams.texture_bits = 8;

        // Pre-colormatrix input gamma correction. Note that this results in
        // linear light
        GLSL(color.rgb *= vec3(2.6);)
    }

    // Conversion from Y'CbCr or other linear spaces to RGB
    if (!p->is_rgb) {
        struct mp_cmat m = {{{0}}};
        if (p->image_desc.flags & MP_IMGFLAG_XYZ) {
            struct mp_csp_primaries csp = mp_get_csp_primaries(p->image_params.primaries);
            mp_get_xyz2rgb_coeffs(&cparams, csp, MP_INTENT_RELATIVE_COLORIMETRIC, &m);
        } else {
            mp_get_yuv2rgb_coeffs(&cparams, &m);
        }
        gl_sc_uniform_mat3(sc, "colormatrix", true, &m.m[0][0]);
        gl_sc_uniform_vec3(sc, "colormatrix_c", m.c);

        GLSL(color.rgb = mat3(colormatrix) * color.rgb + colormatrix_c;)
    }

    if (p->image_params.colorspace == MP_CSP_BT_2020_C) {
        p->use_indirect = true;
        // Conversion for C'rcY'cC'bc via the BT.2020 CL system:
        // C'bc = (B'-Y'c) / 1.9404  | C'bc <= 0
        //      = (B'-Y'c) / 1.5816  | C'bc >  0
        //
        // C'rc = (R'-Y'c) / 1.7184  | C'rc <= 0
        //      = (R'-Y'c) / 0.9936  | C'rc >  0
        //
        // as per the BT.2020 specification, table 4. This is a non-linear
        // transformation because (constant) luminance receives non-equal
        // contributions from the three different channels.
        GLSLF("// constant luminance conversion\n");
        GLSL(color.br = color.br * mix(vec2(1.5816, 0.9936),
                                       vec2(1.9404, 1.7184),
                                       lessThanEqual(color.br, vec2(0)))
                        + color.gg;)
        // Expand channels to camera-linear light. This shader currently just
        // assumes everything uses the BT.2020 12-bit gamma function, since the
        // difference between 10 and 12-bit is negligible for anything other
        // than 12-bit content.
        GLSL(color.rgb = mix(color.rgb / vec3(4.5),
                             pow((color.rgb + vec3(0.0993))/vec3(1.0993), vec3(1.0/0.45)),
                             lessThanEqual(vec3(0.08145), color.rgb));)
        // Calculate the green channel from the expanded RYcB
        // The BT.2020 specification says Yc = 0.2627*R + 0.6780*G + 0.0593*B
        GLSL(color.g = (color.g - 0.2627*color.r - 0.0593*color.b)/0.6780;)
        // Recompress to receive the R'G'B' result, same as other systems
        GLSL(color.rgb = mix(color.rgb * vec3(4.5),
                             vec3(1.0993) * pow(color.rgb, vec3(0.45)) - vec3(0.0993),
                             lessThanEqual(vec3(0.0181), color.rgb));)
    }

    if (p->user_gamma != 1) {
        p->use_indirect = true;
        gl_sc_uniform_f(sc, "user_gamma", p->user_gamma);
        GLSL(color.rgb = clamp(color.rgb, 0.0, 1.0);)
        GLSL(color.rgb = pow(color.rgb, vec3(user_gamma));)
    }

    if (!p->has_alpha || p->opts.alpha_mode == 0) { // none
        GLSL(color.a = 1.0;)
    } else if (p->opts.alpha_mode == 2) { // blend
        GLSL(color = vec4(color.rgb * color.a, 1.0);)
    }
}

static void get_scale_factors(struct gl_video *p, double xy[2])
{
    xy[0] = (p->dst_rect.x1 - p->dst_rect.x0) /
            (double)(p->src_rect.x1 - p->src_rect.x0);
    xy[1] = (p->dst_rect.y1 - p->dst_rect.y0) /
            (double)(p->src_rect.y1 - p->src_rect.y0);
}

static void pass_linearize(struct gl_video *p)
{
    GLSL(color.rgb = clamp(color.rgb, 0.0, 1.0);)
    switch (p->image_params.gamma) {
        case MP_CSP_TRC_SRGB:
            GLSL(color.rgb = mix(color.rgb / vec3(12.92),
                                 pow((color.rgb + vec3(0.055))/vec3(1.055),
                                     vec3(2.4)),
                                 lessThanEqual(vec3(0.04045), color.rgb));)
            break;
        case MP_CSP_TRC_BT_1886:
            GLSL(color.rgb = pow(color.rgb, vec3(1.961));)
            break;
        case MP_CSP_TRC_GAMMA22:
            GLSL(color.rgb = pow(color.rgb, vec3(2.2));)
            break;
    }
}

// Takes care of the main scaling and pre/post-conversions
static void pass_scale_main(struct gl_video *p)
{
    // Figure out the main scaler.
    double xy[2];
    get_scale_factors(p, xy);
    bool downscaling = xy[0] < 1.0 || xy[1] < 1.0;
    bool upscaling = !downscaling && (xy[0] > 1.0 || xy[1] > 1.0);
    double scale_factor = 1.0;

    char *scaler = p->opts.scalers[0];
    if (p->opts.scaler_resizes_only && !downscaling && !upscaling)
        scaler = "bilinear";
    if (downscaling)
        scaler = p->opts.dscaler;

    double f = MPMIN(xy[0], xy[1]);
    if (p->opts.fancy_downscaling && f < 1.0 &&
        fabs(xy[0] - f) < 0.01 && fabs(xy[1] - f) < 0.01)
    {
        scale_factor = FFMAX(1.0, 1.0 / f);
    }

    bool use_cms = p->use_lut_3d || p->opts.target_prim != MP_CSP_PRIM_AUTO
                                 || p->opts.target_trc != MP_CSP_TRC_AUTO;

    // Pre-conversion, like linear light/sigmoidization
    GLSLF("// scaler pre-conversion\n");
    p->use_linear = p->opts.linear_scaling || p->opts.sigmoid_upscaling
                    || use_cms || p->image_params.gamma == MP_CSP_TRC_LINEAR;
    if (p->use_linear) {
        p->use_indirect = true;
        pass_linearize(p);
    }

    bool use_sigmoid = p->use_linear && p->opts.sigmoid_upscaling && upscaling;
    float sig_center, sig_slope, sig_offset, sig_scale;
    if (use_sigmoid) {
        p->use_indirect = true;
        // Coefficients for the sigmoidal transform are taken from the
        // formula here: http://www.imagemagick.org/Usage/color_mods/#sigmoidal
        sig_center = p->opts.sigmoid_center;
        sig_slope  = p->opts.sigmoid_slope;
        // This function needs to go through (0,0) and (1,1) so we compute the
        // values at 1 and 0, and then scale/shift them, respectively.
        sig_offset = 1.0/(1+expf(sig_slope * sig_center));
        sig_scale  = 1.0/(1+expf(sig_slope * (sig_center-1))) - sig_offset;
        GLSLF("color.rgb = %f - log(1.0/(color.rgb * %f + %f) - 1.0)/%f;\n",
                sig_center, sig_scale, sig_offset, sig_slope);
    }

    // Compute the cropped and rotated transformation
    float sx = (p->src_rect.x1 - p->src_rect.x0) / (float)p->image_w,
          sy = (p->src_rect.y1 - p->src_rect.y0) / (float)p->image_h,
          ox = p->src_rect.x0,
          oy = p->src_rect.y0;
    struct gl_transform transform = {{{sx,0.0}, {0.0,sy}}, {ox,oy}};

    int xc = 0, yc = 1,
        vp_w = p->dst_rect.x1 - p->dst_rect.x0,
        vp_h = p->dst_rect.y1 - p->dst_rect.y0;

    if ((p->image_params.rotate % 180) == 90) {
        MPSWAP(float, transform.m[0][xc], transform.m[0][yc]);
        MPSWAP(float, transform.m[1][xc], transform.m[1][yc]);
        MPSWAP(float, transform.t[0], transform.t[1]);
        MPSWAP(int, xc, yc);
        MPSWAP(int, vp_w, vp_h);
    }

    GLSLF("// main scaling\n");
    if (!p->use_indirect && strcmp(scaler, "bilinear") == 0) {
        // implicitly scale in pass_video_to_screen, but set up the textures
        // manually (for cropping etc.). Special care has to be taken for the
        // chroma planes (everything except luma=tex0), to make sure the offset
        // is scaled to the correct reference frame (in the case of subsampled
        // input)
        struct gl_transform tchroma = transform;
        tchroma.t[xc] /= 1 << p->image_desc.chroma_xs;
        tchroma.t[yc] /= 1 << p->image_desc.chroma_ys;

        for (int n = 0; n < p->plane_count; n++)
            gl_transform_rect(n > 0 ? tchroma : transform, &p->pass_tex[n].src);
    } else {
        finish_pass_fbo(p, &p->indirect_fbo, p->image_w, p->image_h, 0, 0);
        pass_sample(p, 0, 0, scaler, scale_factor, vp_w, vp_h, transform);
    }

    GLSLF("// scaler post-conversion\n");
    if (use_sigmoid) {
        // Inverse of the transformation above
        GLSLF("color.rgb = (1.0/(1.0 + exp(%f * (%f - color.rgb))) - %f) / %f;\n",
                sig_slope, sig_center, sig_offset, sig_scale);
    }
}

// Adapts the colors to the display device's native gamut. Assumes the input
// is in linear RGB.
static void pass_colormanage(struct gl_video *p)
{
    GLSLF("// color management\n");
    enum mp_csp_trc trc_dst = p->opts.target_trc;
    enum mp_csp_prim prim_src = p->image_params.primaries,
                     prim_dst = p->opts.target_prim;

    if (p->use_lut_3d) {
        // The 3DLUT is hard-coded against BT.2020's gamut during creation, and
        // we never want to adjust its output (so treat it as linear)
        prim_dst = MP_CSP_PRIM_BT_2020;
        trc_dst = MP_CSP_TRC_LINEAR;
    }

    if (prim_dst == MP_CSP_PRIM_AUTO)
        prim_dst = prim_src;
    if (trc_dst == MP_CSP_TRC_AUTO) {
        trc_dst = p->image_params.gamma;
        // Pick something more reasonable for linear light inputs
        if (p->image_params.gamma == MP_CSP_TRC_LINEAR)
            trc_dst = MP_CSP_TRC_GAMMA22;
    }

    // Adapt to the right colorspace if necessary
    if (prim_src != prim_dst) {
        struct mp_csp_primaries csp_src = mp_get_csp_primaries(prim_src),
                                csp_dst = mp_get_csp_primaries(prim_dst);
        float m[3][3] = {{0}};
        mp_get_cms_matrix(csp_src, csp_dst, MP_INTENT_RELATIVE_COLORIMETRIC, m);
        gl_sc_uniform_mat3(p->sc, "cms_matrix", true, &m[0][0]);
        GLSL(color.rgb = cms_matrix * color.rgb;)
    }

    if (p->use_lut_3d) {
        gl_sc_uniform_sampler(p->sc, "lut_3d", GL_TEXTURE_3D, TEXUNIT_3DLUT);
        // For the 3DLUT we are arbitrarily using 2.4 as input gamma to reduce
        // the severity of quantization errors.
        GLSL(color.rgb = clamp(color.rgb, 0.0, 1.0);)
        GLSL(color.rgb = pow(color.rgb, vec3(1.0/2.4));)
        GLSL(color.rgb = texture3D(lut_3d, color.rgb).rgb;)
    }

    // Don't perform any gamut mapping unless linear light input is present to
    // begin with
    if (p->use_linear && trc_dst != MP_CSP_TRC_LINEAR) {
        GLSL(color.rgb = clamp(color.rgb, 0.0, 1.0);)
        switch (trc_dst) {
            case MP_CSP_TRC_SRGB:
                GLSL(color.rgb = mix(color.rgb * vec3(12.92),
                                     vec3(1.055) * pow(color.rgb,
                                                       vec3(1.0/2.4))
                                         - vec3(0.055),
                                     lessThanEqual(vec3(0.0031308), color.rgb));)
                break;
            case MP_CSP_TRC_BT_1886:
                GLSL(color.rgb = pow(color.rgb, vec3(1.0/1.961));)
                break;
            case MP_CSP_TRC_GAMMA22:
                GLSL(color.rgb = pow(color.rgb, vec3(1.0/2.2));)
                break;
        }
    }
}

static void pass_dither(struct gl_video *p)
{
    GL *gl = p->gl;

    // Assume 8 bits per component if unknown.
    int dst_depth = p->depth_g ? p->depth_g : 8;
    if (p->opts.dither_depth > 0)
        dst_depth = p->opts.dither_depth;

    if (p->opts.dither_depth < 0 || p->opts.dither_algo < 0)
        return;

    if (!p->dither_texture) {
        MP_VERBOSE(p, "Dither to %d.\n", dst_depth);

        int tex_size;
        void *tex_data;
        GLint tex_iformat;
        GLint tex_format;
        GLenum tex_type;
        unsigned char temp[256];

        if (p->opts.dither_algo == 0) {
            int sizeb = p->opts.dither_size;
            int size = 1 << sizeb;

            if (p->last_dither_matrix_size != size) {
                p->last_dither_matrix = talloc_realloc(p, p->last_dither_matrix,
                                                       float, size * size);
                mp_make_fruit_dither_matrix(p->last_dither_matrix, sizeb);
                p->last_dither_matrix_size = size;
            }

            tex_size = size;
            tex_iformat = gl_float16_formats[0].internal_format;
            tex_format = gl_float16_formats[0].format;
            tex_type = GL_FLOAT;
            tex_data = p->last_dither_matrix;
        } else {
            assert(sizeof(temp) >= 8 * 8);
            mp_make_ordered_dither_matrix(temp, 8);

            const struct fmt_entry *fmt = find_tex_format(gl, 1, 1);
            tex_size = 8;
            tex_iformat = fmt->internal_format;
            tex_format = fmt->format;
            tex_type = fmt->type;
            tex_data = temp;
        }

        p->dither_size = tex_size;

        gl->ActiveTexture(GL_TEXTURE0 + TEXUNIT_DITHER);
        gl->GenTextures(1, &p->dither_texture);
        gl->BindTexture(GL_TEXTURE_2D, p->dither_texture);
        gl->PixelStorei(GL_UNPACK_ALIGNMENT, 1);
        gl->TexImage2D(GL_TEXTURE_2D, 0, tex_iformat, tex_size, tex_size, 0,
                    tex_format, tex_type, tex_data);
        gl->TexParameteri(GL_TEXTURE_2D, GL_TEXTURE_MIN_FILTER, GL_NEAREST);
        gl->TexParameteri(GL_TEXTURE_2D, GL_TEXTURE_MAG_FILTER, GL_NEAREST);
        gl->TexParameteri(GL_TEXTURE_2D, GL_TEXTURE_WRAP_S, GL_REPEAT);
        gl->TexParameteri(GL_TEXTURE_2D, GL_TEXTURE_WRAP_T, GL_REPEAT);
        gl->PixelStorei(GL_UNPACK_ALIGNMENT, 4);
        gl->ActiveTexture(GL_TEXTURE0);

        debug_check_gl(p, "dither setup");
    }

    GLSLF("// dithering\n");

    // This defines how many bits are considered significant for output on
    // screen. The superfluous bits will be used for rounding according to the
    // dither matrix. The precision of the source implicitly decides how many
    // dither patterns can be visible.
    int dither_quantization = (1 << dst_depth) - 1;

    gl_sc_uniform_sampler(p->sc, "dither", GL_TEXTURE_2D, TEXUNIT_DITHER);

    GLSLF("vec2 dither_pos = gl_FragCoord.xy / %d;\n", p->dither_size);

    if (p->opts.temporal_dither) {
        int phase = p->frames_rendered % 8u;
        float r = phase * (M_PI / 2); // rotate
        float m = phase < 4 ? 1 : -1; // mirror

        float matrix[2][2] = {{cos(r),     -sin(r)    },
                              {sin(r) * m,  cos(r) * m}};
        gl_sc_uniform_mat2(p->sc, "dither_trafo", true, &matrix[0][0]);

        GLSL(dither_pos = dither_trafo * dither_pos;)
    }

    GLSL(float dither_value = texture(dither, dither_pos).r;)
    GLSLF("color = floor(color * %d + dither_value + 0.5 / (%d * %d)) / %d;\n",
          dither_quantization, p->dither_size, p->dither_size,
          dither_quantization);
}

// The main rendering function, takes care of everything up to and including
// upscaling
static void pass_render_frame(struct gl_video *p)
{
    p->use_indirect = false; // set to true as needed by pass_*
    pass_read_video(p);
    pass_convert_yuv(p);
    pass_scale_main(p);
}

static void pass_draw_to_screen(struct gl_video *p, int fbo)
{
    pass_colormanage(p);
    pass_dither(p);
    int flags = (p->image_params.rotate % 90 ? 0 : p->image_params.rotate / 90)
              | (p->image.image_flipped ? 4 : 0);
    finish_pass_direct(p, fbo, p->vp_w, p->vp_h, &p->dst_rect, flags);
}

// Draws an interpolate frame to fbo, based on the frame timing in t
static void gl_video_interpolate_frame(struct gl_video *p, int fbo,
                                       struct frame_timing *t)
{
    int vp_w = p->dst_rect.x1 - p->dst_rect.x0,
        vp_h = p->dst_rect.y1 - p->dst_rect.y0,
        fuzz = FBOTEX_FUZZY_W | FBOTEX_FUZZY_H;

    // First of all, figure out if we have a frame availble at all, and draw
    // it manually + reset the queue if not
    if (!p->surfaces[p->surface_now].pts) {
        pass_render_frame(p);
        finish_pass_fbo(p, &p->surfaces[p->surface_now].fbotex,
                        vp_w, vp_h, 0, fuzz);
        p->surfaces[p->surface_now].pts = t ? t->pts : 0;
        p->surface_idx = p->surface_now;
    }

    // Figure out the queue size. For illustration, a filter radius of 2 would
    // look like this: _ A [B] C D _
    // A is surface_bse, B is surface_now, C is surface_nxt and D is
    // surface_end.
    struct scaler *tscale = &p->scalers[2];
    reinit_scaler(p, 2, p->opts.scalers[2], 1, tscale_sizes);
    bool oversample = strcmp(tscale->name, "oversample") == 0;
    int size;
    if (oversample) {
        size = 2;
    } else {
        assert(tscale->kernel && !tscale->kernel->polar);
        size = ceil(tscale->kernel->size);
        assert(size <= TEXUNIT_VIDEO_NUM);
    }
    int radius = size/2;

    int surface_now = p->surface_now;
    int surface_nxt = fbosurface_wrap(surface_now + 1);
    int surface_bse = fbosurface_wrap(surface_now - (radius-1));
    int surface_end = fbosurface_wrap(surface_now + radius);
    assert(fbosurface_wrap(surface_bse + size-1) == surface_end);

    // Render a new frame if it came in and there's room in the queue
    int surface_dst = fbosurface_wrap(p->surface_idx+1);
    if (t && surface_dst != surface_bse &&
             p->surfaces[p->surface_idx].pts < t->pts) {
        MP_STATS(p, "new-pts");
        pass_render_frame(p);
        finish_pass_fbo(p, &p->surfaces[surface_dst].fbotex,
                        vp_w, vp_h, 0, fuzz);
        p->surfaces[surface_dst].pts = t->pts;
        p->surface_idx = surface_dst;
    }

    // Figure out whether the queue is "valid". A queue is invalid if the
    // frames' PTS is not monotonically increasing. Anything else is invalid,
    // so avoid blending incorrect data and just draw the latest frame as-is.
    // Possible causes for failure of this condition include seeks, pausing,
    // end of playback or start of playback.
    bool valid = true;
    for (int i = surface_bse, ii; valid && i != surface_end; i = ii) {
        ii = fbosurface_wrap(i+1);
        if (!p->surfaces[i].pts || !p->surfaces[ii].pts) {
            valid = false;
        } else if (p->surfaces[ii].pts < p->surfaces[i].pts) {
            valid = false;
            MP_DBG(p, "interpolation queue underrun\n");
        }
    }

    // Finally, draw the right mix of frames to the screen.
    if (!t || !valid) {
        // surface_now is guaranteed to be valid, so we can safely use it.
        pass_load_fbotex(p, &p->surfaces[surface_now].fbotex, 0, vp_w, vp_h);
        GLSL(vec4 color = texture(texture0, texcoord0);)
        p->is_interpolated = false;
    } else {
        int64_t pts_now = p->surfaces[surface_now].pts,
                pts_nxt = p->surfaces[surface_nxt].pts;
        double fscale = pts_nxt - pts_now, mix;
        if (oversample) {
            double vsync_interval = t->next_vsync - t->prev_vsync,
                   threshold = isnan(tscale->params[0]) ? 0 : tscale->params[0];
            mix = (pts_nxt - t->next_vsync) / vsync_interval;
            mix = mix <= 0 + threshold ? 0 : mix;
            mix = mix >= 1 - threshold ? 1 : mix;
            mix = 1 - mix;
            gl_sc_uniform_f(p->sc, "inter_coeff", mix);
            GLSL(vec4 color = mix(texture(texture0, texcoord0),
                                  texture(texture1, texcoord1),
                                  inter_coeff);)
        } else {
            mix = (t->next_vsync - pts_now) / fscale;
            gl_sc_uniform_f(p->sc, "fcoord", mix);
            pass_sample_separated_gen(p, tscale, 0, 0);
        }
        for (int i = 0; i < size; i++) {
            pass_load_fbotex(p, &p->surfaces[fbosurface_wrap(surface_bse+i)].fbotex,
                             i, vp_w, vp_h);
        }
        MP_STATS(p, "frame-mix");
        MP_DBG(p, "inter frame ppts: %lld, pts: %lld, vsync: %lld, mix: %f\n",
               (long long)pts_now, (long long)pts_nxt,
               (long long)t->next_vsync, mix);
        p->is_interpolated = true;
    }
    pass_draw_to_screen(p, fbo);

    // Dequeue frames if necessary
    if (t) {
        int64_t vsync_interval = t->next_vsync - t->prev_vsync;
        int64_t vsync_guess = t->next_vsync + vsync_interval;
        if (p->surfaces[surface_nxt].pts > p->surfaces[p->surface_now].pts
                && p->surfaces[surface_nxt].pts < vsync_guess) {
            p->surface_now = surface_nxt;
            surface_nxt = fbosurface_wrap(p->surface_now+1);
        }
    }
}

// (fbo==0 makes BindFramebuffer select the screen backbuffer)
void gl_video_render_frame(struct gl_video *p, int fbo, struct frame_timing *t)
{
    GL *gl = p->gl;
    struct video_image *vimg = &p->image;

    p->user_gamma = 1.0 / p->opts.gamma;

    gl->BindFramebuffer(GL_FRAMEBUFFER, fbo);

    if (p->dst_rect.x0 > 0 || p->dst_rect.y0 > 0
        || p->dst_rect.x1 < p->vp_w || p->dst_rect.y1 < abs(p->vp_h))
    {
        gl->Clear(GL_COLOR_BUFFER_BIT);
    }

    if (!vimg->mpi) {
        gl->Clear(GL_COLOR_BUFFER_BIT);
        goto draw_osd;
    }

    gl_sc_set_vao(p->sc, &p->vao);

    if (p->opts.interpolation) {
        gl_video_interpolate_frame(p, fbo, t);
    } else {
        // Skip interpolation if there's nothing to be done
        pass_render_frame(p);
        pass_draw_to_screen(p, fbo);
    }

    debug_check_gl(p, "after video rendering");

draw_osd:

    gl->BindFramebuffer(GL_FRAMEBUFFER, fbo);

    mpgl_osd_generate(p->osd, p->osd_rect, p->osd_pts, p->image_params.stereo_out);

    for (int n = 0; n < MAX_OSD_PARTS; n++) {
        enum sub_bitmap_format fmt = mpgl_osd_get_part_format(p->osd, n);
        if (!fmt)
            continue;
        gl_sc_uniform_sampler(p->sc, "osdtex", GL_TEXTURE_2D, 0);
        switch (fmt) {
        case SUBBITMAP_RGBA: {
            GLSLF("// OSD (RGBA)\n");
            GLSL(vec4 color = texture(osdtex, texcoord).bgra;)
            break;
        }
        case SUBBITMAP_LIBASS: {
            GLSLF("// OSD (libass)\n");
            GLSL(vec4 color =
                vec4(ass_color.rgb, ass_color.a * texture(osdtex, texcoord).r);)
            break;
        }
        default:
            abort();
        }

        // Apply OSD color correction
        if (p->use_linear)
            pass_linearize(p);
        if (p->user_gamma != 1) {
            gl_sc_uniform_f(p->sc, "user_gamma", p->user_gamma);
            GLSL(color.rgb = clamp(color.rgb, 0.0, 1.0);)
            GLSL(color.rgb = pow(color.rgb, vec3(user_gamma));)
        }
        pass_colormanage(p);

        gl_sc_set_vao(p->sc, mpgl_osd_get_vao(p->osd));
        gl_sc_gen_shader_and_reset(p->sc);
        mpgl_osd_draw_part(p->osd, p->vp_w, p->vp_h, n);
    }

    debug_check_gl(p, "after OSD rendering");

    gl->UseProgram(0);
    gl->BindFramebuffer(GL_FRAMEBUFFER, 0);

    p->frames_rendered++;
}

// vp_w/vp_h is the implicit size of the target framebuffer.
// vp_h can be negative to flip the screen.
void gl_video_resize(struct gl_video *p, int vp_w, int vp_h,
                     struct mp_rect *src, struct mp_rect *dst,
                     struct mp_osd_res *osd)
{
    p->src_rect = *src;
    p->dst_rect = *dst;
    p->osd_rect = *osd;
    p->vp_w = vp_w;
    p->vp_h = vp_h;

    gl_video_reset_surfaces(p);
}

static bool get_image(struct gl_video *p, struct mp_image *mpi)
{
    GL *gl = p->gl;

    if (!p->opts.pbo)
        return false;

    struct video_image *vimg = &p->image;

    // See comments in init_video() about odd video sizes.
    // The normal upload path does this too, but less explicit.
    mp_image_set_size(mpi, vimg->planes[0].w, vimg->planes[0].h);

    for (int n = 0; n < p->plane_count; n++) {
        struct texplane *plane = &vimg->planes[n];
        mpi->stride[n] = mpi->plane_w[n] * p->image_desc.bytes[n];
        int needed_size = mpi->plane_h[n] * mpi->stride[n];
        if (!plane->gl_buffer)
            gl->GenBuffers(1, &plane->gl_buffer);
        gl->BindBuffer(GL_PIXEL_UNPACK_BUFFER, plane->gl_buffer);
        if (needed_size > plane->buffer_size) {
            plane->buffer_size = needed_size;
            gl->BufferData(GL_PIXEL_UNPACK_BUFFER, plane->buffer_size,
                           NULL, GL_DYNAMIC_DRAW);
        }
        if (!plane->buffer_ptr)
            plane->buffer_ptr = gl->MapBuffer(GL_PIXEL_UNPACK_BUFFER,
                                              GL_WRITE_ONLY);
        mpi->planes[n] = plane->buffer_ptr;
        gl->BindBuffer(GL_PIXEL_UNPACK_BUFFER, 0);
    }
    return true;
}

void gl_video_upload_image(struct gl_video *p, struct mp_image *mpi)
{
    GL *gl = p->gl;

    struct video_image *vimg = &p->image;

    p->osd_pts = mpi->pts;

    talloc_free(vimg->mpi);
    vimg->mpi = mpi;

    if (p->hwdec_active)
        return;

    assert(mpi->num_planes == p->plane_count);

    mp_image_t mpi2 = *mpi;
    bool pbo = false;
    if (!vimg->planes[0].buffer_ptr && get_image(p, &mpi2)) {
        for (int n = 0; n < p->plane_count; n++) {
            int line_bytes = mpi->plane_w[n] * p->image_desc.bytes[n];
            memcpy_pic(mpi2.planes[n], mpi->planes[n], line_bytes, mpi->plane_h[n],
                       mpi2.stride[n], mpi->stride[n]);
        }
        pbo = true;
    }
    vimg->image_flipped = mpi2.stride[0] < 0;
    for (int n = 0; n < p->plane_count; n++) {
        struct texplane *plane = &vimg->planes[n];
        void *plane_ptr = mpi2.planes[n];
        if (pbo) {
            gl->BindBuffer(GL_PIXEL_UNPACK_BUFFER, plane->gl_buffer);
            if (!gl->UnmapBuffer(GL_PIXEL_UNPACK_BUFFER))
                MP_FATAL(p, "Video PBO upload failed. "
                         "Remove the 'pbo' suboption.\n");
            plane->buffer_ptr = NULL;
            plane_ptr = NULL; // PBO offset 0
        }
        gl->ActiveTexture(GL_TEXTURE0 + n);
        gl->BindTexture(p->gl_target, plane->gl_texture);
        glUploadTex(gl, p->gl_target, plane->gl_format, plane->gl_type,
                    plane_ptr, mpi2.stride[n], 0, 0, plane->w, plane->h, 0);
    }
    gl->ActiveTexture(GL_TEXTURE0);
    if (pbo)
        gl->BindBuffer(GL_PIXEL_UNPACK_BUFFER, 0);
}

static bool test_fbo(struct gl_video *p, bool *success)
{
    if (!*success)
        return false;

    GL *gl = p->gl;
    *success = false;
    MP_VERBOSE(p, "Testing user-set FBO format (0x%x)\n",
                   (unsigned)p->opts.fbo_format);
    struct fbotex fbo = {0};
    if (fbotex_init(&fbo, p->gl, p->log, 16, 16, p->opts.fbo_format)) {
        gl->BindFramebuffer(GL_FRAMEBUFFER, fbo.fbo);
        gl->BindFramebuffer(GL_FRAMEBUFFER, 0);
        *success = true;
    }
    fbotex_uninit(&fbo);
    glCheckError(gl, p->log, "FBO test");
    return *success;
}

// Disable features that are not supported with the current OpenGL version.
static void check_gl_features(struct gl_video *p)
{
    GL *gl = p->gl;
    bool have_float_tex = gl->mpgl_caps & MPGL_CAP_FLOAT_TEX;
    bool have_fbo = gl->mpgl_caps & MPGL_CAP_FB;
    bool have_1d_tex = gl->mpgl_caps & MPGL_CAP_1D_TEX;
    bool have_3d_tex = gl->mpgl_caps & MPGL_CAP_3D_TEX;
    bool have_mix = gl->glsl_version >= 130;

    char *disabled[10];
    int n_disabled = 0;

    // Normally, we want to disable them by default if FBOs are unavailable,
    // because they will be slow (not critically slow, but still slower).
    // Without FP textures, we must always disable them.
    // I don't know if luminance alpha float textures exist, so disregard them.
    for (int n = 0; n < 2; n++) {
        const struct filter_kernel *kernel = mp_find_filter_kernel(p->opts.scalers[n]);
        if (kernel) {
            char *reason = NULL;
            if (!test_fbo(p, &have_fbo))
                reason = "scaler (FBO)";
            if (!have_float_tex)
                reason = "scaler (float tex.)";
            if (!have_1d_tex && kernel->polar)
                reason = "scaler (1D tex.)";
            if (reason) {
                p->opts.scalers[n] = "bilinear";
                disabled[n_disabled++] = reason;
            }
        }
    }

    // GLES3 doesn't provide filtered 16 bit integer textures
    // GLES2 doesn't even provide 3D textures
    if (p->use_lut_3d && !(have_3d_tex && have_float_tex)) {
        p->use_lut_3d = false;
        disabled[n_disabled++] = "color management (GLES unsupported)";
    }

    // Missing float textures etc. (maybe ordered would actually work)
    if (p->opts.dither_algo >= 0 && gl->es) {
        p->opts.dither_algo = -1;
        disabled[n_disabled++] = "dithering (GLES unsupported)";
    }

    int use_cms = p->opts.target_prim != MP_CSP_PRIM_AUTO ||
                  p->opts.target_trc != MP_CSP_TRC_AUTO || p->use_lut_3d;

    // mix() is needed for some gamma functions
    if (!have_mix && (p->opts.linear_scaling || p->opts.sigmoid_upscaling)) {
        p->opts.linear_scaling = false;
        p->opts.sigmoid_upscaling = false;
        disabled[n_disabled++] = "linear/sigmoid scaling (GLSL version)";
    }
    if (!have_mix && use_cms) {
        p->opts.target_prim = MP_CSP_PRIM_AUTO;
        p->opts.target_trc = MP_CSP_TRC_AUTO;
        p->use_lut_3d = false;
        disabled[n_disabled++] = "color management (GLSL version)";
    }
    if (use_cms && !test_fbo(p, &have_fbo)) {
        p->opts.target_prim = MP_CSP_PRIM_AUTO;
        p->opts.target_trc = MP_CSP_TRC_AUTO;
        p->use_lut_3d = false;
        disabled[n_disabled++] = "color management (FBO)";
    }
    if (p->opts.interpolation && !test_fbo(p, &have_fbo)) {
        p->opts.interpolation = false;
        disabled[n_disabled++] = "interpolation (FBO)";
    }
    if (gl->es && p->opts.pbo) {
        p->opts.pbo = 0;
        disabled[n_disabled++] = "PBOs (GLES unsupported)";
    }

    if (n_disabled) {
        MP_ERR(p, "Some OpenGL extensions not detected, disabling: ");
        for (int n = 0; n < n_disabled; n++) {
            if (n)
                MP_ERR(p, ", ");
            MP_ERR(p, "%s", disabled[n]);
        }
        MP_ERR(p, ".\n");
    }
}

static int init_gl(struct gl_video *p)
{
    GL *gl = p->gl;

    debug_check_gl(p, "before init_gl");

    check_gl_features(p);

    gl->Disable(GL_DITHER);

    gl_vao_init(&p->vao, gl, sizeof(struct vertex), vertex_vao);

    gl_video_set_gl_state(p);

    // Test whether we can use 10 bit. Hope that testing a single format/channel
    // is good enough (instead of testing all 1-4 channels variants etc.).
    const struct fmt_entry *fmt = find_tex_format(gl, 2, 1);
    if (gl->GetTexLevelParameteriv && fmt->format) {
        GLuint tex;
        gl->GenTextures(1, &tex);
        gl->BindTexture(GL_TEXTURE_2D, tex);
        gl->TexImage2D(GL_TEXTURE_2D, 0, fmt->internal_format, 64, 64, 0,
                       fmt->format, fmt->type, NULL);
        GLenum pname = 0;
        switch (fmt->format) {
        case GL_RED:        pname = GL_TEXTURE_RED_SIZE; break;
        case GL_LUMINANCE:  pname = GL_TEXTURE_LUMINANCE_SIZE; break;
        }
        GLint param = 0;
        if (pname)
            gl->GetTexLevelParameteriv(GL_TEXTURE_2D, 0, pname, &param);
        if (param) {
            MP_VERBOSE(p, "16 bit texture depth: %d.\n", (int)param);
            p->texture_16bit_depth = param;
        }
        gl->DeleteTextures(1, &tex);
    }

    debug_check_gl(p, "after init_gl");

    return 1;
}

void gl_video_uninit(struct gl_video *p)
{
    if (!p)
        return;

    GL *gl = p->gl;

    uninit_video(p);

    gl_sc_destroy(p->sc);

    gl_vao_uninit(&p->vao);

    gl->DeleteTextures(1, &p->lut_3d_texture);

    mpgl_osd_destroy(p->osd);

    gl_set_debug_logger(gl, NULL);

    talloc_free(p);
}

void gl_video_set_gl_state(struct gl_video *p)
{
    GL *gl = p->gl;

    struct m_color c = p->opts.background;
    gl->ClearColor(c.r / 255.0, c.g / 255.0, c.b / 255.0, c.a / 255.0);
    gl->ActiveTexture(GL_TEXTURE0);
    if (gl->mpgl_caps & MPGL_CAP_ROW_LENGTH)
        gl->PixelStorei(GL_UNPACK_ROW_LENGTH, 0);
    gl->PixelStorei(GL_UNPACK_ALIGNMENT, 4);
}

void gl_video_unset_gl_state(struct gl_video *p)
{
    /* nop */
}

void gl_video_reset(struct gl_video *p)
{
    gl_video_reset_surfaces(p);
}

bool gl_video_showing_interpolated_frame(struct gl_video *p)
{
    return p->is_interpolated;
}

// dest = src.<w> (always using 4 components)
static void packed_fmt_swizzle(char w[5], const struct fmt_entry *texfmt,
                               const struct packed_fmt_entry *fmt)
{
    const char *comp = "rgba";

    // Normally, we work with GL_RG
    if (texfmt && texfmt->internal_format == GL_LUMINANCE_ALPHA)
        comp = "ragb";

    for (int c = 0; c < 4; c++)
        w[c] = comp[MPMAX(fmt->components[c] - 1, 0)];
    w[4] = '\0';
}

static bool init_format(int fmt, struct gl_video *init)
{
    struct GL *gl = init->gl;

    init->hwdec_active = false;
    if (init->hwdec && init->hwdec->driver->imgfmt == fmt) {
        fmt = init->hwdec->converted_imgfmt;
        init->hwdec_active = true;
    }

    struct mp_imgfmt_desc desc = mp_imgfmt_get_desc(fmt);
    if (!desc.id)
        return false;

    if (desc.num_planes > 4)
        return false;

    const struct fmt_entry *plane_format[4] = {0};

    init->color_swizzle[0] = '\0';
    init->has_alpha = false;

    // YUV/planar formats
    if (desc.flags & MP_IMGFLAG_YUV_P) {
        int bits = desc.component_bits;
        if ((desc.flags & MP_IMGFLAG_NE) && bits >= 8 && bits <= 16) {
            init->has_alpha = desc.num_planes > 3;
            plane_format[0] = find_tex_format(gl, (bits + 7) / 8, 1);
            for (int p = 1; p < desc.num_planes; p++)
                plane_format[p] = plane_format[0];
            goto supported;
        }
    }

    // YUV/half-packed
    if (fmt == IMGFMT_NV12 || fmt == IMGFMT_NV21) {
        if (!(init->gl->mpgl_caps & MPGL_CAP_TEX_RG))
            return false;
        plane_format[0] = find_tex_format(gl, 1, 1);
        plane_format[1] = find_tex_format(gl, 1, 2);
        if (fmt == IMGFMT_NV21)
            snprintf(init->color_swizzle, sizeof(init->color_swizzle), "rbga");
        goto supported;
    }

    // RGB/planar
    if (fmt == IMGFMT_GBRP) {
        snprintf(init->color_swizzle, sizeof(init->color_swizzle), "brga");
        plane_format[0] = find_tex_format(gl, 1, 1);
        for (int p = 1; p < desc.num_planes; p++)
            plane_format[p] = plane_format[0];
        goto supported;
    }

    // XYZ (same organization as RGB packed, but requires conversion matrix)
    if (fmt == IMGFMT_XYZ12) {
        plane_format[0] = find_tex_format(gl, 2, 3);
        goto supported;
    }

    // Packed RGB special formats
    for (const struct fmt_entry *e = mp_to_gl_formats; e->mp_format; e++) {
        if (!gl->es && e->mp_format == fmt) {
            plane_format[0] = e;
            goto supported;
        }
    }

    // Packed RGB(A) formats
    for (const struct packed_fmt_entry *e = mp_packed_formats; e->fmt; e++) {
        if (e->fmt == fmt) {
            int n_comp = desc.bytes[0] / e->component_size;
            plane_format[0] = find_tex_format(gl, e->component_size, n_comp);
            packed_fmt_swizzle(init->color_swizzle, plane_format[0], e);
            init->has_alpha = e->components[3] != 0;
            goto supported;
        }
    }

    // Packed YUV Apple formats
    if (init->gl->mpgl_caps & MPGL_CAP_APPLE_RGB_422) {
        for (const struct fmt_entry *e = gl_apple_formats; e->mp_format; e++) {
            if (e->mp_format == fmt) {
                init->is_packed_yuv = true;
                snprintf(init->color_swizzle, sizeof(init->color_swizzle),
                         "gbra");
                plane_format[0] = e;
                goto supported;
            }
        }
    }

    // Unsupported format
    return false;

supported:

    // Stuff like IMGFMT_420AP10. Untested, most likely insane.
    if (desc.num_planes == 4 && (desc.component_bits % 8) != 0)
        return false;

    if (desc.component_bits > 8 && desc.component_bits < 16) {
        if (init->texture_16bit_depth < 16)
            return false;
    }

    for (int p = 0; p < desc.num_planes; p++) {
        if (!plane_format[p]->format)
            return false;
    }

    for (int p = 0; p < desc.num_planes; p++) {
        struct texplane *plane = &init->image.planes[p];
        const struct fmt_entry *format = plane_format[p];
        assert(format);
        plane->gl_format = format->format;
        plane->gl_internal_format = format->internal_format;
        plane->gl_type = format->type;
    }

    init->is_yuv = desc.flags & MP_IMGFLAG_YUV;
    init->is_rgb = desc.flags & MP_IMGFLAG_RGB;
    init->plane_count = desc.num_planes;
    init->image_desc = desc;

    return true;
}

bool gl_video_check_format(struct gl_video *p, int mp_format)
{
    struct gl_video tmp = *p;
    return init_format(mp_format, &tmp);
}

void gl_video_config(struct gl_video *p, struct mp_image_params *params)
{
    mp_image_unrefp(&p->image.mpi);

    if (!mp_image_params_equal(&p->real_image_params, params)) {
        uninit_video(p);
        p->real_image_params = *params;
        p->image_params = *params;
        if (params->imgfmt)
            init_video(p);
    }

    gl_video_reset_surfaces(p);
}

void gl_video_set_output_depth(struct gl_video *p, int r, int g, int b)
{
    MP_VERBOSE(p, "Display depth: R=%d, G=%d, B=%d\n", r, g, b);
    p->depth_g = g;
}

struct gl_video *gl_video_init(GL *gl, struct mp_log *log, struct osd_state *osd)
{
    if (gl->version < 210 && gl->es < 200) {
        mp_err(log, "At least OpenGL 2.1 or OpenGL ES 2.0 required.\n");
        return NULL;
    }

    struct gl_video *p = talloc_ptrtype(NULL, p);
    *p = (struct gl_video) {
        .gl = gl,
        .log = log,
        .osd_state = osd,
        .opts = gl_video_opts_def,
        .gl_target = GL_TEXTURE_2D,
        .texture_16bit_depth = 16,
        .scalers = {
            { .index = 0, .name = "bilinear" },
            { .index = 1, .name = "bilinear" },
            { .index = 2, .name = "oversample" },
        },
        .sc = gl_sc_create(gl, log),
    };
    gl_video_set_debug(p, true);
    init_gl(p);
    recreate_osd(p);
    return p;
}

// Get static string for scaler shader. If "tscale" is set to true, the
// scaler must be a separable convolution filter.
static const char *handle_scaler_opt(const char *name, bool tscale)
{
    if (name && name[0]) {
        const struct filter_kernel *kernel = mp_find_filter_kernel(name);
        if (kernel && (!tscale || !kernel->polar))
                return kernel->name;

        for (const char *const *filter = tscale ? fixed_tscale_filters
                                                : fixed_scale_filters;
             *filter; filter++) {
            if (strcmp(*filter, name) == 0)
                return *filter;
        }
    }
    return NULL;
}

// Set the options, and possibly update the filter chain too.
// Note: assumes all options are valid and verified by the option parser.
void gl_video_set_options(struct gl_video *p, struct gl_video_opts *opts,
                          int *queue_size)
{
    p->opts = *opts;
    for (int n = 0; n < 3; n++)
        p->opts.scalers[n] = (char *)handle_scaler_opt(p->opts.scalers[n], n==2);
    p->opts.dscaler = (char *)handle_scaler_opt(p->opts.dscaler, false);

    // Figure out an adequate size for the interpolation queue. The larger
    // the radius, the earlier we need to queue frames. This rough heuristic
    // seems to work for now, but ideally we want to rework the pause/unpause
    // logic to make larger queue sizes the default.
    if (queue_size && p->opts.interpolation && p->opts.scalers[2]) {
        const struct filter_kernel *kernel = mp_find_filter_kernel(p->opts.scalers[2]);
        if (kernel) {
            double radius = kernel->radius;
            radius = radius > 0 ? radius : p->opts.scaler_radius[2];
           *queue_size = 50e3 * ceil(radius);
        }
    }

    check_gl_features(p);
    uninit_rendering(p);
}

void gl_video_get_colorspace(struct gl_video *p, struct mp_image_params *params)
{
    *params = p->image_params; // supports everything
}

struct mp_csp_equalizer *gl_video_eq_ptr(struct gl_video *p)
{
    return &p->video_eq;
}

// Call when the mp_csp_equalizer returned by gl_video_eq_ptr() was changed.
void gl_video_eq_update(struct gl_video *p)
{
}

static int validate_scaler_opt(struct mp_log *log, const m_option_t *opt,
                               struct bstr name, struct bstr param)
{
    char s[20] = {0};
    int r = 1;
    bool tscale = bstr_equals0(name, "tscale");
    if (bstr_equals0(param, "help")) {
        r = M_OPT_EXIT - 1;
    } else {
        snprintf(s, sizeof(s), "%.*s", BSTR_P(param));
        if (!handle_scaler_opt(s, tscale))
            r = M_OPT_INVALID;
    }
    if (r < 1) {
        mp_info(log, "Available scalers:\n");
        for (const char *const *filter = tscale ? fixed_tscale_filters
                                                : fixed_scale_filters;
             *filter; filter++) {
            mp_info(log, "    %s\n", *filter);
        }
        for (int n = 0; mp_filter_kernels[n].name; n++) {
            if (!tscale || !mp_filter_kernels[n].polar)
                mp_info(log, "    %s\n", mp_filter_kernels[n].name);
        }
        if (s[0])
            mp_fatal(log, "No scaler named '%s' found!\n", s);
    }
    return r;
}

// Resize and redraw the contents of the window without further configuration.
// Intended to be used in situations where the frontend can't really be
// involved with reconfiguring the VO properly.
// gl_video_resize() should be called when user interaction is done.
void gl_video_resize_redraw(struct gl_video *p, int w, int h)
{
    p->vp_w = w;
    p->vp_h = h;
    gl_video_render_frame(p, 0, NULL);
}

float gl_video_scale_ambient_lux(float lmin, float lmax,
                                 float rmin, float rmax, float lux)
{
    assert(lmax > lmin);

    float num = (rmax - rmin) * (log10(lux) - log10(lmin));
    float den = log10(lmax) - log10(lmin);
    float result = num / den + rmin;

    // clamp the result
    float max = MPMAX(rmax, rmin);
    float min = MPMIN(rmax, rmin);
    return MPMAX(MPMIN(result, max), min);
}

void gl_video_set_ambient_lux(struct gl_video *p, int lux)
{
    if (p->opts.gamma_auto) {
        float gamma = gl_video_scale_ambient_lux(16.0, 64.0, 2.40, 1.961, lux);
        MP_VERBOSE(p, "ambient light changed: %dlux (gamma: %f)\n", lux, gamma);
        p->opts.gamma = MPMIN(1.0, 1.961 / gamma);
        gl_video_eq_update(p);
    }
}

void gl_video_set_hwdec(struct gl_video *p, struct gl_hwdec *hwdec)
{
    p->hwdec = hwdec;
    mp_image_unrefp(&p->image.mpi);
}<|MERGE_RESOLUTION|>--- conflicted
+++ resolved
@@ -1339,11 +1339,8 @@
     mp_csp_set_image_params(&cparams, &p->image_params);
     mp_csp_copy_equalizer_values(&cparams, &p->video_eq);
 
-<<<<<<< HEAD
     p->user_gamma = 1.0 / (cparams.gamma * p->opts.gamma);
 
-=======
->>>>>>> d96fad04
     GLSLF("// color conversion\n");
 
     if (p->color_swizzle[0])
@@ -1408,9 +1405,10 @@
                              lessThanEqual(vec3(0.0181), color.rgb));)
     }
 
-    if (p->user_gamma != 1) {
+    float user_gamma = 1.0 / (cparams.gamma * p->opts.gamma);
+    if (user_gamma != 1) {
         p->use_indirect = true;
-        gl_sc_uniform_f(sc, "user_gamma", p->user_gamma);
+        gl_sc_uniform_f(sc, "user_gamma", user_gamma);
         GLSL(color.rgb = clamp(color.rgb, 0.0, 1.0);)
         GLSL(color.rgb = pow(color.rgb, vec3(user_gamma));)
     }
@@ -1853,8 +1851,6 @@
     GL *gl = p->gl;
     struct video_image *vimg = &p->image;
 
-    p->user_gamma = 1.0 / p->opts.gamma;
-
     gl->BindFramebuffer(GL_FRAMEBUFFER, fbo);
 
     if (p->dst_rect.x0 > 0 || p->dst_rect.y0 > 0
@@ -1910,8 +1906,9 @@
         // Apply OSD color correction
         if (p->use_linear)
             pass_linearize(p);
-        if (p->user_gamma != 1) {
-            gl_sc_uniform_f(p->sc, "user_gamma", p->user_gamma);
+        float user_gamma = 1.0 / p->opts.gamma;
+        if (user_gamma != 1) {
+            gl_sc_uniform_f(p->sc, "user_gamma", user_gamma);
             GLSL(color.rgb = clamp(color.rgb, 0.0, 1.0);)
             GLSL(color.rgb = pow(color.rgb, vec3(user_gamma));)
         }
