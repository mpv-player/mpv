/*
 * This file is part of mpv.
 *
 * mpv is free software; you can redistribute it and/or modify
 * it under the terms of the GNU General Public License as published by
 * the Free Software Foundation; either version 2 of the License, or
 * (at your option) any later version.
 *
 * mpv is distributed in the hope that it will be useful,
 * but WITHOUT ANY WARRANTY; without even the implied warranty of
 * MERCHANTABILITY or FITNESS FOR A PARTICULAR PURPOSE.  See the
 * GNU General Public License for more details.
 *
 * You should have received a copy of the GNU General Public License along
 * with mpv.  If not, see <http://www.gnu.org/licenses/>.
 *
 * You can alternatively redistribute this file and/or
 * modify it under the terms of the GNU Lesser General Public
 * License as published by the Free Software Foundation; either
 * version 2.1 of the License, or (at your option) any later version.
 */

#include <assert.h>
#include <math.h>
#include <stdbool.h>
#include <string.h>
#include <assert.h>

#include <libavutil/common.h>

#include "gl_video.h"

#include "misc/bstr.h"
#include "gl_common.h"
#include "gl_utils.h"
#include "gl_hwdec.h"
#include "gl_osd.h"
#include "filter_kernels.h"
#include "aspect.h"
#include "bitmap_packer.h"
#include "dither.h"

// Pixel width of 1D lookup textures.
#define LOOKUP_TEXTURE_SIZE 256

// Texture units 0-5 are used by the video, and for free use by the passes
#define TEXUNIT_VIDEO_NUM 6

// Other texture units are reserved for specific purposes
#define TEXUNIT_SCALERS  TEXUNIT_VIDEO_NUM
#define TEXUNIT_3DLUT    (TEXUNIT_SCALERS+3)
#define TEXUNIT_DITHER   (TEXUNIT_3DLUT+1)

// scale/cscale arguments that map directly to shader filter routines.
// Note that the convolution filters are not included in this list.
static const char *const fixed_scale_filters[] = {
    "bilinear",
    "bicubic_fast",
    "sharpen3",
    "sharpen5",
    "oversample",
    NULL
};
static const char *const fixed_tscale_filters[] = {
    "oversample",
    NULL
};

// must be sorted, and terminated with 0
int filter_sizes[] =
    {2, 4, 6, 8, 12, 16, 20, 24, 28, 32, 36, 40, 44, 48, 52, 56, 60, 64, 0};
int tscale_sizes[] = {2, 4, 6, 0}; // limited by TEXUNIT_VIDEO_NUM

struct vertex_pt {
    float x, y;
};

struct vertex {
    struct vertex_pt position;
    struct vertex_pt texcoord[TEXUNIT_VIDEO_NUM];
};

static const struct gl_vao_entry vertex_vao[] = {
    {"position", 2, GL_FLOAT, false, offsetof(struct vertex, position)},
    {"texcoord0", 2, GL_FLOAT, false, offsetof(struct vertex, texcoord[0])},
    {"texcoord1", 2, GL_FLOAT, false, offsetof(struct vertex, texcoord[1])},
    {"texcoord2", 2, GL_FLOAT, false, offsetof(struct vertex, texcoord[2])},
    {"texcoord3", 2, GL_FLOAT, false, offsetof(struct vertex, texcoord[3])},
    {"texcoord4", 2, GL_FLOAT, false, offsetof(struct vertex, texcoord[4])},
    {"texcoord5", 2, GL_FLOAT, false, offsetof(struct vertex, texcoord[5])},
    {0}
};

struct texplane {
    int w, h;
    int tex_w, tex_h;
    GLint gl_internal_format;
    GLenum gl_target;
    GLenum gl_format;
    GLenum gl_type;
    GLuint gl_texture;
    int gl_buffer;
    int buffer_size;
    void *buffer_ptr;
};

struct video_image {
    struct texplane planes[4];
    bool image_flipped;
    struct mp_image *mpi;       // original input image
};

struct scaler {
    int index;
    const char *name;
    double scale_factor;
    float params[2];
    float antiring;

    bool initialized;
    struct filter_kernel *kernel;
    GLuint gl_lut;
    GLenum gl_target;
    struct fbotex sep_fbo;
    bool insufficient;

    // kernel points here
    struct filter_kernel kernel_storage;
};

struct fbosurface {
    struct fbotex fbotex;
    double pts;
};

#define FBOSURFACES_MAX 10

struct src_tex {
    GLuint gl_tex;
    GLenum gl_target;
    int tex_w, tex_h;
    struct mp_rect_f src;
};

struct gl_video {
    GL *gl;

    struct mp_log *log;
    struct gl_video_opts opts;
    bool gl_debug;

    int depth_g;
    int texture_16bit_depth;    // actual bits available in 16 bit textures

    struct gl_shader_cache *sc;

    GLenum gl_target; // texture target (GL_TEXTURE_2D, ...) for video and FBOs

    struct gl_vao vao;

    struct osd_state *osd_state;
    struct mpgl_osd *osd;
    double osd_pts;

    GLuint lut_3d_texture;
    bool use_lut_3d;

    GLuint dither_texture;
    int dither_size;

    struct mp_image_params real_image_params;   // configured format
    struct mp_image_params image_params;        // texture format (mind hwdec case)
    struct mp_imgfmt_desc image_desc;
    int plane_count;
    int image_w, image_h;

    bool is_yuv, is_rgb, is_packed_yuv;
    bool has_alpha;
    char color_swizzle[5];

    struct video_image image;

    struct fbotex indirect_fbo;         // RGB target
    struct fbotex chroma_merge_fbo;
    struct fbosurface surfaces[FBOSURFACES_MAX];

    int surface_idx;
    int surface_now;
    bool is_interpolated;

    // state for luma (0), chroma (1) and temporal (2) scalers
    struct scaler scalers[3];

    struct mp_csp_equalizer video_eq;

    struct mp_rect src_rect;    // displayed part of the source video
    struct mp_rect dst_rect;    // video rectangle on output window
    struct mp_osd_res osd_rect; // OSD size/margins
    int vp_w, vp_h;

    // temporary during rendering
    struct src_tex pass_tex[TEXUNIT_VIDEO_NUM];
    bool use_indirect;
    bool use_linear;
    float user_gamma;

    int frames_rendered;

    // Cached because computing it can take relatively long
    int last_dither_matrix_size;
    float *last_dither_matrix;

    struct gl_hwdec *hwdec;
    bool hwdec_active;
};

struct fmt_entry {
    int mp_format;
    GLint internal_format;
    GLenum format;
    GLenum type;
};

// Very special formats, for which OpenGL happens to have direct support
static const struct fmt_entry mp_to_gl_formats[] = {
    {IMGFMT_BGR555,  GL_RGBA,  GL_RGBA, GL_UNSIGNED_SHORT_1_5_5_5_REV},
    {IMGFMT_BGR565,  GL_RGB,   GL_RGB,  GL_UNSIGNED_SHORT_5_6_5_REV},
    {IMGFMT_RGB555,  GL_RGBA,  GL_BGRA, GL_UNSIGNED_SHORT_1_5_5_5_REV},
    {IMGFMT_RGB565,  GL_RGB,   GL_RGB,  GL_UNSIGNED_SHORT_5_6_5},
    {0},
};

static const struct fmt_entry gl_byte_formats[] = {
    {0, GL_RED,     GL_RED,     GL_UNSIGNED_BYTE},      // 1 x 8
    {0, GL_RG,      GL_RG,      GL_UNSIGNED_BYTE},      // 2 x 8
    {0, GL_RGB,     GL_RGB,     GL_UNSIGNED_BYTE},      // 3 x 8
    {0, GL_RGBA,    GL_RGBA,    GL_UNSIGNED_BYTE},      // 4 x 8
    {0, GL_R16,     GL_RED,     GL_UNSIGNED_SHORT},     // 1 x 16
    {0, GL_RG16,    GL_RG,      GL_UNSIGNED_SHORT},     // 2 x 16
    {0, GL_RGB16,   GL_RGB,     GL_UNSIGNED_SHORT},     // 3 x 16
    {0, GL_RGBA16,  GL_RGBA,    GL_UNSIGNED_SHORT},     // 4 x 16
};

static const struct fmt_entry gl_byte_formats_gles3[] = {
    {0, GL_R8,       GL_RED,    GL_UNSIGNED_BYTE},      // 1 x 8
    {0, GL_RG8,      GL_RG,     GL_UNSIGNED_BYTE},      // 2 x 8
    {0, GL_RGB8,     GL_RGB,    GL_UNSIGNED_BYTE},      // 3 x 8
    {0, GL_RGBA8,    GL_RGBA,   GL_UNSIGNED_BYTE},      // 4 x 8
    // There are no filterable texture formats that can be uploaded as
    // GL_UNSIGNED_SHORT, so apparently we're out of luck.
    {0, 0,           0,         0},                     // 1 x 16
    {0, 0,           0,         0},                     // 2 x 16
    {0, 0,           0,         0},                     // 3 x 16
    {0, 0,           0,         0},                     // 4 x 16
};

static const struct fmt_entry gl_byte_formats_gles2[] = {
    {0, GL_LUMINANCE,           GL_LUMINANCE,       GL_UNSIGNED_BYTE}, // 1 x 8
    {0, GL_LUMINANCE_ALPHA,     GL_LUMINANCE_ALPHA, GL_UNSIGNED_BYTE}, // 2 x 8
    {0, GL_RGB,                 GL_RGB,             GL_UNSIGNED_BYTE}, // 3 x 8
    {0, GL_RGBA,                GL_RGBA,            GL_UNSIGNED_BYTE}, // 4 x 8
    {0, 0,                      0,                  0},                // 1 x 16
    {0, 0,                      0,                  0},                // 2 x 16
    {0, 0,                      0,                  0},                // 3 x 16
    {0, 0,                      0,                  0},                // 4 x 16
};

static const struct fmt_entry gl_byte_formats_legacy[] = {
    {0, GL_LUMINANCE,           GL_LUMINANCE,       GL_UNSIGNED_BYTE}, // 1 x 8
    {0, GL_LUMINANCE_ALPHA,     GL_LUMINANCE_ALPHA, GL_UNSIGNED_BYTE}, // 2 x 8
    {0, GL_RGB,                 GL_RGB,             GL_UNSIGNED_BYTE}, // 3 x 8
    {0, GL_RGBA,                GL_RGBA,            GL_UNSIGNED_BYTE}, // 4 x 8
    {0, GL_LUMINANCE16,         GL_LUMINANCE,       GL_UNSIGNED_SHORT},// 1 x 16
    {0, GL_LUMINANCE16_ALPHA16, GL_LUMINANCE_ALPHA, GL_UNSIGNED_SHORT},// 2 x 16
    {0, GL_RGB16,               GL_RGB,             GL_UNSIGNED_SHORT},// 3 x 16
    {0, GL_RGBA16,              GL_RGBA,            GL_UNSIGNED_SHORT},// 4 x 16
};

static const struct fmt_entry gl_float16_formats[] = {
    {0, GL_R16F,    GL_RED,     GL_FLOAT},              // 1 x f
    {0, GL_RG16F,   GL_RG,      GL_FLOAT},              // 2 x f
    {0, GL_RGB16F,  GL_RGB,     GL_FLOAT},              // 3 x f
    {0, GL_RGBA16F, GL_RGBA,    GL_FLOAT},              // 4 x f
};

static const struct fmt_entry gl_apple_formats[] = {
    {IMGFMT_UYVY, GL_RGB, GL_RGB_422_APPLE, GL_UNSIGNED_SHORT_8_8_APPLE},
    {IMGFMT_YUYV, GL_RGB, GL_RGB_422_APPLE, GL_UNSIGNED_SHORT_8_8_REV_APPLE},
    {0}
};

struct packed_fmt_entry {
    int fmt;
    int8_t component_size;
    int8_t components[4]; // source component - 0 means unmapped
};

static const struct packed_fmt_entry mp_packed_formats[] = {
    //                  w   R  G  B  A
    {IMGFMT_Y8,         1, {1, 0, 0, 0}},
    {IMGFMT_Y16,        2, {1, 0, 0, 0}},
    {IMGFMT_YA8,        1, {1, 0, 0, 2}},
    {IMGFMT_YA16,       2, {1, 0, 0, 2}},
    {IMGFMT_ARGB,       1, {2, 3, 4, 1}},
    {IMGFMT_0RGB,       1, {2, 3, 4, 0}},
    {IMGFMT_BGRA,       1, {3, 2, 1, 4}},
    {IMGFMT_BGR0,       1, {3, 2, 1, 0}},
    {IMGFMT_ABGR,       1, {4, 3, 2, 1}},
    {IMGFMT_0BGR,       1, {4, 3, 2, 0}},
    {IMGFMT_RGBA,       1, {1, 2, 3, 4}},
    {IMGFMT_RGB0,       1, {1, 2, 3, 0}},
    {IMGFMT_BGR24,      1, {3, 2, 1, 0}},
    {IMGFMT_RGB24,      1, {1, 2, 3, 0}},
    {IMGFMT_RGB48,      2, {1, 2, 3, 0}},
    {IMGFMT_RGBA64,     2, {1, 2, 3, 4}},
    {IMGFMT_BGRA64,     2, {3, 2, 1, 4}},
    {0},
};

const struct gl_video_opts gl_video_opts_def = {
    .npot = 1,
    .dither_depth = -1,
    .dither_size = 6,
    .fbo_format = GL_RGBA,
    .sigmoid_center = 0.75,
    .sigmoid_slope = 6.5,
    .scalers = { "bilinear", "bilinear", "oversample" },
    .dscaler = "bilinear",
    .scaler_params = {{NAN, NAN}, {NAN, NAN}, {NAN, NAN}},
    .scaler_radius = {3, 3, 3},
    .alpha_mode = 2,
    .background = {0, 0, 0, 255},
    .gamma = 1.0f,
};

const struct gl_video_opts gl_video_opts_hq_def = {
    .npot = 1,
    .dither_depth = 0,
    .dither_size = 6,
    .fbo_format = GL_RGBA16,
    .fancy_downscaling = 1,
    .sigmoid_center = 0.75,
    .sigmoid_slope = 6.5,
    .sigmoid_upscaling = 1,
    .scalers = { "spline36", "spline36", "oversample" },
    .dscaler = "mitchell",
    .scaler_params = {{NAN, NAN}, {NAN, NAN}, {NAN, NAN}},
    .scaler_radius = {3, 3, 3},
    .alpha_mode = 2,
    .background = {0, 0, 0, 255},
    .gamma = 1.0f,
};

static int validate_scaler_opt(struct mp_log *log, const m_option_t *opt,
                               struct bstr name, struct bstr param);

#define OPT_BASE_STRUCT struct gl_video_opts
const struct m_sub_options gl_video_conf = {
    .opts = (const m_option_t[]) {
        OPT_FLOATRANGE("gamma", gamma, 0, 0.1, 2.0),
        OPT_FLAG("gamma-auto", gamma_auto, 0),
        OPT_CHOICE("target-prim", target_prim, 0,
                   ({"auto",      MP_CSP_PRIM_AUTO},
                    {"bt601-525", MP_CSP_PRIM_BT_601_525},
                    {"bt601-625", MP_CSP_PRIM_BT_601_625},
                    {"bt709",     MP_CSP_PRIM_BT_709},
                    {"bt2020",    MP_CSP_PRIM_BT_2020},
                    {"bt470m",    MP_CSP_PRIM_BT_470M})),
        OPT_CHOICE("target-trc", target_trc, 0,
                   ({"auto",    MP_CSP_TRC_AUTO},
                    {"bt1886",  MP_CSP_TRC_BT_1886},
                    {"srgb",    MP_CSP_TRC_SRGB},
                    {"linear",  MP_CSP_TRC_LINEAR},
                    {"gamma22", MP_CSP_TRC_GAMMA22})),
        OPT_FLAG("npot", npot, 0),
        OPT_FLAG("pbo", pbo, 0),
        OPT_STRING_VALIDATE("scale", scalers[0], 0, validate_scaler_opt),
        OPT_STRING_VALIDATE("cscale", scalers[1], 0, validate_scaler_opt),
        OPT_STRING_VALIDATE("tscale", scalers[2], 0, validate_scaler_opt),
        OPT_STRING_VALIDATE("scale-down", dscaler, 0, validate_scaler_opt),
        OPT_FLOAT("scale-param1", scaler_params[0][0], 0),
        OPT_FLOAT("scale-param2", scaler_params[0][1], 0),
        OPT_FLOAT("cscale-param1", scaler_params[1][0], 0),
        OPT_FLOAT("cscale-param2", scaler_params[1][1], 0),
        OPT_FLOAT("tscale-param1", scaler_params[2][0], 0),
        OPT_FLOAT("tscale-param2", scaler_params[2][1], 0),
        OPT_FLOATRANGE("scale-radius", scaler_radius[0], 0, 1.0, 16.0),
        OPT_FLOATRANGE("cscale-radius", scaler_radius[1], 0, 1.0, 16.0),
        OPT_FLOATRANGE("tscale-radius", scaler_radius[2], 0, 1.0, 3.0),
        OPT_FLOATRANGE("scale-antiring", scaler_antiring[0], 0, 0.0, 1.0),
        OPT_FLOATRANGE("cscale-antiring", scaler_antiring[1], 0, 0.0, 1.0),
        OPT_FLOATRANGE("tscale-antiring", scaler_antiring[2], 0, 0.0, 1.0),
        OPT_FLAG("scaler-resizes-only", scaler_resizes_only, 0),
        OPT_FLAG("linear-scaling", linear_scaling, 0),
        OPT_FLAG("fancy-downscaling", fancy_downscaling, 0),
        OPT_FLAG("sigmoid-upscaling", sigmoid_upscaling, 0),
        OPT_FLOATRANGE("sigmoid-center", sigmoid_center, 0, 0.0, 1.0),
        OPT_FLOATRANGE("sigmoid-slope", sigmoid_slope, 0, 1.0, 20.0),
        OPT_CHOICE("fbo-format", fbo_format, 0,
                   ({"rgb",    GL_RGB},
                    {"rgba",   GL_RGBA},
                    {"rgb8",   GL_RGB8},
                    {"rgb10",  GL_RGB10},
                    {"rgb10_a2", GL_RGB10_A2},
                    {"rgb16",  GL_RGB16},
                    {"rgb16f", GL_RGB16F},
                    {"rgb32f", GL_RGB32F},
                    {"rgba12", GL_RGBA12},
                    {"rgba16", GL_RGBA16},
                    {"rgba16f", GL_RGBA16F},
                    {"rgba32f", GL_RGBA32F})),
        OPT_CHOICE_OR_INT("dither-depth", dither_depth, 0, -1, 16,
                          ({"no", -1}, {"auto", 0})),
        OPT_CHOICE("dither", dither_algo, 0,
                   ({"fruit", 0}, {"ordered", 1}, {"no", -1})),
        OPT_INTRANGE("dither-size-fruit", dither_size, 0, 2, 8),
        OPT_FLAG("temporal-dither", temporal_dither, 0),
        OPT_CHOICE("chroma-location", chroma_location, 0,
                   ({"auto",   MP_CHROMA_AUTO},
                    {"center", MP_CHROMA_CENTER},
                    {"left",   MP_CHROMA_LEFT})),
        OPT_CHOICE("alpha", alpha_mode, 0,
                   ({"no", 0},
                    {"yes", 1},
                    {"blend", 2})),
        OPT_FLAG("rectangle-textures", use_rectangle, 0),
        OPT_COLOR("background", background, 0),
        OPT_FLAG("interpolation", interpolation, 0),
        OPT_REMOVED("approx-gamma", "this is always enabled now"),
        OPT_REMOVED("cscale-down", "chroma is never downscaled"),
        OPT_REMOVED("scale-sep", "this is set automatically whenever sane"),
        OPT_REMOVED("indirect", "this is set automatically whenever sane"),
        OPT_REMOVED("srgb", "use target-prim=bt709:target-trc=srgb instead"),

        OPT_REPLACED("lscale", "scale"),
        OPT_REPLACED("lscale-down", "scale-down"),
        OPT_REPLACED("lparam1", "scale-param1"),
        OPT_REPLACED("lparam2", "scale-param2"),
        OPT_REPLACED("lradius", "scale-radius"),
        OPT_REPLACED("lantiring", "scale-antiring"),
        OPT_REPLACED("cparam1", "cscale-param1"),
        OPT_REPLACED("cparam2", "cscale-param2"),
        OPT_REPLACED("cradius", "cscale-radius"),
        OPT_REPLACED("cantiring", "cscale-antiring"),
        OPT_REPLACED("smoothmotion", "interpolation"),
        OPT_REPLACED("smoothmotion-threshold", "tscale-param1"),

        {0}
    },
    .size = sizeof(struct gl_video_opts),
    .defaults = &gl_video_opts_def,
};

static void uninit_rendering(struct gl_video *p);
static void uninit_scaler(struct gl_video *p, int scaler_unit);
static void check_gl_features(struct gl_video *p);
static bool init_format(int fmt, struct gl_video *init);

#define GLSL(x) gl_sc_add(p->sc, #x "\n");
#define GLSLF(...) gl_sc_addf(p->sc, __VA_ARGS__)

static const struct fmt_entry *find_tex_format(GL *gl, int bytes_per_comp,
                                               int n_channels)
{
    assert(bytes_per_comp == 1 || bytes_per_comp == 2);
    assert(n_channels >= 1 && n_channels <= 4);
    const struct fmt_entry *fmts = gl_byte_formats;
    if (gl->es >= 300) {
        fmts = gl_byte_formats_gles3;
    } else if (gl->es) {
        fmts = gl_byte_formats_gles2;
    } else if (!(gl->mpgl_caps & MPGL_CAP_TEX_RG)) {
        fmts = gl_byte_formats_legacy;
    }
    return &fmts[n_channels - 1 + (bytes_per_comp - 1) * 4];
}

static void debug_check_gl(struct gl_video *p, const char *msg)
{
    if (p->gl_debug)
        glCheckError(p->gl, p->log, msg);
}

void gl_video_set_debug(struct gl_video *p, bool enable)
{
    GL *gl = p->gl;

    p->gl_debug = enable;
    if (p->gl->debug_context)
        gl_set_debug_logger(gl, enable ? p->log : NULL);
}

static void gl_video_reset_surfaces(struct gl_video *p)
{
    for (int i = 0; i < FBOSURFACES_MAX; i++)
        p->surfaces[i].pts = -1;
    p->surface_idx = 0;
    p->surface_now = 0;
}

static inline int fbosurface_wrap(int id)
{
    id = id % FBOSURFACES_MAX;
    return id < 0 ? id + FBOSURFACES_MAX : id;
}

static void recreate_osd(struct gl_video *p)
{
    if (p->osd)
        mpgl_osd_destroy(p->osd);
    p->osd = mpgl_osd_init(p->gl, p->log, p->osd_state);
    mpgl_osd_set_options(p->osd, p->opts.pbo);
}

static void reinit_rendering(struct gl_video *p)
{
    MP_VERBOSE(p, "Reinit rendering.\n");

    debug_check_gl(p, "before scaler initialization");

    uninit_rendering(p);

    recreate_osd(p);
}

static void uninit_rendering(struct gl_video *p)
{
    GL *gl = p->gl;

    for (int n = 0; n < 3; n++)
        uninit_scaler(p, n);

    gl->DeleteTextures(1, &p->dither_texture);
    p->dither_texture = 0;

    fbotex_uninit(&p->indirect_fbo);
    fbotex_uninit(&p->chroma_merge_fbo);

    for (int n = 0; n < FBOSURFACES_MAX; n++)
        fbotex_uninit(&p->surfaces[n].fbotex);

    gl_video_reset_surfaces(p);
}

void gl_video_set_lut3d(struct gl_video *p, struct lut3d *lut3d)
{
    GL *gl = p->gl;

    if (!lut3d) {
        if (p->use_lut_3d) {
            p->use_lut_3d = false;
            reinit_rendering(p);
        }
        return;
    }

    if (!(gl->mpgl_caps & MPGL_CAP_3D_TEX))
        return;

    if (!p->lut_3d_texture)
        gl->GenTextures(1, &p->lut_3d_texture);

    gl->ActiveTexture(GL_TEXTURE0 + TEXUNIT_3DLUT);
    gl->BindTexture(GL_TEXTURE_3D, p->lut_3d_texture);
    gl->TexImage3D(GL_TEXTURE_3D, 0, GL_RGB16, lut3d->size[0], lut3d->size[1],
                   lut3d->size[2], 0, GL_RGB, GL_UNSIGNED_SHORT, lut3d->data);
    gl->TexParameteri(GL_TEXTURE_3D, GL_TEXTURE_MIN_FILTER, GL_LINEAR);
    gl->TexParameteri(GL_TEXTURE_3D, GL_TEXTURE_MAG_FILTER, GL_LINEAR);
    gl->TexParameteri(GL_TEXTURE_3D, GL_TEXTURE_WRAP_S, GL_CLAMP_TO_EDGE);
    gl->TexParameteri(GL_TEXTURE_3D, GL_TEXTURE_WRAP_T, GL_CLAMP_TO_EDGE);
    gl->TexParameteri(GL_TEXTURE_3D, GL_TEXTURE_WRAP_R, GL_CLAMP_TO_EDGE);
    gl->ActiveTexture(GL_TEXTURE0);

    p->use_lut_3d = true;
    check_gl_features(p);

    debug_check_gl(p, "after 3d lut creation");

    reinit_rendering(p);
}

static void pass_load_fbotex(struct gl_video *p, struct fbotex *src_fbo, int id,
                             int w, int h)
{
    p->pass_tex[id] = (struct src_tex){
        .gl_tex = src_fbo->texture,
        .gl_target = GL_TEXTURE_2D,
        .tex_w = src_fbo->tex_w,
        .tex_h = src_fbo->tex_h,
        .src = {0, 0, w, h},
    };
}

static void pass_set_image_textures(struct gl_video *p, struct video_image *vimg,
                                    struct gl_transform *chroma)
{
    GLuint imgtex[4] = {0};
    *chroma = (struct gl_transform){{{0}}};

    assert(vimg->mpi);

    float ls_w = 1.0 / (1 << p->image_desc.chroma_xs);
    float ls_h = 1.0 / (1 << p->image_desc.chroma_ys);

    int chroma_loc = p->opts.chroma_location;
    if (!chroma_loc)
        chroma_loc = p->image_params.chroma_location;
    if (chroma_loc != MP_CHROMA_CENTER) {
        int cx, cy;
        mp_get_chroma_location(chroma_loc, &cx, &cy);
        // By default texture coordinates are such that chroma is centered with
        // any chroma subsampling. If a specific direction is given, make it
        // so that the luma and chroma sample line up exactly.
        // For 4:4:4, setting chroma location should have no effect at all.
        // luma sample size (in chroma coord. space)
        chroma->t[0] = ls_w < 1 ? ls_w * -cx / 2 : 0;
        chroma->t[1] = ls_h < 1 ? ls_h * -cy / 2 : 0;
    }

    // Make sure luma/chroma sizes are aligned.
    // Example: For 4:2:0 with size 3x3, the subsampled chroma plane is 2x2
    // so luma (3,3) has to align with chroma (2,2).
    chroma->m[0][0] = ls_w * (float)vimg->planes[0].tex_w
                               / vimg->planes[1].tex_w;
    chroma->m[1][1] = ls_h * (float)vimg->planes[0].tex_h
                               / vimg->planes[1].tex_h;

    if (p->hwdec_active) {
        p->hwdec->driver->map_image(p->hwdec, vimg->mpi, imgtex);
    } else {
        for (int n = 0; n < p->plane_count; n++)
            imgtex[n] = vimg->planes[n].gl_texture;
    }

    for (int n = 0; n < p->plane_count; n++) {
        struct texplane *t = &vimg->planes[n];
        p->pass_tex[n] = (struct src_tex){
            .gl_tex = imgtex[n],
            .gl_target = t->gl_target,
            .tex_w = t->tex_w,
            .tex_h = t->tex_h,
            .src = {0, 0, t->w, t->h},
        };
    }
}

static int align_pow2(int s)
{
    int r = 1;
    while (r < s)
        r *= 2;
    return r;
}

static void init_video(struct gl_video *p)
{
    GL *gl = p->gl;

    check_gl_features(p);

    init_format(p->image_params.imgfmt, p);
    p->gl_target = p->opts.use_rectangle ? GL_TEXTURE_RECTANGLE : GL_TEXTURE_2D;

    if (p->hwdec_active) {
        if (p->hwdec->driver->reinit(p->hwdec, &p->image_params) < 0)
            MP_ERR(p, "Initializing texture for hardware decoding failed.\n");
        init_format(p->image_params.imgfmt, p);
        p->gl_target = p->hwdec->gl_texture_target;
    }

    if (p->hwdec_active && strcmp(p->opts.scalers[1], "bilinear") != 0) {
        p->opts.scalers[1] = "bilinear";
        MP_ERR(p, "Disabling cscale: incompatible with hardware decoding.\n");
    }

    mp_image_params_guess_csp(&p->image_params);

    p->image_w = p->image_params.w;
    p->image_h = p->image_params.h;

    int eq_caps = MP_CSP_EQ_CAPS_GAMMA;
    if (p->is_yuv && p->image_params.colorspace != MP_CSP_BT_2020_C)
        eq_caps |= MP_CSP_EQ_CAPS_COLORMATRIX;
    if (p->image_desc.flags & MP_IMGFLAG_XYZ)
        eq_caps |= MP_CSP_EQ_CAPS_BRIGHTNESS;
    p->video_eq.capabilities = eq_caps;

    debug_check_gl(p, "before video texture creation");

    struct video_image *vimg = &p->image;

    for (int n = 0; n < p->plane_count; n++) {
        struct texplane *plane = &vimg->planes[n];

        plane->gl_target = p->gl_target;

        plane->w = mp_chroma_div_up(p->image_w, p->image_desc.xs[n]);
        plane->h = mp_chroma_div_up(p->image_h, p->image_desc.ys[n]);

        plane->tex_w = plane->w;
        plane->tex_h = plane->h;

        if (!p->hwdec_active) {
            if (!p->opts.npot) {
                plane->tex_w = align_pow2(plane->tex_w);
                plane->tex_h = align_pow2(plane->tex_h);
            }

            gl->ActiveTexture(GL_TEXTURE0 + n);
            gl->GenTextures(1, &plane->gl_texture);
            gl->BindTexture(p->gl_target, plane->gl_texture);

            gl->TexImage2D(p->gl_target, 0, plane->gl_internal_format,
                           plane->tex_w, plane->tex_h, 0,
                           plane->gl_format, plane->gl_type, NULL);

            gl->TexParameteri(p->gl_target, GL_TEXTURE_MIN_FILTER, GL_LINEAR);
            gl->TexParameteri(p->gl_target, GL_TEXTURE_MAG_FILTER, GL_LINEAR);
            gl->TexParameteri(p->gl_target, GL_TEXTURE_WRAP_S, GL_CLAMP_TO_EDGE);
            gl->TexParameteri(p->gl_target, GL_TEXTURE_WRAP_T, GL_CLAMP_TO_EDGE);
        }

        MP_VERBOSE(p, "Texture for plane %d: %dx%d\n",
                   n, plane->tex_w, plane->tex_h);
    }
    gl->ActiveTexture(GL_TEXTURE0);

    debug_check_gl(p, "after video texture creation");

    reinit_rendering(p);
}

static void uninit_video(struct gl_video *p)
{
    GL *gl = p->gl;

    uninit_rendering(p);

    struct video_image *vimg = &p->image;

    for (int n = 0; n < p->plane_count; n++) {
        struct texplane *plane = &vimg->planes[n];

        gl->DeleteTextures(1, &plane->gl_texture);
        plane->gl_texture = 0;
        gl->DeleteBuffers(1, &plane->gl_buffer);
        plane->gl_buffer = 0;
        plane->buffer_ptr = NULL;
        plane->buffer_size = 0;
    }
    mp_image_unrefp(&vimg->mpi);

    // Invalidate image_params to ensure that gl_video_config() will call
    // init_video() on uninitialized gl_video.
    p->real_image_params = (struct mp_image_params){0};
    p->image_params = p->real_image_params;
}

static void pass_prepare_src_tex(struct gl_video *p)
{
    GL *gl = p->gl;
    struct gl_shader_cache *sc = p->sc;

    for (int n = 0; n < TEXUNIT_VIDEO_NUM; n++) {
        struct src_tex *s = &p->pass_tex[n];
        if (!s->gl_tex)
            continue;

        char texture_name[32];
        char texture_size[32];
        snprintf(texture_name, sizeof(texture_name), "texture%d", n);
        snprintf(texture_size, sizeof(texture_size), "texture_size%d", n);

        gl_sc_uniform_sampler(sc, texture_name, s->gl_target, n);
        float f[2] = {1, 1};
        if (s->gl_target != GL_TEXTURE_RECTANGLE) {
            f[0] = s->tex_w;
            f[1] = s->tex_h;
        }
        gl_sc_uniform_vec2(sc, texture_size, f);

        gl->ActiveTexture(GL_TEXTURE0 + n);
        gl->BindTexture(s->gl_target, s->gl_tex);
    }
    gl->ActiveTexture(GL_TEXTURE0);
}

// flags = bits 0-1: rotate, bit 2: flip vertically
static void render_pass_quad(struct gl_video *p, int vp_w, int vp_h,
                             const struct mp_rect *dst, int flags)
{
    struct vertex va[4];

    struct gl_transform t;
    gl_transform_ortho(&t, 0, vp_w, 0, vp_h);

    float x[2] = {dst->x0, dst->x1};
    float y[2] = {dst->y0, dst->y1};
    gl_transform_vec(t, &x[0], &y[0]);
    gl_transform_vec(t, &x[1], &y[1]);

    for (int n = 0; n < 4; n++) {
        struct vertex *v = &va[n];
        v->position.x = x[n / 2];
        v->position.y = y[n % 2];
        for (int i = 0; i < TEXUNIT_VIDEO_NUM; i++) {
            struct src_tex *s = &p->pass_tex[i];
            if (s->gl_tex) {
                float tx[2] = {s->src.x0, s->src.x1};
                float ty[2] = {s->src.y0, s->src.y1};
                if (flags & 4)
                    MPSWAP(float, ty[0], ty[1]);
                bool rect = s->gl_target == GL_TEXTURE_RECTANGLE;
                v->texcoord[i].x = tx[n / 2] / (rect ? 1 : s->tex_w);
                v->texcoord[i].y = ty[n % 2] / (rect ? 1 : s->tex_h);
            }
        }
    }

    int rot = flags & 3;
    while (rot--) {
        static const int perm[4] = {1, 3, 0, 2};
        struct vertex vb[4];
        memcpy(vb, va, sizeof(vb));
        for (int n = 0; n < 4; n++)
            memcpy(va[n].texcoord, vb[perm[n]].texcoord,
                   sizeof(struct vertex_pt[TEXUNIT_VIDEO_NUM]));
    }

    p->gl->Viewport(0, 0, vp_w, abs(vp_h));
    gl_vao_draw_data(&p->vao, GL_TRIANGLE_STRIP, va, 4);

    debug_check_gl(p, "after rendering");
}

// flags: see render_pass_quad
static void finish_pass_direct(struct gl_video *p, GLint fbo, int vp_w, int vp_h,
                               const struct mp_rect *dst, int flags)
{
    GL *gl = p->gl;
    pass_prepare_src_tex(p);
    gl->BindFramebuffer(GL_FRAMEBUFFER, fbo);
    gl_sc_gen_shader_and_reset(p->sc);
    render_pass_quad(p, vp_w, vp_h, dst, flags);
    gl->BindFramebuffer(GL_FRAMEBUFFER, 0);
    memset(&p->pass_tex, 0, sizeof(p->pass_tex));
}

// dst_fbo: this will be used for rendering; possibly reallocating the whole
//          FBO, if the required parameters have changed
// w, h: required FBO target dimension, and also defines the target rectangle
//       used for rasterization
// tex: the texture unit to load the result back into
// flags: 0 or combination of FBOTEX_FUZZY_W/FBOTEX_FUZZY_H (setting the fuzzy
//        flags allows the FBO to be larger than the w/h parameters)
static void finish_pass_fbo(struct gl_video *p, struct fbotex *dst_fbo,
                            int w, int h, int tex, int flags)
{
    fbotex_change(dst_fbo, p->gl, p->log, w, h, p->opts.fbo_format, flags);

    finish_pass_direct(p, dst_fbo->fbo, dst_fbo->tex_w, dst_fbo->tex_h,
                       &(struct mp_rect){0, 0, w, h}, 0);
    pass_load_fbotex(p, dst_fbo, tex, w, h);
}

static void uninit_scaler(struct gl_video *p, int scaler_unit)
{
    GL *gl = p->gl;
    struct scaler *scaler = &p->scalers[scaler_unit];

    fbotex_uninit(&scaler->sep_fbo);
    gl->DeleteTextures(1, &scaler->gl_lut);
    scaler->gl_lut = 0;
    scaler->kernel = NULL;
    scaler->initialized = false;
}

static void reinit_scaler(struct gl_video *p, int scaler_unit, const char *name,
                          double scale_factor, int sizes[])
{
    GL *gl = p->gl;
    struct scaler *scaler = &p->scalers[scaler_unit];

    if (scaler->name && strcmp(scaler->name, name) == 0 &&
        scaler->scale_factor == scale_factor &&
        scaler->initialized)
        return;

    uninit_scaler(p, scaler_unit);

    scaler->name = name;
    scaler->scale_factor = scale_factor;
    scaler->insufficient = false;
    scaler->initialized = true;

    for (int n = 0; n < 2; n++)
        scaler->params[n] = p->opts.scaler_params[scaler->index][n];

    const struct filter_kernel *t_kernel = mp_find_filter_kernel(scaler->name);
    if (!t_kernel)
        return;

    scaler->kernel_storage = *t_kernel;
    scaler->kernel = &scaler->kernel_storage;

    for (int n = 0; n < 2; n++) {
        if (!isnan(scaler->params[n]))
            scaler->kernel->params[n] = scaler->params[n];
    }

    scaler->antiring = p->opts.scaler_antiring[scaler->index];

    if (scaler->kernel->radius < 0)
        scaler->kernel->radius = p->opts.scaler_radius[scaler->index];

    scaler->insufficient = !mp_init_filter(scaler->kernel, sizes, scale_factor);

    if (scaler->kernel->polar) {
        scaler->gl_target = GL_TEXTURE_1D;
    } else {
        scaler->gl_target = GL_TEXTURE_2D;
    }

    int size = scaler->kernel->size;
    int elems_per_pixel = 4;
    if (size == 1) {
        elems_per_pixel = 1;
    } else if (size == 2) {
        elems_per_pixel = 2;
    } else if (size == 6) {
        elems_per_pixel = 3;
    }
    int width = size / elems_per_pixel;
    assert(size == width * elems_per_pixel);
    const struct fmt_entry *fmt = &gl_float16_formats[elems_per_pixel - 1];
    GLenum target = scaler->gl_target;

    gl->ActiveTexture(GL_TEXTURE0 + TEXUNIT_SCALERS + scaler->index);

    if (!scaler->gl_lut)
        gl->GenTextures(1, &scaler->gl_lut);

    gl->BindTexture(target, scaler->gl_lut);

    float *weights = talloc_array(NULL, float, LOOKUP_TEXTURE_SIZE * size);
    mp_compute_lut(scaler->kernel, LOOKUP_TEXTURE_SIZE, weights);

    if (target == GL_TEXTURE_1D) {
        gl->TexImage1D(target, 0, fmt->internal_format, LOOKUP_TEXTURE_SIZE,
                       0, fmt->format, GL_FLOAT, weights);
    } else {
        gl->TexImage2D(target, 0, fmt->internal_format, width, LOOKUP_TEXTURE_SIZE,
                       0, fmt->format, GL_FLOAT, weights);
    }

    talloc_free(weights);

    gl->TexParameteri(target, GL_TEXTURE_MIN_FILTER, GL_LINEAR);
    gl->TexParameteri(target, GL_TEXTURE_MAG_FILTER, GL_LINEAR);
    gl->TexParameteri(target, GL_TEXTURE_WRAP_S, GL_CLAMP_TO_EDGE);
    if (target != GL_TEXTURE_1D)
        gl->TexParameteri(target, GL_TEXTURE_WRAP_T, GL_CLAMP_TO_EDGE);

    gl->ActiveTexture(GL_TEXTURE0);

    debug_check_gl(p, "after initializing scaler");
}

static void pass_sample_separated_get_weights(struct gl_video *p,
                                              struct scaler *scaler)
{
    gl_sc_uniform_sampler(p->sc, "lut", scaler->gl_target,
                          TEXUNIT_SCALERS + scaler->index);

    int N = scaler->kernel->size;
    if (N == 2) {
        GLSL(vec2 c1 = texture(lut, vec2(0.5, fcoord)).RG;)
        GLSL(float weights[2] = float[](c1.r, c1.g);)
    } else if (N == 6) {
        GLSL(vec4 c1 = texture(lut, vec2(0.25, fcoord));)
        GLSL(vec4 c2 = texture(lut, vec2(0.75, fcoord));)
        GLSL(float weights[6] = float[](c1.r, c1.g, c1.b, c2.r, c2.g, c2.b);)
    } else {
        GLSLF("float weights[%d];\n", N);
        for (int n = 0; n < N / 4; n++) {
            GLSLF("c = texture(lut, vec2(1.0 / %d + %d / float(%d), fcoord));\n",
                    N / 2, n, N / 4);
            GLSLF("weights[%d] = c.r;\n", n * 4 + 0);
            GLSLF("weights[%d] = c.g;\n", n * 4 + 1);
            GLSLF("weights[%d] = c.b;\n", n * 4 + 2);
            GLSLF("weights[%d] = c.a;\n", n * 4 + 3);
        }
    }
}

// Handle a single pass (either vertical or horizontal). The direction is given
// by the vector (d_x, d_y). If the vector is 0, then planar interpolation is
// used instead (samples from texture0 through textureN)
static void pass_sample_separated_gen(struct gl_video *p, struct scaler *scaler,
                                      int d_x, int d_y)
{
    int N = scaler->kernel->size;
    bool use_ar = scaler->antiring > 0;
    bool planar = d_x == 0 && d_y == 0;
    GLSL(vec4 color = vec4(0.0);)
    GLSLF("{\n");
    if (!planar) {
        GLSLF("vec2 dir = vec2(%d, %d);\n", d_x, d_y);
        GLSL(vec2 pt = (vec2(1.0) / sample_size) * dir;)
        GLSL(float fcoord = dot(fract(sample_pos * sample_size - vec2(0.5)), dir);)
        GLSLF("vec2 base = sample_pos - fcoord * pt - pt * vec2(%d);\n", N / 2 - 1);
    }
    GLSL(vec4 c;)
    if (use_ar) {
        GLSL(vec4 hi = vec4(0.0);)
        GLSL(vec4 lo = vec4(1.0);)
    }
    pass_sample_separated_get_weights(p, scaler);
    GLSLF("// scaler samples\n");
    for (int n = 0; n < N; n++) {
        if (planar) {
            GLSLF("c = texture(texture%d, texcoord%d);\n", n, n);
        } else {
            GLSLF("c = texture(sample_tex, base + pt * vec2(%d));\n", n);
        }
        GLSLF("color += vec4(weights[%d]) * c;\n", n);
        if (use_ar && (n == N/2-1 || n == N/2)) {
            GLSL(lo = min(lo, c);)
            GLSL(hi = max(hi, c);)
        }
    }
    if (use_ar)
        GLSLF("color = mix(color, clamp(color, lo, hi), %f);\n", scaler->antiring);
    GLSLF("}\n");
}

static void pass_sample_separated(struct gl_video *p, int src_tex,
                                  struct scaler *scaler, int w, int h,
                                  struct gl_transform transform)
{
    // Keep the x components untouched for the first pass
    struct mp_rect_f src_new = p->pass_tex[src_tex].src;
    gl_transform_rect(transform, &src_new);
    GLSLF("// pass 1\n");
    p->pass_tex[src_tex].src.y0 = src_new.y0;
    p->pass_tex[src_tex].src.y1 = src_new.y1;
    pass_sample_separated_gen(p, scaler, 0, 1);
    int src_w = p->pass_tex[src_tex].src.x1 - p->pass_tex[src_tex].src.x0;
    finish_pass_fbo(p, &scaler->sep_fbo, src_w, h, src_tex, FBOTEX_FUZZY_H);
    // Restore the sample source for the second pass
    GLSLF("#define sample_tex  texture%d\n", src_tex);
    GLSLF("#define sample_pos  texcoord%d\n", src_tex);
    GLSLF("#define sample_size texture_size%d\n", src_tex);
    GLSLF("// pass 2\n");
    p->pass_tex[src_tex].src.x0 = src_new.x0;
    p->pass_tex[src_tex].src.x1 = src_new.x1;
    pass_sample_separated_gen(p, scaler, 1, 0);
}

static void pass_sample_polar(struct gl_video *p, struct scaler *scaler)
{
    double radius = scaler->kernel->radius;
    int bound = (int)ceil(radius);
    bool use_ar = scaler->antiring > 0;
    GLSL(vec4 color = vec4(0.0);)
    GLSLF("{\n");
    GLSL(vec2 pt = vec2(1.0) / sample_size;)
    GLSL(vec2 fcoord = fract(sample_pos * sample_size - vec2(0.5));)
    GLSL(vec2 base = sample_pos - fcoord * pt;)
    GLSL(vec4 c;)
    GLSLF("float w, d, wsum = 0.0;\n");
    if (use_ar) {
        GLSL(vec4 lo = vec4(1.0);)
        GLSL(vec4 hi = vec4(0.0);)
    }
    gl_sc_uniform_sampler(p->sc, "lut", scaler->gl_target,
                          TEXUNIT_SCALERS + scaler->index);
    GLSLF("// scaler samples\n");
    for (int y = 1-bound; y <= bound; y++) {
        for (int x = 1-bound; x <= bound; x++) {
            // Since we can't know the subpixel position in advance, assume a
            // worst case scenario
            int yy = y > 0 ? y-1 : y;
            int xx = x > 0 ? x-1 : x;
            double dmax = sqrt(xx*xx + yy*yy);
            // Skip samples definitely outside the radius
            if (dmax >= radius)
                continue;
            GLSLF("d = length(vec2(%d, %d) - fcoord)/%f;\n", x, y, radius);
            // Check for samples that might be skippable
            if (dmax >= radius - 1)
                GLSLF("if (d < 1.0) {\n");
            GLSL(w = texture1D(lut, d).r;)
            GLSL(wsum += w;)
            GLSLF("c = texture(sample_tex, base + pt * vec2(%d, %d));\n", x, y);
            GLSL(color += vec4(w) * c;)
            if (use_ar && x >= 0 && y >= 0 && x <= 1 && y <= 1) {
                GLSL(lo = min(lo, c);)
                GLSL(hi = max(hi, c);)
            }
            if (dmax >= radius -1)
                GLSLF("}\n");
        }
    }
    GLSL(color = color / vec4(wsum);)
    if (use_ar)
        GLSLF("color = mix(color, clamp(color, lo, hi), %f);\n", scaler->antiring);
    GLSLF("}\n");
}

static void bicubic_calcweights(struct gl_video *p, const char *t, const char *s)
{
    // Explanation of how bicubic scaling with only 4 texel fetches is done:
    //   http://www.mate.tue.nl/mate/pdfs/10318.pdf
    //   'Efficient GPU-Based Texture Interpolation using Uniform B-Splines'
    // Explanation why this algorithm normally always blurs, even with unit
    // scaling:
    //   http://bigwww.epfl.ch/preprints/ruijters1001p.pdf
    //   'GPU Prefilter for Accurate Cubic B-spline Interpolation'
    GLSLF("vec4 %s = vec4(-0.5, 0.1666, 0.3333, -0.3333) * %s"
                " + vec4(1, 0, -0.5, 0.5);\n", t, s);
    GLSLF("%s = %s * %s + vec4(0, 0, -0.5, 0.5);\n", t, t, s);
    GLSLF("%s = %s * %s + vec4(-0.6666, 0, 0.8333, 0.1666);\n", t, t, s);
    GLSLF("%s.xy *= vec2(1, 1) / vec2(%s.z, %s.w);\n", t, t, t);
    GLSLF("%s.xy += vec2(1 + %s, 1 - %s);\n", t, s, s);
}

static void pass_sample_bicubic_fast(struct gl_video *p)
{
    GLSL(vec4 color;)
    GLSLF("{\n");
    GLSL(vec2 pt = 1.0 / sample_size;)
    GLSL(vec2 fcoord = fract(sample_pos * sample_size + vec2(0.5, 0.5));)
    bicubic_calcweights(p, "parmx", "fcoord.x");
    bicubic_calcweights(p, "parmy", "fcoord.y");
    GLSL(vec4 cdelta;)
    GLSL(cdelta.xz = parmx.RG * vec2(-pt.x, pt.x);)
    GLSL(cdelta.yw = parmy.RG * vec2(-pt.y, pt.y);)
    // first y-interpolation
    GLSL(vec4 ar = texture(sample_tex, sample_pos + cdelta.xy);)
    GLSL(vec4 ag = texture(sample_tex, sample_pos + cdelta.xw);)
    GLSL(vec4 ab = mix(ag, ar, parmy.b);)
    // second y-interpolation
    GLSL(vec4 br = texture(sample_tex, sample_pos + cdelta.zy);)
    GLSL(vec4 bg = texture(sample_tex, sample_pos + cdelta.zw);)
    GLSL(vec4 aa = mix(bg, br, parmy.b);)
    // x-interpolation
    GLSL(color = mix(aa, ab, parmx.b);)
    GLSLF("}\n");
}

static void pass_sample_sharpen3(struct gl_video *p, struct scaler *scaler)
{
    GLSL(vec4 color;)
    GLSLF("{\n");
    GLSL(vec2 pt = 1.0 / sample_size;)
    GLSL(vec2 st = pt * 0.5;)
    GLSL(vec4 p = texture(sample_tex, sample_pos);)
    GLSL(vec4 sum = texture(sample_tex, sample_pos + st * vec2(+1, +1))
                  + texture(sample_tex, sample_pos + st * vec2(+1, -1))
                  + texture(sample_tex, sample_pos + st * vec2(-1, +1))
                  + texture(sample_tex, sample_pos + st * vec2(-1, -1));)
    double param = isnan(scaler->params[0]) ? 0.5 : scaler->params[0];
    GLSLF("color = p + (p - 0.25 * sum) * %f;\n", param);
    GLSLF("}\n");
}

static void pass_sample_sharpen5(struct gl_video *p, struct scaler *scaler)
{
    GLSL(vec4 color;)
    GLSLF("{\n");
    GLSL(vec2 pt = 1.0 / sample_size;)
    GLSL(vec2 st1 = pt * 1.2;)
    GLSL(vec4 p = texture(sample_tex, sample_pos);)
    GLSL(vec4 sum1 = texture(sample_tex, sample_pos + st1 * vec2(+1, +1))
                   + texture(sample_tex, sample_pos + st1 * vec2(+1, -1))
                   + texture(sample_tex, sample_pos + st1 * vec2(-1, +1))
                   + texture(sample_tex, sample_pos + st1 * vec2(-1, -1));)
    GLSL(vec2 st2 = pt * 1.5;)
    GLSL(vec4 sum2 = texture(sample_tex, sample_pos + st2 * vec2(+1,  0))
                   + texture(sample_tex, sample_pos + st2 * vec2( 0, +1))
                   + texture(sample_tex, sample_pos + st2 * vec2(-1,  0))
                   + texture(sample_tex, sample_pos + st2 * vec2( 0, -1));)
    GLSL(vec4 t = p * 0.859375 + sum2 * -0.1171875 + sum1 * -0.09765625;)
    double param = isnan(scaler->params[0]) ? 0.5 : scaler->params[0];
    GLSLF("color = p + t * %f;\n", param);
    GLSLF("}\n");
}

static void pass_sample_oversample(struct gl_video *p, struct scaler *scaler,
                                   int w, int h)
{
    GLSL(vec4 color;)
    GLSLF("{\n");
    GLSL(vec2 pt = 1.0 / sample_size;)
    GLSL(vec2 pos = sample_pos + vec2(0.5) * pt;) // round to nearest
    GLSL(vec2 fcoord = fract(pos * sample_size - vec2(0.5));)
    // We only need to sample from the four corner pixels since we're using
    // nearest neighbour and can compute the exact transition point
    GLSL(vec2 baseNW = pos - fcoord * pt;)
    GLSL(vec2 baseNE = baseNW + vec2(pt.x, 0.0);)
    GLSL(vec2 baseSW = baseNW + vec2(0.0, pt.y);)
    GLSL(vec2 baseSE = baseNW + pt;)
    // Determine the mixing coefficient vector
    gl_sc_uniform_vec2(p->sc, "output_size", (float[2]){w, h});
    GLSL(vec2 coeff = vec2((baseSE - pos) * output_size);)
    GLSL(coeff = clamp(coeff, 0.0, 1.0);)
    if (scaler->params[0] > 0) { // also rules out NAN
        GLSLF("coeff = mix(coeff, vec2(0.0), "
              "lessThanEqual(coeff, vec2(%f)));\n", scaler->params[0]);
        GLSLF("coeff = mix(coeff, vec2(1.0), "
              "greaterThanEqual(coeff, vec2(%f)));\n", scaler->params[0]);
    }
    // Compute the right blend of colors
    GLSL(vec4 left = mix(texture(sample_tex, baseSW),
                         texture(sample_tex, baseNW),
                         coeff.y);)
    GLSL(vec4 right = mix(texture(sample_tex, baseSE),
                          texture(sample_tex, baseNE),
                          coeff.y);)
    GLSL(color = mix(right, left, coeff.x);)
    GLSLF("}\n");
}

// Sample. This samples from the texture ID given by src_tex. It's hardcoded to
// use all variables and values associated with it (which includes textureN,
// texcoordN and texture_sizeN).
// The src rectangle is implicit in p->pass_tex + transform.
// The dst rectangle is implicit by what the caller will do next, but w and h
// must still be what is going to be used (to dimension FBOs correctly).
// This will declare "vec4 color;", which contains the scaled contents.
// The scaler unit is initialized by this function; in order to avoid cache
// thrashing, the scaler unit should usually use the same parameters.
static void pass_sample(struct gl_video *p, int src_tex,
                        int scaler_unit, const char *name, double scale_factor,
                        int w, int h, struct gl_transform transform)
{
    struct scaler *scaler = &p->scalers[scaler_unit];
    reinit_scaler(p, scaler_unit, name, scale_factor, filter_sizes);

    // Set up the sample parameters appropriately
    GLSLF("#define sample_tex  texture%d\n", src_tex);
    GLSLF("#define sample_pos  texcoord%d\n", src_tex);
    GLSLF("#define sample_size texture_size%d\n", src_tex);

    // Set up the transformation for everything other than separated scaling
    if (!scaler->kernel || scaler->kernel->polar)
        gl_transform_rect(transform, &p->pass_tex[src_tex].src);

    // Dispatch the scaler. They're all wildly different.
    if (strcmp(scaler->name, "bilinear") == 0) {
        GLSL(vec4 color = texture(sample_tex, sample_pos);)
    } else if (strcmp(scaler->name, "bicubic_fast") == 0) {
        pass_sample_bicubic_fast(p);
    } else if (strcmp(scaler->name, "sharpen3") == 0) {
        pass_sample_sharpen3(p, scaler);
    } else if (strcmp(scaler->name, "sharpen5") == 0) {
        pass_sample_sharpen5(p, scaler);
    } else if (strcmp(scaler->name, "oversample") == 0) {
        pass_sample_oversample(p, scaler, w, h);
    } else if (scaler->kernel && scaler->kernel->polar) {
        pass_sample_polar(p, scaler);
    } else if (scaler->kernel) {
        pass_sample_separated(p, src_tex, scaler, w, h, transform);
    } else {
        // Should never happen
        abort();
    }

    // Micro-optimization: Avoid scaling unneeded channels
    if (!p->has_alpha || p->opts.alpha_mode != 1)
        GLSL(color.a = 1.0;)
}

// sample from video textures, set "color" variable to yuv value
static void pass_read_video(struct gl_video *p)
{
    struct gl_transform chromafix;
    pass_set_image_textures(p, &p->image, &chromafix);

    if (p->plane_count == 1) {
        GLSL(vec4 color = texture(texture0, texcoord0);)
        return;
    }

    const char *cscale = p->opts.scalers[1];
    if (p->image_desc.flags & MP_IMGFLAG_SUBSAMPLED &&
            strcmp(cscale, "bilinear") != 0) {
        struct src_tex luma = p->pass_tex[0];
        if (p->plane_count > 2) {
            // For simplicity and performance, we merge the chroma planes
            // into a single texture before scaling, so the scaler doesn't
            // need to run multiple times.
            GLSLF("// chroma merging\n");
            GLSL(vec4 color = vec4(texture(texture1, texcoord1).r,
                                   texture(texture2, texcoord2).r,
                                   0.0, 1.0);)
            int c_w = p->pass_tex[1].src.x1 - p->pass_tex[1].src.x0;
            int c_h = p->pass_tex[1].src.y1 - p->pass_tex[1].src.y0;
            assert(c_w == p->pass_tex[2].src.x1 - p->pass_tex[2].src.x0);
            assert(c_h == p->pass_tex[2].src.y1 - p->pass_tex[2].src.y0);
            finish_pass_fbo(p, &p->chroma_merge_fbo, c_w, c_h, 1, 0);
        }
        GLSLF("// chroma scaling\n");
        pass_sample(p, 1, 1, cscale, 1.0, p->image_w, p->image_h, chromafix);
        GLSL(vec2 chroma = color.rg;)
        // Always force rendering to a FBO before main scaling, or we would
        // scale chroma incorrectly.
        p->use_indirect = true;
        p->pass_tex[0] = luma; // Restore luma after scaling
    } else {
        GLSL(vec4 color;)
        if (p->plane_count == 2) {
            gl_transform_rect(chromafix, &p->pass_tex[1].src);
            GLSL(vec2 chroma = texture(texture1, texcoord0).rg;) // NV formats
        } else {
            gl_transform_rect(chromafix, &p->pass_tex[1].src);
            gl_transform_rect(chromafix, &p->pass_tex[2].src);
            GLSL(vec2 chroma = vec2(texture(texture1, texcoord1).r,
                                    texture(texture2, texcoord2).r);)
        }
    }

    GLSL(color = vec4(texture(texture0, texcoord0).r, chroma, 1.0);)
    if (p->has_alpha && p->plane_count >= 4)
        GLSL(color.a = texture(texture3, texcoord3).r;)
}

// yuv conversion, and any other conversions before main up/down-scaling
static void pass_convert_yuv(struct gl_video *p)
{
    struct gl_shader_cache *sc = p->sc;

    struct mp_csp_params cparams = MP_CSP_PARAMS_DEFAULTS;
    cparams.gray = p->is_yuv && !p->is_packed_yuv && p->plane_count == 1;
    cparams.input_bits = p->image_desc.component_bits;
    cparams.texture_bits = (cparams.input_bits + 7) & ~7;
    mp_csp_set_image_params(&cparams, &p->image_params);
    mp_csp_copy_equalizer_values(&cparams, &p->video_eq);

    p->user_gamma = 1.0 / (cparams.gamma * p->opts.gamma);

    GLSLF("// color conversion\n");

    if (p->color_swizzle[0])
        GLSLF("color = color.%s;\n", p->color_swizzle);

    // Pre-colormatrix input gamma correction
    if (p->image_desc.flags & MP_IMGFLAG_XYZ) {
        cparams.colorspace = MP_CSP_XYZ;
        cparams.input_bits = 8;
        cparams.texture_bits = 8;

        // Pre-colormatrix input gamma correction. Note that this results in
        // linear light
        GLSL(color.rgb = pow(color.rgb, vec3(2.6));)
    }

    // Conversion from Y'CbCr or other linear spaces to RGB
    if (!p->is_rgb) {
        struct mp_cmat m = {{{0}}};
        if (p->image_desc.flags & MP_IMGFLAG_XYZ) {
            struct mp_csp_primaries csp = mp_get_csp_primaries(p->image_params.primaries);
            mp_get_xyz2rgb_coeffs(&cparams, csp, MP_INTENT_RELATIVE_COLORIMETRIC, &m);
        } else {
            mp_get_yuv2rgb_coeffs(&cparams, &m);
        }
        gl_sc_uniform_mat3(sc, "colormatrix", true, &m.m[0][0]);
        gl_sc_uniform_vec3(sc, "colormatrix_c", m.c);

        GLSL(color.rgb = mat3(colormatrix) * color.rgb + colormatrix_c;)
    }

    if (p->image_params.colorspace == MP_CSP_BT_2020_C) {
        p->use_indirect = true;
        // Conversion for C'rcY'cC'bc via the BT.2020 CL system:
        // C'bc = (B'-Y'c) / 1.9404  | C'bc <= 0
        //      = (B'-Y'c) / 1.5816  | C'bc >  0
        //
        // C'rc = (R'-Y'c) / 1.7184  | C'rc <= 0
        //      = (R'-Y'c) / 0.9936  | C'rc >  0
        //
        // as per the BT.2020 specification, table 4. This is a non-linear
        // transformation because (constant) luminance receives non-equal
        // contributions from the three different channels.
        GLSLF("// constant luminance conversion\n");
        GLSL(color.br = color.br * mix(vec2(1.5816, 0.9936),
                                       vec2(1.9404, 1.7184),
                                       lessThanEqual(color.br, vec2(0)))
                        + color.gg;)
        // Expand channels to camera-linear light. This shader currently just
        // assumes everything uses the BT.2020 12-bit gamma function, since the
        // difference between 10 and 12-bit is negligible for anything other
        // than 12-bit content.
        GLSL(color.rgb = mix(color.rgb / vec3(4.5),
                             pow((color.rgb + vec3(0.0993))/vec3(1.0993), vec3(1.0/0.45)),
                             lessThanEqual(vec3(0.08145), color.rgb));)
        // Calculate the green channel from the expanded RYcB
        // The BT.2020 specification says Yc = 0.2627*R + 0.6780*G + 0.0593*B
        GLSL(color.g = (color.g - 0.2627*color.r - 0.0593*color.b)/0.6780;)
        // Recompress to receive the R'G'B' result, same as other systems
        GLSL(color.rgb = mix(color.rgb * vec3(4.5),
                             vec3(1.0993) * pow(color.rgb, vec3(0.45)) - vec3(0.0993),
                             lessThanEqual(vec3(0.0181), color.rgb));)
    }

    float user_gamma = 1.0 / (cparams.gamma * p->opts.gamma);
    if (user_gamma != 1) {
        p->use_indirect = true;
        gl_sc_uniform_f(sc, "user_gamma", user_gamma);
        GLSL(color.rgb = clamp(color.rgb, 0.0, 1.0);)
        GLSL(color.rgb = pow(color.rgb, vec3(user_gamma));)
    }

    if (!p->has_alpha || p->opts.alpha_mode == 0) { // none
        GLSL(color.a = 1.0;)
    } else if (p->opts.alpha_mode == 2) { // blend
        GLSL(color = vec4(color.rgb * color.a, 1.0);)
    }
}

static void get_scale_factors(struct gl_video *p, double xy[2])
{
    xy[0] = (p->dst_rect.x1 - p->dst_rect.x0) /
            (double)(p->src_rect.x1 - p->src_rect.x0);
    xy[1] = (p->dst_rect.y1 - p->dst_rect.y0) /
            (double)(p->src_rect.y1 - p->src_rect.y0);
}

static void pass_linearize(struct gl_video *p)
{
    GLSL(color.rgb = clamp(color.rgb, 0.0, 1.0);)
    switch (p->image_params.gamma) {
        case MP_CSP_TRC_SRGB:
            GLSL(color.rgb = mix(color.rgb / vec3(12.92),
                                 pow((color.rgb + vec3(0.055))/vec3(1.055),
                                     vec3(2.4)),
                                 lessThanEqual(vec3(0.04045), color.rgb));)
            break;
        case MP_CSP_TRC_BT_1886:
            GLSL(color.rgb = pow(color.rgb, vec3(1.961));)
            break;
        case MP_CSP_TRC_GAMMA22:
            GLSL(color.rgb = pow(color.rgb, vec3(2.2));)
            break;
    }
}

// Takes care of the main scaling and pre/post-conversions
static void pass_scale_main(struct gl_video *p)
{
    // Figure out the main scaler.
    double xy[2];
    get_scale_factors(p, xy);
    bool downscaling = xy[0] < 1.0 || xy[1] < 1.0;
    bool upscaling = !downscaling && (xy[0] > 1.0 || xy[1] > 1.0);
    double scale_factor = 1.0;

    char *scaler = p->opts.scalers[0];
    if (p->opts.scaler_resizes_only && !downscaling && !upscaling)
        scaler = "bilinear";
    if (downscaling)
        scaler = p->opts.dscaler;

    double f = MPMIN(xy[0], xy[1]);
    if (p->opts.fancy_downscaling && f < 1.0 &&
        fabs(xy[0] - f) < 0.01 && fabs(xy[1] - f) < 0.01)
    {
        scale_factor = FFMAX(1.0, 1.0 / f);
    }

    bool use_cms = p->use_lut_3d || p->opts.target_prim != MP_CSP_PRIM_AUTO
                                 || p->opts.target_trc != MP_CSP_TRC_AUTO;

    // Pre-conversion, like linear light/sigmoidization
    GLSLF("// scaler pre-conversion\n");
    p->use_linear = p->opts.linear_scaling || p->opts.sigmoid_upscaling
                    || use_cms || p->image_params.gamma == MP_CSP_TRC_LINEAR;
    if (p->use_linear) {
        p->use_indirect = true;
        pass_linearize(p);
    }

    bool use_sigmoid = p->use_linear && p->opts.sigmoid_upscaling && upscaling;
    float sig_center, sig_slope, sig_offset, sig_scale;
    if (use_sigmoid) {
        p->use_indirect = true;
        // Coefficients for the sigmoidal transform are taken from the
        // formula here: http://www.imagemagick.org/Usage/color_mods/#sigmoidal
        sig_center = p->opts.sigmoid_center;
        sig_slope  = p->opts.sigmoid_slope;
        // This function needs to go through (0,0) and (1,1) so we compute the
        // values at 1 and 0, and then scale/shift them, respectively.
        sig_offset = 1.0/(1+expf(sig_slope * sig_center));
        sig_scale  = 1.0/(1+expf(sig_slope * (sig_center-1))) - sig_offset;
        GLSLF("color.rgb = %f - log(1.0/(color.rgb * %f + %f) - 1.0)/%f;\n",
                sig_center, sig_scale, sig_offset, sig_slope);
    }

    // Compute the cropped and rotated transformation
    float sx = (p->src_rect.x1 - p->src_rect.x0) / (float)p->image_w,
          sy = (p->src_rect.y1 - p->src_rect.y0) / (float)p->image_h,
          ox = p->src_rect.x0,
          oy = p->src_rect.y0;
    struct gl_transform transform = {{{sx,0.0}, {0.0,sy}}, {ox,oy}};

    int xc = 0, yc = 1,
        vp_w = p->dst_rect.x1 - p->dst_rect.x0,
        vp_h = p->dst_rect.y1 - p->dst_rect.y0;

    if ((p->image_params.rotate % 180) == 90) {
        MPSWAP(float, transform.m[0][xc], transform.m[0][yc]);
        MPSWAP(float, transform.m[1][xc], transform.m[1][yc]);
        MPSWAP(float, transform.t[0], transform.t[1]);
        MPSWAP(int, xc, yc);
        MPSWAP(int, vp_w, vp_h);
    }

    GLSLF("// main scaling\n");
    if (!p->use_indirect && strcmp(scaler, "bilinear") == 0) {
        // implicitly scale in pass_video_to_screen, but set up the textures
        // manually (for cropping etc.). Special care has to be taken for the
        // chroma planes (everything except luma=tex0), to make sure the offset
        // is scaled to the correct reference frame (in the case of subsampled
        // input)
        struct gl_transform tchroma = transform;
        tchroma.t[xc] /= 1 << p->image_desc.chroma_xs;
        tchroma.t[yc] /= 1 << p->image_desc.chroma_ys;

        for (int n = 0; n < p->plane_count; n++)
            gl_transform_rect(n > 0 ? tchroma : transform, &p->pass_tex[n].src);
    } else {
        finish_pass_fbo(p, &p->indirect_fbo, p->image_w, p->image_h, 0, 0);
        pass_sample(p, 0, 0, scaler, scale_factor, vp_w, vp_h, transform);
    }

    GLSLF("// scaler post-conversion\n");
    if (use_sigmoid) {
        // Inverse of the transformation above
        GLSLF("color.rgb = (1.0/(1.0 + exp(%f * (%f - color.rgb))) - %f) / %f;\n",
                sig_slope, sig_center, sig_offset, sig_scale);
    }
}

// Adapts the colors to the display device's native gamut. Assumes the input
// is in linear RGB.
static void pass_colormanage(struct gl_video *p)
{
    GLSLF("// color management\n");
    enum mp_csp_trc trc_dst = p->opts.target_trc;
    enum mp_csp_prim prim_src = p->image_params.primaries,
                     prim_dst = p->opts.target_prim;

    if (p->use_lut_3d) {
        // The 3DLUT is hard-coded against BT.2020's gamut during creation, and
        // we never want to adjust its output (so treat it as linear)
        prim_dst = MP_CSP_PRIM_BT_2020;
        trc_dst = MP_CSP_TRC_LINEAR;
    }

    if (prim_dst == MP_CSP_PRIM_AUTO)
        prim_dst = prim_src;
    if (trc_dst == MP_CSP_TRC_AUTO) {
        trc_dst = p->image_params.gamma;
        // Pick something more reasonable for linear light inputs
        if (p->image_params.gamma == MP_CSP_TRC_LINEAR)
            trc_dst = MP_CSP_TRC_GAMMA22;
    }

    // Adapt to the right colorspace if necessary
    if (prim_src != prim_dst) {
        struct mp_csp_primaries csp_src = mp_get_csp_primaries(prim_src),
                                csp_dst = mp_get_csp_primaries(prim_dst);
        float m[3][3] = {{0}};
        mp_get_cms_matrix(csp_src, csp_dst, MP_INTENT_RELATIVE_COLORIMETRIC, m);
        gl_sc_uniform_mat3(p->sc, "cms_matrix", true, &m[0][0]);
        GLSL(color.rgb = cms_matrix * color.rgb;)
    }

    if (p->use_lut_3d) {
        gl_sc_uniform_sampler(p->sc, "lut_3d", GL_TEXTURE_3D, TEXUNIT_3DLUT);
        // For the 3DLUT we are arbitrarily using 2.4 as input gamma to reduce
        // the severity of quantization errors.
        GLSL(color.rgb = clamp(color.rgb, 0.0, 1.0);)
        GLSL(color.rgb = pow(color.rgb, vec3(1.0/2.4));)
        GLSL(color.rgb = texture3D(lut_3d, color.rgb).rgb;)
    }

    // Don't perform any gamut mapping unless linear light input is present to
    // begin with
    if (p->use_linear && trc_dst != MP_CSP_TRC_LINEAR) {
        GLSL(color.rgb = clamp(color.rgb, 0.0, 1.0);)
        switch (trc_dst) {
            case MP_CSP_TRC_SRGB:
                GLSL(color.rgb = mix(color.rgb * vec3(12.92),
                                     vec3(1.055) * pow(color.rgb,
                                                       vec3(1.0/2.4))
                                         - vec3(0.055),
                                     lessThanEqual(vec3(0.0031308), color.rgb));)
                break;
            case MP_CSP_TRC_BT_1886:
                GLSL(color.rgb = pow(color.rgb, vec3(1.0/1.961));)
                break;
            case MP_CSP_TRC_GAMMA22:
                GLSL(color.rgb = pow(color.rgb, vec3(1.0/2.2));)
                break;
        }
    }
}

static void pass_dither(struct gl_video *p)
{
    GL *gl = p->gl;

    // Assume 8 bits per component if unknown.
    int dst_depth = p->depth_g ? p->depth_g : 8;
    if (p->opts.dither_depth > 0)
        dst_depth = p->opts.dither_depth;

    if (p->opts.dither_depth < 0 || p->opts.dither_algo < 0)
        return;

    if (!p->dither_texture) {
        MP_VERBOSE(p, "Dither to %d.\n", dst_depth);

        int tex_size;
        void *tex_data;
        GLint tex_iformat;
        GLint tex_format;
        GLenum tex_type;
        unsigned char temp[256];

        if (p->opts.dither_algo == 0) {
            int sizeb = p->opts.dither_size;
            int size = 1 << sizeb;

            if (p->last_dither_matrix_size != size) {
                p->last_dither_matrix = talloc_realloc(p, p->last_dither_matrix,
                                                       float, size * size);
                mp_make_fruit_dither_matrix(p->last_dither_matrix, sizeb);
                p->last_dither_matrix_size = size;
            }

            tex_size = size;
            tex_iformat = gl_float16_formats[0].internal_format;
            tex_format = gl_float16_formats[0].format;
            tex_type = GL_FLOAT;
            tex_data = p->last_dither_matrix;
        } else {
            assert(sizeof(temp) >= 8 * 8);
            mp_make_ordered_dither_matrix(temp, 8);

            const struct fmt_entry *fmt = find_tex_format(gl, 1, 1);
            tex_size = 8;
            tex_iformat = fmt->internal_format;
            tex_format = fmt->format;
            tex_type = fmt->type;
            tex_data = temp;
        }

        p->dither_size = tex_size;

        gl->ActiveTexture(GL_TEXTURE0 + TEXUNIT_DITHER);
        gl->GenTextures(1, &p->dither_texture);
        gl->BindTexture(GL_TEXTURE_2D, p->dither_texture);
        gl->PixelStorei(GL_UNPACK_ALIGNMENT, 1);
        gl->TexImage2D(GL_TEXTURE_2D, 0, tex_iformat, tex_size, tex_size, 0,
                    tex_format, tex_type, tex_data);
        gl->TexParameteri(GL_TEXTURE_2D, GL_TEXTURE_MIN_FILTER, GL_NEAREST);
        gl->TexParameteri(GL_TEXTURE_2D, GL_TEXTURE_MAG_FILTER, GL_NEAREST);
        gl->TexParameteri(GL_TEXTURE_2D, GL_TEXTURE_WRAP_S, GL_REPEAT);
        gl->TexParameteri(GL_TEXTURE_2D, GL_TEXTURE_WRAP_T, GL_REPEAT);
        gl->PixelStorei(GL_UNPACK_ALIGNMENT, 4);
        gl->ActiveTexture(GL_TEXTURE0);

        debug_check_gl(p, "dither setup");
    }

    GLSLF("// dithering\n");

    // This defines how many bits are considered significant for output on
    // screen. The superfluous bits will be used for rounding according to the
    // dither matrix. The precision of the source implicitly decides how many
    // dither patterns can be visible.
    int dither_quantization = (1 << dst_depth) - 1;

    gl_sc_uniform_sampler(p->sc, "dither", GL_TEXTURE_2D, TEXUNIT_DITHER);

    GLSLF("vec2 dither_pos = gl_FragCoord.xy / %d;\n", p->dither_size);

    if (p->opts.temporal_dither) {
        int phase = p->frames_rendered % 8u;
        float r = phase * (M_PI / 2); // rotate
        float m = phase < 4 ? 1 : -1; // mirror

        float matrix[2][2] = {{cos(r),     -sin(r)    },
                              {sin(r) * m,  cos(r) * m}};
        gl_sc_uniform_mat2(p->sc, "dither_trafo", true, &matrix[0][0]);

        GLSL(dither_pos = dither_trafo * dither_pos;)
    }

    GLSL(float dither_value = texture(dither, dither_pos).r;)
    GLSLF("color = floor(color * %d + dither_value + 0.5 / (%d * %d)) / %d;\n",
          dither_quantization, p->dither_size, p->dither_size,
          dither_quantization);
}

// The main rendering function, takes care of everything up to and including
// upscaling
static void pass_render_frame(struct gl_video *p)
{
    p->use_indirect = false; // set to true as needed by pass_*
    pass_read_video(p);
    pass_convert_yuv(p);
    pass_scale_main(p);
}

static void pass_draw_to_screen(struct gl_video *p, int fbo)
{
    pass_colormanage(p);
    pass_dither(p);
    int flags = (p->image_params.rotate % 90 ? 0 : p->image_params.rotate / 90)
              | (p->image.image_flipped ? 4 : 0);
    finish_pass_direct(p, fbo, p->vp_w, p->vp_h, &p->dst_rect, flags);
}

// Draws an interpolate frame to fbo, based on the frame timing in t
static void gl_video_interpolate_frame(struct gl_video *p, int fbo,
                                       struct frame_timing *t)
{
    int vp_w = p->dst_rect.x1 - p->dst_rect.x0,
        vp_h = p->dst_rect.y1 - p->dst_rect.y0,
        fuzz = FBOTEX_FUZZY_W | FBOTEX_FUZZY_H;

    double new_pts = p->image.mpi->pts;

    // First of all, figure out if we have a frame availble at all, and draw
    // it manually + reset the queue if not
    if (p->surfaces[p->surface_now].pts < 0) {
        pass_render_frame(p);
        finish_pass_fbo(p, &p->surfaces[p->surface_now].fbotex,
                        vp_w, vp_h, 0, fuzz);
        p->surfaces[p->surface_now].pts = new_pts;
        p->surface_idx = p->surface_now;
    }

    // Figure out the queue size. For illustration, a filter radius of 2 would
    // look like this: _ A [B] C D _
    // A is surface_bse, B is surface_now, C is surface_nxt and D is
    // surface_end.
    struct scaler *tscale = &p->scalers[2];
    reinit_scaler(p, 2, p->opts.scalers[2], 1, tscale_sizes);
    bool oversample = strcmp(tscale->name, "oversample") == 0;
    int size;
    if (oversample) {
        size = 2;
    } else {
        assert(tscale->kernel && !tscale->kernel->polar);
        size = ceil(tscale->kernel->size);
        assert(size <= TEXUNIT_VIDEO_NUM);
    }
    int radius = size/2;

    int surface_now = p->surface_now;
    int surface_nxt = fbosurface_wrap(surface_now + 1);
    int surface_bse = fbosurface_wrap(surface_now - (radius-1));
    int surface_end = fbosurface_wrap(surface_now + radius);
    assert(fbosurface_wrap(surface_bse + size-1) == surface_end);

    // Render a new frame if it came in and there's room in the queue
    int surface_dst = fbosurface_wrap(p->surface_idx+1);
    if (surface_dst != surface_bse && p->surfaces[p->surface_idx].pts < new_pts) {
        MP_STATS(p, "new-pts");
        pass_render_frame(p);
        finish_pass_fbo(p, &p->surfaces[surface_dst].fbotex,
                        vp_w, vp_h, 0, fuzz);
        p->surfaces[surface_dst].pts = new_pts;
        p->surface_idx = surface_dst;
    }

    // Figure out whether the queue is "valid". A queue is invalid if the
    // frames' PTS is not monotonically increasing. Anything else is invalid,
    // so avoid blending incorrect data and just draw the latest frame as-is.
    // Possible causes for failure of this condition include seeks, pausing,
    // end of playback or start of playback.
    bool valid = true;
    for (int i = surface_bse, ii; valid && i != surface_end; i = ii) {
        ii = fbosurface_wrap(i+1);
        if (p->surfaces[i].pts < 0 || p->surfaces[ii].pts < 0) {
            valid = false;
        } else if (p->surfaces[ii].pts < p->surfaces[i].pts) {
            valid = false;
            MP_DBG(p, "interpolation queue underrun\n");
        }
    }

    // Calculate the correct PTS/vsync timings
    double pts_now = 0, pts_nxt = 0, next_vsync = 0, vsync_interval = 0;
    if (t) {
        next_vsync = (t->next_vsync - t->pts)/1e6 + new_pts;
        vsync_interval = (t->next_vsync - t->prev_vsync)/1e6;
        pts_now = p->surfaces[surface_now].pts;
        pts_nxt = p->surfaces[surface_nxt].pts;

        // Round OSD PTS to the nearest neighbour
        p->osd_pts = (fabs(next_vsync - pts_now) < fabs(next_vsync - pts_nxt))
                         ? pts_now : pts_nxt;
    }

    // Finally, draw the right mix of frames to the screen.
    if (!t || !valid) {
        // surface_now is guaranteed to be valid, so we can safely use it.
        pass_load_fbotex(p, &p->surfaces[surface_now].fbotex, 0, vp_w, vp_h);
        GLSL(vec4 color = texture(texture0, texcoord0);)
        p->is_interpolated = false;
    } else {
        double fscale = pts_nxt - pts_now, mix;
        if (oversample) {
            double threshold = isnan(tscale->params[0]) ? 0 : tscale->params[0];
            mix = (pts_nxt - next_vsync) / vsync_interval;
            mix = mix <= 0 + threshold ? 0 : mix;
            mix = mix >= 1 - threshold ? 1 : mix;
            mix = 1 - mix;
            gl_sc_uniform_f(p->sc, "inter_coeff", mix);
            GLSL(vec4 color = mix(texture(texture0, texcoord0),
                                  texture(texture1, texcoord1),
                                  inter_coeff);)
        } else {
            mix = (next_vsync - pts_now) / fscale;
            gl_sc_uniform_f(p->sc, "fcoord", mix);
            pass_sample_separated_gen(p, tscale, 0, 0);
        }
        for (int i = 0; i < size; i++) {
            pass_load_fbotex(p, &p->surfaces[fbosurface_wrap(surface_bse+i)].fbotex,
                             i, vp_w, vp_h);
        }
        MP_STATS(p, "frame-mix");
        MP_DBG(p, "inter frame ppts: %f, pts: %f, vsync: %f, mix: %f\n",
               pts_now, pts_nxt, next_vsync, mix);
        p->is_interpolated = true;
    }
    pass_draw_to_screen(p, fbo);

    // Dequeue frames if necessary
    if (t) {
        double vsync_guess = next_vsync + vsync_interval;
        if (p->surfaces[surface_nxt].pts > p->surfaces[surface_now].pts &&
                p->surfaces[surface_nxt].pts < vsync_guess) {
            p->surface_now = surface_nxt;
        }
    }
}

// (fbo==0 makes BindFramebuffer select the screen backbuffer)
void gl_video_render_frame(struct gl_video *p, int fbo, struct frame_timing *t)
{
    GL *gl = p->gl;
    struct video_image *vimg = &p->image;

<<<<<<< HEAD
=======
    struct mp_csp_params params;
    mp_csp_copy_equalizer_values(&params, &p->video_eq);

    p->user_gamma = 1.0 / (p->opts.gamma * params.gamma);

>>>>>>> 3f3d71b0
    gl->BindFramebuffer(GL_FRAMEBUFFER, fbo);

    if (!vimg->mpi || p->dst_rect.x0 > 0 || p->dst_rect.y0 > 0 ||
        p->dst_rect.x1 < p->vp_w || p->dst_rect.y1 < abs(p->vp_h))
    {
        struct m_color c = p->opts.background;
        gl->ClearColor(c.r / 255.0, c.g / 255.0, c.b / 255.0, c.a / 255.0);
        gl->Clear(GL_COLOR_BUFFER_BIT);
    }

    if (!vimg->mpi)
        goto draw_osd;

    gl_sc_set_vao(p->sc, &p->vao);

    if (p->opts.interpolation) {
        gl_video_interpolate_frame(p, fbo, t);
    } else {
        // Skip interpolation if there's nothing to be done
        pass_render_frame(p);
        pass_draw_to_screen(p, fbo);
    }

    debug_check_gl(p, "after video rendering");

draw_osd:

    gl->BindFramebuffer(GL_FRAMEBUFFER, fbo);

    mpgl_osd_generate(p->osd, p->osd_rect, p->osd_pts, p->image_params.stereo_out);

    for (int n = 0; n < MAX_OSD_PARTS; n++) {
        enum sub_bitmap_format fmt = mpgl_osd_get_part_format(p->osd, n);
        if (!fmt)
            continue;
        gl_sc_uniform_sampler(p->sc, "osdtex", GL_TEXTURE_2D, 0);
        switch (fmt) {
        case SUBBITMAP_RGBA: {
            GLSLF("// OSD (RGBA)\n");
            GLSL(vec4 color = texture(osdtex, texcoord).bgra;)
            break;
        }
        case SUBBITMAP_LIBASS: {
            GLSLF("// OSD (libass)\n");
            GLSL(vec4 color =
                vec4(ass_color.rgb, ass_color.a * texture(osdtex, texcoord).r);)
            break;
        }
        default:
            abort();
        }

        // Apply OSD color correction
        if (p->use_linear)
            pass_linearize(p);
        float user_gamma = 1.0 / p->opts.gamma;
        if (user_gamma != 1) {
            gl_sc_uniform_f(p->sc, "user_gamma", user_gamma);
            GLSL(color.rgb = clamp(color.rgb, 0.0, 1.0);)
            GLSL(color.rgb = pow(color.rgb, vec3(user_gamma));)
        }
        pass_colormanage(p);

        gl_sc_set_vao(p->sc, mpgl_osd_get_vao(p->osd));
        gl_sc_gen_shader_and_reset(p->sc);
        mpgl_osd_draw_part(p->osd, p->vp_w, p->vp_h, n);
    }

    debug_check_gl(p, "after OSD rendering");

    gl->UseProgram(0);
    gl->BindFramebuffer(GL_FRAMEBUFFER, 0);

    p->frames_rendered++;
}

// vp_w/vp_h is the implicit size of the target framebuffer.
// vp_h can be negative to flip the screen.
void gl_video_resize(struct gl_video *p, int vp_w, int vp_h,
                     struct mp_rect *src, struct mp_rect *dst,
                     struct mp_osd_res *osd)
{
    p->src_rect = *src;
    p->dst_rect = *dst;
    p->osd_rect = *osd;
    p->vp_w = vp_w;
    p->vp_h = vp_h;

    gl_video_reset_surfaces(p);
}

static bool get_image(struct gl_video *p, struct mp_image *mpi)
{
    GL *gl = p->gl;

    if (!p->opts.pbo)
        return false;

    struct video_image *vimg = &p->image;

    // See comments in init_video() about odd video sizes.
    // The normal upload path does this too, but less explicit.
    mp_image_set_size(mpi, vimg->planes[0].w, vimg->planes[0].h);

    for (int n = 0; n < p->plane_count; n++) {
        struct texplane *plane = &vimg->planes[n];
        mpi->stride[n] = mpi->plane_w[n] * p->image_desc.bytes[n];
        int needed_size = mpi->plane_h[n] * mpi->stride[n];
        if (!plane->gl_buffer)
            gl->GenBuffers(1, &plane->gl_buffer);
        gl->BindBuffer(GL_PIXEL_UNPACK_BUFFER, plane->gl_buffer);
        if (needed_size > plane->buffer_size) {
            plane->buffer_size = needed_size;
            gl->BufferData(GL_PIXEL_UNPACK_BUFFER, plane->buffer_size,
                           NULL, GL_DYNAMIC_DRAW);
        }
        if (!plane->buffer_ptr)
            plane->buffer_ptr = gl->MapBuffer(GL_PIXEL_UNPACK_BUFFER,
                                              GL_WRITE_ONLY);
        mpi->planes[n] = plane->buffer_ptr;
        gl->BindBuffer(GL_PIXEL_UNPACK_BUFFER, 0);
    }
    return true;
}

void gl_video_upload_image(struct gl_video *p, struct mp_image *mpi)
{
    GL *gl = p->gl;

    struct video_image *vimg = &p->image;

    p->osd_pts = mpi->pts;

    talloc_free(vimg->mpi);
    vimg->mpi = mpi;

    if (p->hwdec_active)
        return;

    assert(mpi->num_planes == p->plane_count);

    mp_image_t mpi2 = *mpi;
    bool pbo = false;
    if (!vimg->planes[0].buffer_ptr && get_image(p, &mpi2)) {
        for (int n = 0; n < p->plane_count; n++) {
            int line_bytes = mpi->plane_w[n] * p->image_desc.bytes[n];
            memcpy_pic(mpi2.planes[n], mpi->planes[n], line_bytes, mpi->plane_h[n],
                       mpi2.stride[n], mpi->stride[n]);
        }
        pbo = true;
    }
    vimg->image_flipped = mpi2.stride[0] < 0;
    for (int n = 0; n < p->plane_count; n++) {
        struct texplane *plane = &vimg->planes[n];
        void *plane_ptr = mpi2.planes[n];
        if (pbo) {
            gl->BindBuffer(GL_PIXEL_UNPACK_BUFFER, plane->gl_buffer);
            if (!gl->UnmapBuffer(GL_PIXEL_UNPACK_BUFFER))
                MP_FATAL(p, "Video PBO upload failed. "
                         "Remove the 'pbo' suboption.\n");
            plane->buffer_ptr = NULL;
            plane_ptr = NULL; // PBO offset 0
        }
        gl->ActiveTexture(GL_TEXTURE0 + n);
        gl->BindTexture(p->gl_target, plane->gl_texture);
        glUploadTex(gl, p->gl_target, plane->gl_format, plane->gl_type,
                    plane_ptr, mpi2.stride[n], 0, 0, plane->w, plane->h, 0);
    }
    gl->ActiveTexture(GL_TEXTURE0);
    if (pbo)
        gl->BindBuffer(GL_PIXEL_UNPACK_BUFFER, 0);
}

static bool test_fbo(struct gl_video *p, bool *success)
{
    if (!*success)
        return false;

    GL *gl = p->gl;
    *success = false;
    MP_VERBOSE(p, "Testing user-set FBO format (0x%x)\n",
                   (unsigned)p->opts.fbo_format);
    struct fbotex fbo = {0};
    if (fbotex_init(&fbo, p->gl, p->log, 16, 16, p->opts.fbo_format)) {
        gl->BindFramebuffer(GL_FRAMEBUFFER, fbo.fbo);
        gl->BindFramebuffer(GL_FRAMEBUFFER, 0);
        *success = true;
    }
    fbotex_uninit(&fbo);
    glCheckError(gl, p->log, "FBO test");
    return *success;
}

// Disable features that are not supported with the current OpenGL version.
static void check_gl_features(struct gl_video *p)
{
    GL *gl = p->gl;
    bool have_float_tex = gl->mpgl_caps & MPGL_CAP_FLOAT_TEX;
    bool have_fbo = gl->mpgl_caps & MPGL_CAP_FB;
    bool have_1d_tex = gl->mpgl_caps & MPGL_CAP_1D_TEX;
    bool have_3d_tex = gl->mpgl_caps & MPGL_CAP_3D_TEX;
    bool have_mix = gl->glsl_version >= 130;

    char *disabled[10];
    int n_disabled = 0;

    // Normally, we want to disable them by default if FBOs are unavailable,
    // because they will be slow (not critically slow, but still slower).
    // Without FP textures, we must always disable them.
    // I don't know if luminance alpha float textures exist, so disregard them.
    for (int n = 0; n < 2; n++) {
        const struct filter_kernel *kernel = mp_find_filter_kernel(p->opts.scalers[n]);
        if (kernel) {
            char *reason = NULL;
            if (!test_fbo(p, &have_fbo))
                reason = "scaler (FBO)";
            if (!have_float_tex)
                reason = "scaler (float tex.)";
            if (!have_1d_tex && kernel->polar)
                reason = "scaler (1D tex.)";
            if (reason) {
                p->opts.scalers[n] = "bilinear";
                disabled[n_disabled++] = reason;
            }
        }
    }

    // GLES3 doesn't provide filtered 16 bit integer textures
    // GLES2 doesn't even provide 3D textures
    if (p->use_lut_3d && !(have_3d_tex && have_float_tex)) {
        p->use_lut_3d = false;
        disabled[n_disabled++] = "color management (GLES unsupported)";
    }

    // Missing float textures etc. (maybe ordered would actually work)
    if (p->opts.dither_algo >= 0 && gl->es) {
        p->opts.dither_algo = -1;
        disabled[n_disabled++] = "dithering (GLES unsupported)";
    }

    int use_cms = p->opts.target_prim != MP_CSP_PRIM_AUTO ||
                  p->opts.target_trc != MP_CSP_TRC_AUTO || p->use_lut_3d;

    // mix() is needed for some gamma functions
    if (!have_mix && (p->opts.linear_scaling || p->opts.sigmoid_upscaling)) {
        p->opts.linear_scaling = false;
        p->opts.sigmoid_upscaling = false;
        disabled[n_disabled++] = "linear/sigmoid scaling (GLSL version)";
    }
    if (!have_mix && use_cms) {
        p->opts.target_prim = MP_CSP_PRIM_AUTO;
        p->opts.target_trc = MP_CSP_TRC_AUTO;
        p->use_lut_3d = false;
        disabled[n_disabled++] = "color management (GLSL version)";
    }
    if (use_cms && !test_fbo(p, &have_fbo)) {
        p->opts.target_prim = MP_CSP_PRIM_AUTO;
        p->opts.target_trc = MP_CSP_TRC_AUTO;
        p->use_lut_3d = false;
        disabled[n_disabled++] = "color management (FBO)";
    }
    if (p->opts.interpolation && !test_fbo(p, &have_fbo)) {
        p->opts.interpolation = false;
        disabled[n_disabled++] = "interpolation (FBO)";
    }
    if (gl->es && p->opts.pbo) {
        p->opts.pbo = 0;
        disabled[n_disabled++] = "PBOs (GLES unsupported)";
    }

    if (n_disabled) {
        MP_ERR(p, "Some OpenGL extensions not detected, disabling: ");
        for (int n = 0; n < n_disabled; n++) {
            if (n)
                MP_ERR(p, ", ");
            MP_ERR(p, "%s", disabled[n]);
        }
        MP_ERR(p, ".\n");
    }
}

static int init_gl(struct gl_video *p)
{
    GL *gl = p->gl;

    debug_check_gl(p, "before init_gl");

    check_gl_features(p);

    gl->Disable(GL_DITHER);

    gl_vao_init(&p->vao, gl, sizeof(struct vertex), vertex_vao);

    gl_video_set_gl_state(p);

    // Test whether we can use 10 bit. Hope that testing a single format/channel
    // is good enough (instead of testing all 1-4 channels variants etc.).
    const struct fmt_entry *fmt = find_tex_format(gl, 2, 1);
    if (gl->GetTexLevelParameteriv && fmt->format) {
        GLuint tex;
        gl->GenTextures(1, &tex);
        gl->BindTexture(GL_TEXTURE_2D, tex);
        gl->TexImage2D(GL_TEXTURE_2D, 0, fmt->internal_format, 64, 64, 0,
                       fmt->format, fmt->type, NULL);
        GLenum pname = 0;
        switch (fmt->format) {
        case GL_RED:        pname = GL_TEXTURE_RED_SIZE; break;
        case GL_LUMINANCE:  pname = GL_TEXTURE_LUMINANCE_SIZE; break;
        }
        GLint param = 0;
        if (pname)
            gl->GetTexLevelParameteriv(GL_TEXTURE_2D, 0, pname, &param);
        if (param) {
            MP_VERBOSE(p, "16 bit texture depth: %d.\n", (int)param);
            p->texture_16bit_depth = param;
        }
        gl->DeleteTextures(1, &tex);
    }

    debug_check_gl(p, "after init_gl");

    return 1;
}

void gl_video_uninit(struct gl_video *p)
{
    if (!p)
        return;

    GL *gl = p->gl;

    uninit_video(p);

    gl_sc_destroy(p->sc);

    gl_vao_uninit(&p->vao);

    gl->DeleteTextures(1, &p->lut_3d_texture);

    mpgl_osd_destroy(p->osd);

    gl_set_debug_logger(gl, NULL);

    talloc_free(p);
}

void gl_video_set_gl_state(struct gl_video *p)
{
    GL *gl = p->gl;

    gl->ActiveTexture(GL_TEXTURE0);
    if (gl->mpgl_caps & MPGL_CAP_ROW_LENGTH)
        gl->PixelStorei(GL_UNPACK_ROW_LENGTH, 0);
    gl->PixelStorei(GL_UNPACK_ALIGNMENT, 4);
}

void gl_video_unset_gl_state(struct gl_video *p)
{
    /* nop */
}

void gl_video_reset(struct gl_video *p)
{
    gl_video_reset_surfaces(p);
}

bool gl_video_showing_interpolated_frame(struct gl_video *p)
{
    return p->is_interpolated;
}

// dest = src.<w> (always using 4 components)
static void packed_fmt_swizzle(char w[5], const struct fmt_entry *texfmt,
                               const struct packed_fmt_entry *fmt)
{
    const char *comp = "rgba";

    // Normally, we work with GL_RG
    if (texfmt && texfmt->internal_format == GL_LUMINANCE_ALPHA)
        comp = "ragb";

    for (int c = 0; c < 4; c++)
        w[c] = comp[MPMAX(fmt->components[c] - 1, 0)];
    w[4] = '\0';
}

static bool init_format(int fmt, struct gl_video *init)
{
    struct GL *gl = init->gl;

    init->hwdec_active = false;
    if (init->hwdec && init->hwdec->driver->imgfmt == fmt) {
        fmt = init->hwdec->converted_imgfmt;
        init->hwdec_active = true;
    }

    struct mp_imgfmt_desc desc = mp_imgfmt_get_desc(fmt);
    if (!desc.id)
        return false;

    if (desc.num_planes > 4)
        return false;

    const struct fmt_entry *plane_format[4] = {0};

    init->color_swizzle[0] = '\0';
    init->has_alpha = false;

    // YUV/planar formats
    if (desc.flags & MP_IMGFLAG_YUV_P) {
        int bits = desc.component_bits;
        if ((desc.flags & MP_IMGFLAG_NE) && bits >= 8 && bits <= 16) {
            init->has_alpha = desc.num_planes > 3;
            plane_format[0] = find_tex_format(gl, (bits + 7) / 8, 1);
            for (int p = 1; p < desc.num_planes; p++)
                plane_format[p] = plane_format[0];
            goto supported;
        }
    }

    // YUV/half-packed
    if (fmt == IMGFMT_NV12 || fmt == IMGFMT_NV21) {
        if (!(init->gl->mpgl_caps & MPGL_CAP_TEX_RG))
            return false;
        plane_format[0] = find_tex_format(gl, 1, 1);
        plane_format[1] = find_tex_format(gl, 1, 2);
        if (fmt == IMGFMT_NV21)
            snprintf(init->color_swizzle, sizeof(init->color_swizzle), "rbga");
        goto supported;
    }

    // RGB/planar
    if (fmt == IMGFMT_GBRP) {
        snprintf(init->color_swizzle, sizeof(init->color_swizzle), "brga");
        plane_format[0] = find_tex_format(gl, 1, 1);
        for (int p = 1; p < desc.num_planes; p++)
            plane_format[p] = plane_format[0];
        goto supported;
    }

    // XYZ (same organization as RGB packed, but requires conversion matrix)
    if (fmt == IMGFMT_XYZ12) {
        plane_format[0] = find_tex_format(gl, 2, 3);
        goto supported;
    }

    // Packed RGB special formats
    for (const struct fmt_entry *e = mp_to_gl_formats; e->mp_format; e++) {
        if (!gl->es && e->mp_format == fmt) {
            plane_format[0] = e;
            goto supported;
        }
    }

    // Packed RGB(A) formats
    for (const struct packed_fmt_entry *e = mp_packed_formats; e->fmt; e++) {
        if (e->fmt == fmt) {
            int n_comp = desc.bytes[0] / e->component_size;
            plane_format[0] = find_tex_format(gl, e->component_size, n_comp);
            packed_fmt_swizzle(init->color_swizzle, plane_format[0], e);
            init->has_alpha = e->components[3] != 0;
            goto supported;
        }
    }

    // Packed YUV Apple formats
    if (init->gl->mpgl_caps & MPGL_CAP_APPLE_RGB_422) {
        for (const struct fmt_entry *e = gl_apple_formats; e->mp_format; e++) {
            if (e->mp_format == fmt) {
                init->is_packed_yuv = true;
                snprintf(init->color_swizzle, sizeof(init->color_swizzle),
                         "gbra");
                plane_format[0] = e;
                goto supported;
            }
        }
    }

    // Unsupported format
    return false;

supported:

    // Stuff like IMGFMT_420AP10. Untested, most likely insane.
    if (desc.num_planes == 4 && (desc.component_bits % 8) != 0)
        return false;

    if (desc.component_bits > 8 && desc.component_bits < 16) {
        if (init->texture_16bit_depth < 16)
            return false;
    }

    for (int p = 0; p < desc.num_planes; p++) {
        if (!plane_format[p]->format)
            return false;
    }

    for (int p = 0; p < desc.num_planes; p++) {
        struct texplane *plane = &init->image.planes[p];
        const struct fmt_entry *format = plane_format[p];
        assert(format);
        plane->gl_format = format->format;
        plane->gl_internal_format = format->internal_format;
        plane->gl_type = format->type;
    }

    init->is_yuv = desc.flags & MP_IMGFLAG_YUV;
    init->is_rgb = desc.flags & MP_IMGFLAG_RGB;
    init->plane_count = desc.num_planes;
    init->image_desc = desc;

    return true;
}

bool gl_video_check_format(struct gl_video *p, int mp_format)
{
    struct gl_video tmp = *p;
    return init_format(mp_format, &tmp);
}

void gl_video_config(struct gl_video *p, struct mp_image_params *params)
{
    mp_image_unrefp(&p->image.mpi);

    if (!mp_image_params_equal(&p->real_image_params, params)) {
        uninit_video(p);
        p->real_image_params = *params;
        p->image_params = *params;
        if (params->imgfmt)
            init_video(p);
    }

    gl_video_reset_surfaces(p);
}

void gl_video_set_output_depth(struct gl_video *p, int r, int g, int b)
{
    MP_VERBOSE(p, "Display depth: R=%d, G=%d, B=%d\n", r, g, b);
    p->depth_g = g;
}

struct gl_video *gl_video_init(GL *gl, struct mp_log *log, struct osd_state *osd)
{
    if (gl->version < 210 && gl->es < 200) {
        mp_err(log, "At least OpenGL 2.1 or OpenGL ES 2.0 required.\n");
        return NULL;
    }

    struct gl_video *p = talloc_ptrtype(NULL, p);
    *p = (struct gl_video) {
        .gl = gl,
        .log = log,
        .osd_state = osd,
        .opts = gl_video_opts_def,
        .gl_target = GL_TEXTURE_2D,
        .texture_16bit_depth = 16,
        .scalers = {
            { .index = 0, .name = "bilinear" },
            { .index = 1, .name = "bilinear" },
            { .index = 2, .name = "oversample" },
        },
        .sc = gl_sc_create(gl, log),
    };
    gl_video_set_debug(p, true);
    init_gl(p);
    recreate_osd(p);
    return p;
}

// Get static string for scaler shader. If "tscale" is set to true, the
// scaler must be a separable convolution filter.
static const char *handle_scaler_opt(const char *name, bool tscale)
{
    if (name && name[0]) {
        const struct filter_kernel *kernel = mp_find_filter_kernel(name);
        if (kernel && (!tscale || !kernel->polar))
                return kernel->name;

        for (const char *const *filter = tscale ? fixed_tscale_filters
                                                : fixed_scale_filters;
             *filter; filter++) {
            if (strcmp(*filter, name) == 0)
                return *filter;
        }
    }
    return NULL;
}

// Set the options, and possibly update the filter chain too.
// Note: assumes all options are valid and verified by the option parser.
void gl_video_set_options(struct gl_video *p, struct gl_video_opts *opts,
                          int *queue_size)
{
    p->opts = *opts;
    for (int n = 0; n < 3; n++)
        p->opts.scalers[n] = (char *)handle_scaler_opt(p->opts.scalers[n], n==2);
    p->opts.dscaler = (char *)handle_scaler_opt(p->opts.dscaler, false);

    // Figure out an adequate size for the interpolation queue. The larger
    // the radius, the earlier we need to queue frames. This rough heuristic
    // seems to work for now, but ideally we want to rework the pause/unpause
    // logic to make larger queue sizes the default.
    if (queue_size && p->opts.interpolation && p->opts.scalers[2]) {
        const struct filter_kernel *kernel = mp_find_filter_kernel(p->opts.scalers[2]);
        if (kernel) {
            double radius = kernel->radius;
            radius = radius > 0 ? radius : p->opts.scaler_radius[2];
           *queue_size = 50e3 * ceil(radius);
        }
    }

    check_gl_features(p);
    uninit_rendering(p);
}

void gl_video_get_colorspace(struct gl_video *p, struct mp_image_params *params)
{
    *params = p->image_params; // supports everything
}

struct mp_csp_equalizer *gl_video_eq_ptr(struct gl_video *p)
{
    return &p->video_eq;
}

// Call when the mp_csp_equalizer returned by gl_video_eq_ptr() was changed.
void gl_video_eq_update(struct gl_video *p)
{
}

static int validate_scaler_opt(struct mp_log *log, const m_option_t *opt,
                               struct bstr name, struct bstr param)
{
    char s[20] = {0};
    int r = 1;
    bool tscale = bstr_equals0(name, "tscale");
    if (bstr_equals0(param, "help")) {
        r = M_OPT_EXIT - 1;
    } else {
        snprintf(s, sizeof(s), "%.*s", BSTR_P(param));
        if (!handle_scaler_opt(s, tscale))
            r = M_OPT_INVALID;
    }
    if (r < 1) {
        mp_info(log, "Available scalers:\n");
        for (const char *const *filter = tscale ? fixed_tscale_filters
                                                : fixed_scale_filters;
             *filter; filter++) {
            mp_info(log, "    %s\n", *filter);
        }
        for (int n = 0; mp_filter_kernels[n].name; n++) {
            if (!tscale || !mp_filter_kernels[n].polar)
                mp_info(log, "    %s\n", mp_filter_kernels[n].name);
        }
        if (s[0])
            mp_fatal(log, "No scaler named '%s' found!\n", s);
    }
    return r;
}

// Resize and redraw the contents of the window without further configuration.
// Intended to be used in situations where the frontend can't really be
// involved with reconfiguring the VO properly.
// gl_video_resize() should be called when user interaction is done.
void gl_video_resize_redraw(struct gl_video *p, int w, int h)
{
    p->vp_w = w;
    p->vp_h = h;
    gl_video_render_frame(p, 0, NULL);
}

float gl_video_scale_ambient_lux(float lmin, float lmax,
                                 float rmin, float rmax, float lux)
{
    assert(lmax > lmin);

    float num = (rmax - rmin) * (log10(lux) - log10(lmin));
    float den = log10(lmax) - log10(lmin);
    float result = num / den + rmin;

    // clamp the result
    float max = MPMAX(rmax, rmin);
    float min = MPMIN(rmax, rmin);
    return MPMAX(MPMIN(result, max), min);
}

void gl_video_set_ambient_lux(struct gl_video *p, int lux)
{
    if (p->opts.gamma_auto) {
        float gamma = gl_video_scale_ambient_lux(16.0, 64.0, 2.40, 1.961, lux);
        MP_VERBOSE(p, "ambient light changed: %dlux (gamma: %f)\n", lux, gamma);
        p->opts.gamma = MPMIN(1.0, 1.961 / gamma);
        gl_video_eq_update(p);
    }
}

void gl_video_set_hwdec(struct gl_video *p, struct gl_hwdec *hwdec)
{
    p->hwdec = hwdec;
    mp_image_unrefp(&p->image.mpi);
}<|MERGE_RESOLUTION|>--- conflicted
+++ resolved
@@ -1338,8 +1338,6 @@
     mp_csp_set_image_params(&cparams, &p->image_params);
     mp_csp_copy_equalizer_values(&cparams, &p->video_eq);
 
-    p->user_gamma = 1.0 / (cparams.gamma * p->opts.gamma);
-
     GLSLF("// color conversion\n");
 
     if (p->color_swizzle[0])
@@ -1858,14 +1856,6 @@
     GL *gl = p->gl;
     struct video_image *vimg = &p->image;
 
-<<<<<<< HEAD
-=======
-    struct mp_csp_params params;
-    mp_csp_copy_equalizer_values(&params, &p->video_eq);
-
-    p->user_gamma = 1.0 / (p->opts.gamma * params.gamma);
-
->>>>>>> 3f3d71b0
     gl->BindFramebuffer(GL_FRAMEBUFFER, fbo);
 
     if (!vimg->mpi || p->dst_rect.x0 > 0 || p->dst_rect.y0 > 0 ||
