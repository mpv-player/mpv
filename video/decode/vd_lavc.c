--- conflicted
+++ resolved
@@ -146,12 +146,8 @@
         // might require adjustment depending on whatever the player does;
         // for example, if vo_gpu increases the number of reference surfaces for
         // interpolation, this value has to be increased too.
-<<<<<<< HEAD
         .hwdec_extra_frames = 8,
-=======
-        .hwdec_extra_frames = 6,
         .apply_cropping = true,
->>>>>>> 8536aaac
     },
 };
 
