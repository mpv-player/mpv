#!/usr/bin/env python3

"""
This script emulates "unique application" functionality on Linux. When starting
playback with this script, it will try to reuse an already running instance of
mpv (but only if that was started with umpv). Other mpv instances (not started
by umpv) are ignored, and the script doesn't know about them.

This script takes filenames as arguments. mpv options can't be used.
If mpv is already running, the files passed to umpv are appended to mpv's
internal playlist. If a file does not exist or is otherwise not playable,
mpv will skip the playlist entry when attempting to play it (from the GUI
perspective, it's silently ignored). If option "-s" or "--skip-old-entries"
is specified, mpv will skip old playlist entries and start playback from
the first new playlist entry.

If mpv isn't running yet, this script will start mpv and let it control the
current terminal. It will not write output to stdout/stderr, because this
will typically just fill ~/.xsession-errors with garbage.

mpv will terminate if there are no more files to play, and running the umpv
script after that will start a new mpv instance.

Note: you can supply custom mpv path and options with the MPV environment
      variable. The environment variable will be split on whitespace, and the
      first item is used as path to mpv binary and the rest is passed as options
      _if_ the script starts mpv. If mpv is not started by the script (i.e. mpv
      is already running), this will be ignored.
"""

import sys
import os
import socket
import errno
import subprocess
import string
import argparse

parser = argparse.ArgumentParser(allow_abbrev=False, description='')
parser.add_argument('files', metavar='FILE', nargs='*',
                    help='file to add to the mpv\'s internal playlist')
parser.add_argument('-s', '--skip-old-entries', action='store_true',
                    help=('skip old playlist entries and start playback '
                          'from the first new playlist entry'))
args = parser.parse_args()

# this is the same method mpv uses to decide this
def is_url(filename):
    parts = filename.split("://", 1)
    if len(parts) < 2:
        return False
    # protocol prefix has no special characters => it's an URL
    allowed_symbols = string.ascii_letters + string.digits + '_'
    prefix = parts[0]
    return all(map(lambda c: c in allowed_symbols, prefix))

# make them absolute; also makes them safe against interpretation as options
def make_abs(filename):
    if not is_url(filename):
        return os.path.abspath(filename)
    return filename
<<<<<<< HEAD
args.files = [make_abs(f) for f in args.files]
=======
files = (make_abs(f) for f in files)
>>>>>>> aac18441

SOCK = os.path.join(os.getenv("HOME"), ".umpv_socket")

sock = None
try:
    sock = socket.socket(socket.AF_UNIX)
    sock.connect(SOCK)
except socket.error as e:
    if e.errno == errno.ECONNREFUSED:
        sock = None
        pass  # abandoned socket
    elif e.errno == errno.ENOENT:
        sock = None
        pass # doesn't exist
    else:
        raise e

if sock:
    # Unhandled race condition: what if mpv is terminating right now?
    if args.skip_old_entries:
        sock.send(b"playlist-play-index none\n")
    for f in args.files:
        # escape: \ \n "
        f = f.replace("\\", "\\\\").replace("\"", "\\\"").replace("\n", "\\n")
        f = "\"" + f + "\""
        sock.send(("raw loadfile " + f + " append-play\n").encode("utf-8"))
else:
    # Let mpv recreate socket if it doesn't already exist.

    opts = (os.getenv("MPV") or "mpv").split()
    opts.extend(["--no-terminal", "--force-window", "--input-ipc-server=" + SOCK,
                 "--"])
    opts.extend(args.files)

    subprocess.check_call(opts)<|MERGE_RESOLUTION|>--- conflicted
+++ resolved
@@ -59,11 +59,7 @@
     if not is_url(filename):
         return os.path.abspath(filename)
     return filename
-<<<<<<< HEAD
-args.files = [make_abs(f) for f in args.files]
-=======
-files = (make_abs(f) for f in files)
->>>>>>> aac18441
+args.files = (make_abs(f) for f in args.files)
 
 SOCK = os.path.join(os.getenv("HOME"), ".umpv_socket")
 
