--- conflicted
+++ resolved
@@ -784,13 +784,8 @@
     }, {
         'name': 'egl-helpers',
         'desc': 'EGL helper functions',
-<<<<<<< HEAD
         'deps': 'egl-x11 || rpi || gl-wayland || egl-drm || ' +
-                'egl-angle-win32 || android',
-=======
-        'deps': 'egl-x11 || mali-fbdev || rpi || gl-wayland || egl-drm || ' +
                 'egl-angle-win32 || egl-android',
->>>>>>> 07652603
         'func': check_true
     }
 ]
