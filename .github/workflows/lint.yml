--- conflicted
+++ resolved
@@ -67,11 +67,7 @@
   pre-commit:
     runs-on: ubuntu-latest
     steps:
-<<<<<<< HEAD
       - uses: actions/checkout@v6
-      - uses: pre-commit/action@v3.0.1
-=======
-      - uses: actions/checkout@v4
       - uses: pre-commit/action@v3.0.1
 
   clang-format-lint:
@@ -84,5 +80,4 @@
         with:
           fetch-depth: 50
       - name: Check Formatting
-        run: git clang-format ${{ github.event.pull_request.base.sha }} --diff
->>>>>>> 7cd37583
+        run: git clang-format ${{ github.event.pull_request.base.sha }} --diff