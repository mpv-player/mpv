--- conflicted
+++ resolved
@@ -30,16 +30,9 @@
 
 ## System requirements
 
-<<<<<<< HEAD
-
-- A not too ancient Linux, Windows Vista or later, or OSX 10.8 or later.
-- A somewhat capable CPU. Hardware decoding might help if the CPU is too
-  slow to decode video in realtime, but must be explicitly enabled with
-=======
-- A not too ancient Linux, or Windows 7 or later, or OSX 10.8 or later.
+- A not too ancient Linux, Windows 7 or later, or OSX 10.8 or later.
 - A somewhat capable CPU. Hardware decoding might sometimes help if the CPU
-  is too slow to decode video realtime, but must be explicitly enabled with
->>>>>>> 935e406d
+  is too slow to decode video in realtime, but must be explicitly enabled with
   the `--hwdec` option.
 - A not too crappy GPU. mpv is not intended to be used with bad GPUs. There are
   many caveats with drivers or system compositors causing tearing, stutter,
@@ -57,23 +50,15 @@
 ## Changelogs
 
 
-<<<<<<< HEAD
-Changes to the core player interface are listed in the [interface changelog][interface-changes].
-=======
 There is no complete changelog; however, changes to the player core interface
 are listed in the [interface changelog][interface-changes].
->>>>>>> 935e406d
 
 Changes to the C API are documented in the [client API changelog][api-changes].
 
 The major changes of releases are documented in the [release list][releases].
 
-<<<<<<< HEAD
-Changes to the default key bindings are indicated in [restore-old-bindings.conf][restore-old-bindings].
-=======
 Changes to the default key bindings are indicated in
 [restore-old-bindings.conf][restore-old-bindings].
->>>>>>> 935e406d
 
 ## Compilation
 
@@ -81,15 +66,9 @@
 Compiling with all features requires the development files of several
 external libraries. Below is a list of some important requirements.
 
-<<<<<<< HEAD
 The mpv build system uses [Waf](https://waf.io/), but we don't store it in the
-source tree. Run the `bootstrap.py` script to download the latest version of
+repository. The `bootstrap.py` script will download the latest version of
 Waf that was tested with the build system.
-=======
-The mpv build system uses *waf*, but we don't store it in your source tree. The
-script './bootstrap.py' will download the latest version of waf that was tested
-with the build system.
->>>>>>> 935e406d
 
 For a list of the available build options see `./waf configure --help`. If
 configure doesn't recognize some features you have installed see `build/config.log`.
@@ -101,9 +80,6 @@
 will be located in `build/mpv`. You can use `./waf install` to install mpv
 to the *prefix* after it is compiled.
 
-<<<<<<< HEAD
-Essential dependencies (incomplete):
-=======
 Example:
 
     ./bootstrap.py
@@ -112,7 +88,6 @@
     ./waf install
 
 Essential dependencies (incomplete list):
->>>>>>> 935e406d
 
 - gcc or clang
 - X development headers (xlib, xrandr, xext, xscrnsaver, xinerama, libvdpau,
