/*
 * This file is part of mpv.
 *
 * mpv is free software; you can redistribute it and/or
 * modify it under the terms of the GNU Lesser General Public
 * License as published by the Free Software Foundation; either
 * version 2.1 of the License, or (at your option) any later version.
 *
 * mpv is distributed in the hope that it will be useful,
 * but WITHOUT ANY WARRANTY; without even the implied warranty of
 * MERCHANTABILITY or FITNESS FOR A PARTICULAR PURPOSE.  See the
 * GNU Lesser General Public License for more details.
 *
 * You should have received a copy of the GNU Lesser General Public
 * License along with mpv.  If not, see <http://www.gnu.org/licenses/>.
 */

#include <float.h>
#include <stdlib.h>
#include <inttypes.h>
#include <unistd.h>
#include <string.h>
#include <stdbool.h>
#include <assert.h>
#include <time.h>
#include <math.h>
#include <sys/types.h>

#include <ass/ass.h>
#include <libavutil/avstring.h>
#include <libavutil/common.h>

#include "mpv_talloc.h"
#include "client.h"
#include "external_files.h"
#include "common/av_common.h"
#include "common/codecs.h"
#include "common/msg.h"
#include "common/msg_control.h"
#include "common/stats.h"
#include "filters/f_decoder_wrapper.h"
#include "command.h"
#include "osdep/threads.h"
#include "osdep/timer.h"
#include "common/common.h"
#include "input/input.h"
#include "input/keycodes.h"
#include "stream/stream.h"
#include "demux/demux.h"
#include "demux/stheader.h"
#include "common/playlist.h"
#include "sub/dec_sub.h"
#include "sub/osd.h"
#include "sub/sd.h"
#include "options/m_option.h"
#include "options/m_property.h"
#include "options/m_config_frontend.h"
#include "options/parse_configfile.h"
#include "osdep/getpid.h"
#include "video/out/gpu/context.h"
#include "video/out/vo.h"
#include "video/csputils.h"
#include "video/hwdec.h"
#include "audio/aframe.h"
#include "audio/format.h"
#include "audio/out/ao.h"
#include "video/out/bitmap_packer.h"
#include "options/path.h"
#include "screenshot.h"
#include "misc/dispatch.h"
#include "misc/node.h"
#include "misc/thread_pool.h"
#include "misc/thread_tools.h"

#include "osdep/io.h"
#include "osdep/subprocess.h"
#include "osdep/terminal.h"

#include "core.h"

#ifdef _WIN32
#include <windows.h>
#endif

struct command_ctx {
    // All properties, terminated with a {0} item.
    struct m_property *properties;

    double last_seek_time;
    double last_seek_pts;
    double marked_pts;
    bool marked_permanent;

    char **warned_deprecated;
    int num_warned_deprecated;

    bool command_opts_processed;

    struct overlay *overlays;
    int num_overlays;
    // One of these is in use by the OSD; the other one exists so that the
    // bitmap list can be manipulated without additional synchronization.
    struct sub_bitmaps overlay_osd[2];
    int overlay_osd_current;
    struct bitmap_packer *overlay_packer;

    struct hook_handler **hooks;
    int num_hooks;
    int64_t hook_seq; // for hook_handler.seq

    struct ao_hotplug *hotplug;

    struct mp_cmd_ctx *cache_dump_cmd; // in progress cache dumping

    char **script_props;
    mpv_node udata;

    double cached_window_scale;
};

static const struct m_option script_props_type = {
    .type = &m_option_type_keyvalue_list
};

static const struct m_option udata_type = {
    .type = CONF_TYPE_NODE
};

struct overlay {
    struct mp_image *source;
    int x, y;
    int dw, dh;
};

struct hook_handler {
    char *client;   // client mpv_handle name (for logging)
    int64_t client_id; // client mpv_handle ID
    char *type;     // kind of hook, e.g. "on_load"
    uint64_t user_id; // user-chosen ID
    int priority;   // priority for global hook order
    int64_t seq;    // unique ID, != 0, also for fixed order on equal priorities
    bool active;    // hook is currently in progress (only 1 at a time for now)
};

// U+279C HEAVY ROUND-TIPPED RIGHTWARDS ARROW
// U+00A0 NO-BREAK SPACE
#define ARROW_SP "\342\236\234\302\240"

const char list_current[] = OSD_ASS_0 ARROW_SP OSD_ASS_1;
const char list_normal[] = OSD_ASS_0 "{\\alpha&HFF}" ARROW_SP "{\\r}" OSD_ASS_1;

static int edit_filters(struct MPContext *mpctx, struct mp_log *log,
                        enum stream_type mediatype,
                        const char *cmd, const char *arg);
static int set_filters(struct MPContext *mpctx, enum stream_type mediatype,
                       struct m_obj_settings *new_chain);

static bool is_property_set(int action, void *val);

static void hook_remove(struct MPContext *mpctx, struct hook_handler *h)
{
    struct command_ctx *cmd = mpctx->command_ctx;
    for (int n = 0; n < cmd->num_hooks; n++) {
        if (cmd->hooks[n] == h) {
            talloc_free(cmd->hooks[n]);
            MP_TARRAY_REMOVE_AT(cmd->hooks, cmd->num_hooks, n);
            return;
        }
    }
    MP_ASSERT_UNREACHABLE();
}

bool mp_hook_test_completion(struct MPContext *mpctx, char *type)
{
    struct command_ctx *cmd = mpctx->command_ctx;
    for (int n = 0; n < cmd->num_hooks; n++) {
        struct hook_handler *h = cmd->hooks[n];
        if (h->active && strcmp(h->type, type) == 0) {
            if (!mp_client_id_exists(mpctx, h->client_id)) {
                MP_WARN(mpctx, "client removed during hook handling\n");
                hook_remove(mpctx, h);
                break;
            }
            return false;
        }
    }
    return true;
}

static int invoke_hook_handler(struct MPContext *mpctx, struct hook_handler *h)
{
    MP_VERBOSE(mpctx, "Running hook: %s/%s\n", h->client, h->type);
    h->active = true;

    uint64_t reply_id = 0;
    mpv_event_hook *m = talloc_ptrtype(NULL, m);
    *m = (mpv_event_hook){
        .name = talloc_strdup(m, h->type),
        .id = h->seq,
    },
    reply_id = h->user_id;
    char *name = mp_tprintf(22, "@%"PRIi64, h->client_id);
    int r = mp_client_send_event(mpctx, name, reply_id, MPV_EVENT_HOOK, m);
    if (r < 0) {
        MP_WARN(mpctx, "Sending hook command failed. Removing hook.\n");
        hook_remove(mpctx, h);
        mp_wakeup_core(mpctx); // repeat next iteration to finish
    }
    return r;
}

static int run_next_hook_handler(struct MPContext *mpctx, char *type, int index)
{
    struct command_ctx *cmd = mpctx->command_ctx;

    for (int n = index; n < cmd->num_hooks; n++) {
        struct hook_handler *h = cmd->hooks[n];
        if (strcmp(h->type, type) == 0)
            return invoke_hook_handler(mpctx, h);
    }

    mp_wakeup_core(mpctx); // finished hook
    return 0;
}

// Start processing script/client API hooks. This is asynchronous, and the
// caller needs to use mp_hook_test_completion() to check whether they're done.
void mp_hook_start(struct MPContext *mpctx, char *type)
{
    while (run_next_hook_handler(mpctx, type, 0) < 0) {
        // We can repeat this until all broken clients have been removed, and
        // hook processing is successfully started.
    }
}

int mp_hook_continue(struct MPContext *mpctx, int64_t client_id, uint64_t id)
{
    struct command_ctx *cmd = mpctx->command_ctx;

    for (int n = 0; n < cmd->num_hooks; n++) {
        struct hook_handler *h = cmd->hooks[n];
        if (h->client_id == client_id && h->seq == id) {
            if (!h->active)
                break;
            h->active = false;
            return run_next_hook_handler(mpctx, h->type, n + 1);
        }
    }

    MP_ERR(mpctx, "invalid hook API usage\n");
    return MPV_ERROR_INVALID_PARAMETER;
}

static int compare_hook(const void *pa, const void *pb)
{
    struct hook_handler **h1 = (void *)pa;
    struct hook_handler **h2 = (void *)pb;
    if ((*h1)->priority != (*h2)->priority)
        return (*h1)->priority - (*h2)->priority;
    return (*h1)->seq - (*h2)->seq;
}

void mp_hook_add(struct MPContext *mpctx, char *client, int64_t client_id,
                 const char *name, uint64_t user_id, int pri)
{
    struct command_ctx *cmd = mpctx->command_ctx;
    struct hook_handler *h = talloc_ptrtype(cmd, h);
    int64_t seq = ++cmd->hook_seq;
    *h = (struct hook_handler){
        .client = talloc_strdup(h, client),
        .client_id = client_id,
        .type = talloc_strdup(h, name),
        .user_id = user_id,
        .priority = pri,
        .seq = seq,
    };
    MP_TARRAY_APPEND(cmd, cmd->hooks, cmd->num_hooks, h);
    qsort(cmd->hooks, cmd->num_hooks, sizeof(cmd->hooks[0]), compare_hook);
}

// Call before a seek, in order to allow revert-seek to undo the seek.
void mark_seek(struct MPContext *mpctx)
{
    struct command_ctx *cmd = mpctx->command_ctx;
    double now = mp_time_sec();
    if (now > cmd->last_seek_time + 2.0 || cmd->last_seek_pts == MP_NOPTS_VALUE)
        cmd->last_seek_pts = get_current_time(mpctx);
    cmd->last_seek_time = now;
}

static char *skip_n_lines(char *text, int lines)
{
    while (text && lines > 0) {
        char *next = strchr(text, '\n');
        text = next ? next + 1 : NULL;
        lines--;
    }
    return text;
}

static int count_lines(char *text)
{
    int count = 0;
    while (text) {
        char *next = strchr(text, '\n');
        if (!next || (next[0] == '\n' && !next[1]))
            break;
        text = next + 1;
        count++;
    }
    return count;
}

// Given a huge string separated by new lines, attempts to cut off text above
// the current line to keep the line visible, and below to keep rendering
// performance up. pos gives the current line (0 for the first line).
// "text" might be returned as is, or it can be freed and a new allocation is
// returned.
// This is only a heuristic - we can't deal with line breaking.
static char *cut_osd_list(struct MPContext *mpctx, char *text, int pos)
{
    int screen_h, font_h;
    osd_get_text_size(mpctx->osd, &screen_h, &font_h);
    int max_lines = screen_h / MPMAX(font_h, 1) - 1;

    if (!text || max_lines < 5)
        return text;

    int count = count_lines(text);
    if (count <= max_lines)
        return text;

    char *new = talloc_strdup(NULL, "");

    int start = MPMAX(pos - max_lines / 2, 0);
    if (start == 1)
        start = 0; // avoid weird transition when pad_h becomes visible
    int pad_h = start > 0;

    int space = max_lines - pad_h - 1;
    int pad_t = count - start > space;
    if (!pad_t)
        start = count - space;

    if (pad_h) {
        new = talloc_asprintf_append_buffer(new, "\342\206\221 (%d hidden items)\n",
                                            start);
    }

    char *head = skip_n_lines(text, start);
    if (!head) {
        talloc_free(new);
        return text;
    }

    int lines_shown = max_lines - pad_h - pad_t;
    char *tail = skip_n_lines(head, lines_shown);
    new = talloc_asprintf_append_buffer(new, "%.*s",
                            (int)(tail ? tail - head : strlen(head)), head);
    if (pad_t) {
        new = talloc_asprintf_append_buffer(new, "\342\206\223 (%d hidden items)\n",
                                            count - start - lines_shown + 1);
    }

    talloc_free(text);
    return new;
}

static char *format_delay(double time)
{
    return talloc_asprintf(NULL, "%d ms", (int)lrint(time * 1000));
}

// Property-option bridge. (Maps the property to the option with the same name.)
static int mp_property_generic_option(void *ctx, struct m_property *prop,
                                      int action, void *arg)
{
    MPContext *mpctx = ctx;
    struct m_config_option *opt =
        m_config_get_co(mpctx->mconfig, bstr0(prop->name));

    if (!opt)
        return M_PROPERTY_UNKNOWN;

    switch (action) {
    case M_PROPERTY_GET_TYPE:
        *(struct m_option *)arg = *(opt->opt);
        return M_PROPERTY_OK;
    case M_PROPERTY_GET:
        if (!opt->data)
            return M_PROPERTY_NOT_IMPLEMENTED;
        m_option_copy(opt->opt, arg, opt->data);
        return M_PROPERTY_OK;
    case M_PROPERTY_SET:
        if (m_config_set_option_raw(mpctx->mconfig, opt, arg, 0) < 0)
            return M_PROPERTY_ERROR;
        return M_PROPERTY_OK;
    }
    return M_PROPERTY_NOT_IMPLEMENTED;
}

/// Playback speed (RW)
static int mp_property_playback_speed(void *ctx, struct m_property *prop,
                                      int action, void *arg)
{
    MPContext *mpctx = ctx;
    if (action == M_PROPERTY_PRINT || action == M_PROPERTY_FIXED_LEN_PRINT) {
        *(char **)arg = mp_format_double(NULL, mpctx->opts->playback_speed, 2,
                                         false, false, action != M_PROPERTY_FIXED_LEN_PRINT);
        return M_PROPERTY_OK;
    }
    return mp_property_generic_option(mpctx, prop, action, arg);
}

static int mp_property_av_speed_correction(void *ctx, struct m_property *prop,
                                           int action, void *arg)
{
    MPContext *mpctx = ctx;
    char *type = prop->priv;
    double val = 0;
    switch (type[0]) {
    case 'a': val = mpctx->speed_factor_a; break;
    case 'v': val = mpctx->speed_factor_v; break;
    default: MP_ASSERT_UNREACHABLE();
    }

    if (action == M_PROPERTY_PRINT || action == M_PROPERTY_FIXED_LEN_PRINT) {
        *(char **)arg = mp_format_double(NULL, (val - 1) * 100, 2, true,
                                         true, action != M_PROPERTY_FIXED_LEN_PRINT);
        return M_PROPERTY_OK;
    }

    return m_property_double_ro(action, arg, val);
}

static int mp_property_display_sync_active(void *ctx, struct m_property *prop,
                                           int action, void *arg)
{
    MPContext *mpctx = ctx;
    return m_property_bool_ro(action, arg, mpctx->display_sync_active);
}

static int mp_property_pid(void *ctx, struct m_property *prop,
                           int action, void *arg)
{
    // 32 bit on linux/windows - which C99 `int' is not guaranteed to hold
    return m_property_int64_ro(action, arg, mp_getpid());
}

/// filename with path (RO)
static int mp_property_path(void *ctx, struct m_property *prop,
                            int action, void *arg)
{
    MPContext *mpctx = ctx;
    if (!mpctx->filename)
        return M_PROPERTY_UNAVAILABLE;
    return m_property_strdup_ro(action, arg, mpctx->filename);
}

static int mp_property_filename(void *ctx, struct m_property *prop,
                                int action, void *arg)
{
    MPContext *mpctx = ctx;
    if (!mpctx->filename)
        return M_PROPERTY_UNAVAILABLE;
    char *filename = talloc_strdup(NULL, mpctx->filename);
    if (mp_is_url(bstr0(filename)))
        mp_url_unescape_inplace(filename);
    char *f = (char *)mp_basename(filename);
    if (!f[0])
        f = filename;
    if (action == M_PROPERTY_KEY_ACTION) {
        struct m_property_action_arg *ka = arg;
        if (strcmp(ka->key, "no-ext") == 0) {
            action = ka->action;
            arg = ka->arg;
            bstr root;
            if (mp_splitext(f, &root))
                f = bstrto0(filename, root);
        }
    }
    int r = m_property_strdup_ro(action, arg, f);
    talloc_free(filename);
    return r;
}

static int mp_property_stream_open_filename(void *ctx, struct m_property *prop,
                                            int action, void *arg)
{
    MPContext *mpctx = ctx;
    if (!mpctx->stream_open_filename || !mpctx->playing)
        return M_PROPERTY_UNAVAILABLE;
    switch (action) {
    case M_PROPERTY_SET: {
        if (mpctx->demuxer)
            return M_PROPERTY_ERROR;
        mpctx->stream_open_filename =
            talloc_strdup(mpctx->stream_open_filename, *(char **)arg);
        mp_notify_property(mpctx, prop->name);
        return M_PROPERTY_OK;
    }
    case M_PROPERTY_GET_TYPE:
    case M_PROPERTY_GET:
        return m_property_strdup_ro(action, arg, mpctx->stream_open_filename);
    }
    return M_PROPERTY_NOT_IMPLEMENTED;
}

static int mp_property_file_size(void *ctx, struct m_property *prop,
                                 int action, void *arg)
{
    MPContext *mpctx = ctx;
    if (!mpctx->demuxer)
        return M_PROPERTY_UNAVAILABLE;

    int64_t size = mpctx->demuxer->filesize;
    if (size < 0)
        return M_PROPERTY_UNAVAILABLE;

    if (action == M_PROPERTY_PRINT) {
        *(char **)arg = format_file_size(size);
        return M_PROPERTY_OK;
    }
    return m_property_int64_ro(action, arg, size);
}

static const char *find_non_filename_media_title(MPContext *mpctx)
{
    const char *name = mpctx->opts->media_title;
    if (name && name[0])
        return name;
    if (mpctx->demuxer) {
        name = mp_tags_get_str(mpctx->demuxer->metadata, "service_name");
        if (name && name[0])
            return name;
        name = mp_tags_get_str(mpctx->demuxer->metadata, "title");
        if (name && name[0])
            return name;
        name = mp_tags_get_str(mpctx->demuxer->metadata, "icy-title");
        if (name && name[0])
            return name;
    }
    if (mpctx->playing && mpctx->playing->title)
        return mpctx->playing->title;
    return NULL;
}

static int mp_property_media_title(void *ctx, struct m_property *prop,
                                   int action, void *arg)
{
    MPContext *mpctx = ctx;
    const char *name = find_non_filename_media_title(mpctx);
    if (name && name[0])
        return m_property_strdup_ro(action, arg, name);
    return mp_property_filename(ctx, prop, action, arg);
}

static int mp_property_stream_path(void *ctx, struct m_property *prop,
                                   int action, void *arg)
{
    MPContext *mpctx = ctx;
    if (!mpctx->demuxer || !mpctx->demuxer->filename)
        return M_PROPERTY_UNAVAILABLE;
    return m_property_strdup_ro(action, arg, mpctx->demuxer->filename);
}

/// Demuxer name (RO)
static int mp_property_demuxer(void *ctx, struct m_property *prop,
                               int action, void *arg)
{
    MPContext *mpctx = ctx;
    struct demuxer *demuxer = mpctx->demuxer;
    if (!demuxer)
        return M_PROPERTY_UNAVAILABLE;
    return m_property_strdup_ro(action, arg, demuxer->desc->name);
}

static int mp_property_file_format(void *ctx, struct m_property *prop,
                                   int action, void *arg)
{
    MPContext *mpctx = ctx;
    struct demuxer *demuxer = mpctx->demuxer;
    if (!demuxer)
        return M_PROPERTY_UNAVAILABLE;
    const char *name = demuxer->filetype ? demuxer->filetype : demuxer->desc->name;
    return m_property_strdup_ro(action, arg, name);
}

static int mp_property_stream_pos(void *ctx, struct m_property *prop,
                                  int action, void *arg)
{
    MPContext *mpctx = ctx;
    struct demuxer *demuxer = mpctx->demuxer;
    if (!demuxer || demuxer->filepos < 0)
        return M_PROPERTY_UNAVAILABLE;
    return m_property_int64_ro(action, arg, demuxer->filepos);
}

/// Stream end offset (RO)
static int mp_property_stream_end(void *ctx, struct m_property *prop,
                                  int action, void *arg)
{
    return mp_property_file_size(ctx, prop, action, arg);
}

// Does some magic to handle "<name>/full" as time formatted with milliseconds.
// Assumes prop is the type of the actual property.
static int property_time(int action, void *arg, double time)
{
    if (time == MP_NOPTS_VALUE)
        return M_PROPERTY_UNAVAILABLE;

    const struct m_option time_type = {.type = CONF_TYPE_TIME};
    switch (action) {
    case M_PROPERTY_GET:
        *(double *)arg = time;
        return M_PROPERTY_OK;
    case M_PROPERTY_GET_TYPE:
        *(struct m_option *)arg = time_type;
        return M_PROPERTY_OK;
    case M_PROPERTY_KEY_ACTION: {
        struct m_property_action_arg *ka = arg;

        if (strcmp(ka->key, "full") != 0)
            return M_PROPERTY_UNKNOWN;

        switch (ka->action) {
        case M_PROPERTY_GET:
            *(double *)ka->arg = time;
            return M_PROPERTY_OK;
        case M_PROPERTY_PRINT:
            *(char **)ka->arg = mp_format_time(time, true);
            return M_PROPERTY_OK;
        case M_PROPERTY_GET_TYPE:
            *(struct m_option *)ka->arg = time_type;
            return M_PROPERTY_OK;
        }
    }
    }
    return M_PROPERTY_NOT_IMPLEMENTED;
}

static int mp_property_duration(void *ctx, struct m_property *prop,
                                int action, void *arg)
{
    MPContext *mpctx = ctx;
    double len = get_time_length(mpctx);

    if (len < 0)
        return M_PROPERTY_UNAVAILABLE;

    return property_time(action, arg, len);
}

static int mp_property_avsync(void *ctx, struct m_property *prop,
                              int action, void *arg)
{
    MPContext *mpctx = ctx;
    if (!mpctx->ao_chain || !mpctx->vo_chain)
        return M_PROPERTY_UNAVAILABLE;
    if (action == M_PROPERTY_PRINT || action == M_PROPERTY_FIXED_LEN_PRINT) {
        *(char **)arg = mp_format_double(NULL, mpctx->last_av_difference, 4,
                                         true, false, action != M_PROPERTY_FIXED_LEN_PRINT);
        return M_PROPERTY_OK;
    }
    return m_property_double_ro(action, arg, mpctx->last_av_difference);
}

static int mp_property_total_avsync_change(void *ctx, struct m_property *prop,
                                           int action, void *arg)
{
    MPContext *mpctx = ctx;
    if (!mpctx->ao_chain || !mpctx->vo_chain)
        return M_PROPERTY_UNAVAILABLE;
    if (mpctx->total_avsync_change == MP_NOPTS_VALUE)
        return M_PROPERTY_UNAVAILABLE;
    return m_property_double_ro(action, arg, mpctx->total_avsync_change);
}

static int mp_property_frame_drop_dec(void *ctx, struct m_property *prop,
                                      int action, void *arg)
{
    MPContext *mpctx = ctx;
    struct mp_decoder_wrapper *dec = mpctx->vo_chain && mpctx->vo_chain->track
        ? mpctx->vo_chain->track->dec : NULL;
    if (!dec)
        return M_PROPERTY_UNAVAILABLE;

    return m_property_int_ro(action, arg,
                             mp_decoder_wrapper_get_frames_dropped(dec));
}

static int mp_property_mistimed_frame_count(void *ctx, struct m_property *prop,
                                            int action, void *arg)
{
    MPContext *mpctx = ctx;
    if (!mpctx->vo_chain || !mpctx->display_sync_active)
        return M_PROPERTY_UNAVAILABLE;

    return m_property_int_ro(action, arg, mpctx->mistimed_frames_total);
}

static int mp_property_vsync_ratio(void *ctx, struct m_property *prop,
                                   int action, void *arg)
{
    MPContext *mpctx = ctx;
    if (!mpctx->vo_chain || !mpctx->display_sync_active)
        return M_PROPERTY_UNAVAILABLE;

    int vsyncs = 0, frames = 0;
    for (int n = 0; n < mpctx->num_past_frames; n++) {
        int vsync = mpctx->past_frames[n].num_vsyncs;
        if (vsync < 0)
            break;
        vsyncs += vsync;
        frames += 1;
    }

    if (!frames)
        return M_PROPERTY_UNAVAILABLE;

    return m_property_double_ro(action, arg, vsyncs / (double)frames);
}

static int mp_property_frame_drop_vo(void *ctx, struct m_property *prop,
                                     int action, void *arg)
{
    MPContext *mpctx = ctx;
    if (!mpctx->vo_chain)
        return M_PROPERTY_UNAVAILABLE;

    return m_property_int_ro(action, arg, vo_get_drop_count(mpctx->video_out));
}

static int mp_property_vo_delayed_frame_count(void *ctx, struct m_property *prop,
                                              int action, void *arg)
{
    MPContext *mpctx = ctx;
    if (!mpctx->vo_chain)
        return M_PROPERTY_UNAVAILABLE;

    return m_property_int_ro(action, arg, vo_get_delayed_count(mpctx->video_out));
}

/// Current position in percent (RW)
static int mp_property_percent_pos(void *ctx, struct m_property *prop,
                                   int action, void *arg)
{
    MPContext *mpctx = ctx;
    if (!mpctx->playback_initialized)
        return M_PROPERTY_UNAVAILABLE;

    switch (action) {
    case M_PROPERTY_SET: {
        double pos = *(double *)arg;
        queue_seek(mpctx, MPSEEK_FACTOR, pos / 100.0, MPSEEK_DEFAULT, 0);
        return M_PROPERTY_OK;
    }
    case M_PROPERTY_GET: {
        double pos = get_current_pos_ratio(mpctx, false) * 100.0;
        if (pos < 0)
            return M_PROPERTY_UNAVAILABLE;
        *(double *)arg = pos;
        return M_PROPERTY_OK;
    }
    case M_PROPERTY_GET_TYPE:
        *(struct m_option *)arg = (struct m_option){
            .type = CONF_TYPE_DOUBLE,
            .min = 0,
            .max = 100,
        };
        return M_PROPERTY_OK;
    case M_PROPERTY_PRINT: {
        int pos = get_percent_pos(mpctx);
        if (pos < 0)
            return M_PROPERTY_UNAVAILABLE;
        *(char **)arg = talloc_asprintf(NULL, "%d", pos);
        return M_PROPERTY_OK;
    }
    }
    return M_PROPERTY_NOT_IMPLEMENTED;
}

static int mp_property_time_start(void *ctx, struct m_property *prop,
                                  int action, void *arg)
{
    // minor backwards-compat.
    return property_time(action, arg, 0);
}

/// Current position in seconds (RW)
static int mp_property_time_pos(void *ctx, struct m_property *prop,
                                int action, void *arg)
{
    MPContext *mpctx = ctx;
    if (!mpctx->playback_initialized)
        return M_PROPERTY_UNAVAILABLE;

    if (action == M_PROPERTY_SET) {
        queue_seek(mpctx, MPSEEK_ABSOLUTE, *(double *)arg, MPSEEK_DEFAULT, 0);
        return M_PROPERTY_OK;
    }
    return property_time(action, arg, get_current_time(mpctx));
}

/// Current audio pts in seconds (R)
static int mp_property_audio_pts(void *ctx, struct m_property *prop,
                                int action, void *arg)
{
    MPContext *mpctx = ctx;
    if (!mpctx->playback_initialized || mpctx->audio_status < STATUS_PLAYING ||
        mpctx->audio_status >= STATUS_EOF)
        return M_PROPERTY_UNAVAILABLE;

    return property_time(action, arg, playing_audio_pts(mpctx));
}

static bool time_remaining(MPContext *mpctx, double *remaining)
{
    double len = get_time_length(mpctx);
    double playback = get_playback_time(mpctx);

    if (playback == MP_NOPTS_VALUE || len <= 0)
        return false;

    *remaining = len - playback;

    return len >= 0;
}

static int mp_property_remaining(void *ctx, struct m_property *prop,
                                 int action, void *arg)
{
    double remaining;
    if (!time_remaining(ctx, &remaining))
        return M_PROPERTY_UNAVAILABLE;

    return property_time(action, arg, remaining);
}

static int mp_property_playtime_remaining(void *ctx, struct m_property *prop,
                                          int action, void *arg)
{
    MPContext *mpctx = ctx;
    double remaining;
    if (!time_remaining(mpctx, &remaining))
        return M_PROPERTY_UNAVAILABLE;

    double speed = mpctx->video_speed;
    return property_time(action, arg, remaining / speed);
}

static int mp_property_playback_time(void *ctx, struct m_property *prop,
                                     int action, void *arg)
{
    MPContext *mpctx = ctx;
    if (!mpctx->playback_initialized)
        return M_PROPERTY_UNAVAILABLE;

    if (action == M_PROPERTY_SET) {
        queue_seek(mpctx, MPSEEK_ABSOLUTE, *(double *)arg, MPSEEK_DEFAULT, 0);
        return M_PROPERTY_OK;
    }
    return property_time(action, arg, get_playback_time(mpctx));
}

/// Current chapter (RW)
static int mp_property_chapter(void *ctx, struct m_property *prop,
                               int action, void *arg)
{
    MPContext *mpctx = ctx;
    if (!mpctx->playback_initialized)
        return M_PROPERTY_UNAVAILABLE;

    int chapter = get_current_chapter(mpctx);
    int num = get_chapter_count(mpctx);
    if (chapter < -1)
        return M_PROPERTY_UNAVAILABLE;

    switch (action) {
    case M_PROPERTY_GET:
        *(int *) arg = chapter;
        return M_PROPERTY_OK;
    case M_PROPERTY_GET_TYPE:
        *(struct m_option *)arg = (struct m_option){
            .type = CONF_TYPE_INT,
            .min = -1,
            .max = num - 1,
        };
        return M_PROPERTY_OK;
    case M_PROPERTY_PRINT: {
        *(char **) arg = chapter_display_name(mpctx, chapter);
        return M_PROPERTY_OK;
    }
    case M_PROPERTY_SWITCH:
    case M_PROPERTY_SET: ;
        mark_seek(mpctx);
        int step_all;
        if (action == M_PROPERTY_SWITCH) {
            struct m_property_switch_arg *sarg = arg;
            step_all = lrint(sarg->inc);
            // Check threshold for relative backward seeks
            if (mpctx->opts->chapter_seek_threshold >= 0 && step_all < 0) {
                double current_chapter_start =
                    chapter_start_time(mpctx, chapter);
                // If we are far enough into a chapter, seek back to the
                // beginning of current chapter instead of previous one
                if (current_chapter_start != MP_NOPTS_VALUE &&
                    get_current_time(mpctx) - current_chapter_start >
                    mpctx->opts->chapter_seek_threshold)
                {
                    step_all++;
                }
            }
        } else // Absolute set
            step_all = *(int *)arg - chapter;
        chapter += step_all;
        if (chapter < 0) // avoid using -1 if first chapter starts at 0
            chapter = (chapter_start_time(mpctx, 0) <= 0) ? 0 : -1;
        if (chapter >= num && step_all > 0) {
            if (mpctx->opts->keep_open) {
                seek_to_last_frame(mpctx);
            } else {
                // semi-broken file; ignore for user convenience
                if (action == M_PROPERTY_SWITCH && num < 2)
                    return M_PROPERTY_UNAVAILABLE;
                if (!mpctx->stop_play)
                    mpctx->stop_play = PT_NEXT_ENTRY;
                mp_wakeup_core(mpctx);
            }
        } else {
            double pts = chapter_start_time(mpctx, chapter);
            if (pts != MP_NOPTS_VALUE) {
                queue_seek(mpctx, MPSEEK_CHAPTER, pts, MPSEEK_DEFAULT, 0);
                mpctx->last_chapter_seek = chapter;
                mpctx->last_chapter_flag = true;
            }
        }
        return M_PROPERTY_OK;
    }
    return M_PROPERTY_NOT_IMPLEMENTED;
}

static int get_chapter_entry(int item, int action, void *arg, void *ctx)
{
    struct MPContext *mpctx = ctx;
    char *name = chapter_name(mpctx, item);
    double time = chapter_start_time(mpctx, item);
    struct m_sub_property props[] = {
        {"title",       SUB_PROP_STR(name)},
        {"time",        {.type = CONF_TYPE_TIME}, {.time = time}},
        {0}
    };

    int r = m_property_read_sub(props, action, arg);
    return r;
}

static int parse_node_chapters(struct MPContext *mpctx,
                               struct mpv_node *given_chapters)
{
    if (!mpctx->demuxer)
        return M_PROPERTY_UNAVAILABLE;

    if (given_chapters->format != MPV_FORMAT_NODE_ARRAY)
        return M_PROPERTY_ERROR;

    double len = get_time_length(mpctx);

    talloc_free(mpctx->chapters);
    mpctx->num_chapters = 0;
    mpctx->chapters = talloc_array(NULL, struct demux_chapter, 0);

    for (int n = 0; n < given_chapters->u.list->num; n++) {
        struct mpv_node *chapter_data = &given_chapters->u.list->values[n];

        if (chapter_data->format != MPV_FORMAT_NODE_MAP)
            continue;

        mpv_node_list *chapter_data_elements = chapter_data->u.list;

        double time = -1;
        char *title = 0;

        for (int e = 0; e < chapter_data_elements->num; e++) {
            struct mpv_node *chapter_data_element =
                &chapter_data_elements->values[e];
            char *key = chapter_data_elements->keys[e];
            switch (chapter_data_element->format) {
            case MPV_FORMAT_INT64:
                if (strcmp(key, "time") == 0)
                    time = (double)chapter_data_element->u.int64;
                break;
            case MPV_FORMAT_DOUBLE:
                if (strcmp(key, "time") == 0)
                    time = chapter_data_element->u.double_;
                break;
            case MPV_FORMAT_STRING:
                if (strcmp(key, "title") == 0)
                    title = chapter_data_element->u.string;
                break;
            }
        }

        if (time >= 0 && time < len) {
            struct demux_chapter new = {
                .pts = time,
                .metadata = talloc_zero(mpctx->chapters, struct mp_tags),
            };
            if (title)
                mp_tags_set_str(new.metadata, "title", title);
            MP_TARRAY_APPEND(NULL, mpctx->chapters, mpctx->num_chapters, new);
        }
    }

    mp_notify(mpctx, MP_EVENT_CHAPTER_CHANGE, NULL);
    mp_notify_property(mpctx, "chapter-list");

    return M_PROPERTY_OK;
}

static int mp_property_list_chapters(void *ctx, struct m_property *prop,
                                     int action, void *arg)
{
    MPContext *mpctx = ctx;
    int count = get_chapter_count(mpctx);
    switch (action) {
    case M_PROPERTY_PRINT: {
        int cur = mpctx->playback_initialized ? get_current_chapter(mpctx) : -1;
        char *res = NULL;
        int n;

        if (count < 1) {
            res = talloc_asprintf_append(res, "No chapters.");
        }

        for (n = 0; n < count; n++) {
            char *name = chapter_display_name(mpctx, n);
            double t = chapter_start_time(mpctx, n);
            char* time = mp_format_time(t, false);
            res = talloc_asprintf_append(res, "%s", time);
            talloc_free(time);
            const char *m = n == cur ? list_current : list_normal;
            res = talloc_asprintf_append(res, "   %s%s\n", m, name);
            talloc_free(name);
        }

        *(char **)arg = res;
        return M_PROPERTY_OK;
    }
    case M_PROPERTY_SET: {
        struct mpv_node *given_chapters = arg;
        return parse_node_chapters(mpctx, given_chapters);
    }
    }
    return m_property_read_list(action, arg, count, get_chapter_entry, mpctx);
}

static int mp_property_current_edition(void *ctx, struct m_property *prop,
                                      int action, void *arg)
{
    MPContext *mpctx = ctx;
    struct demuxer *demuxer = mpctx->demuxer;
    if (!demuxer || demuxer->num_editions <= 0)
        return M_PROPERTY_UNAVAILABLE;
    return m_property_int_ro(action, arg, demuxer->edition);
}

static int mp_property_edition(void *ctx, struct m_property *prop,
                               int action, void *arg)
{
    MPContext *mpctx = ctx;
    struct demuxer *demuxer = mpctx->demuxer;
    char *name = NULL;

    if (!demuxer)
        return mp_property_generic_option(mpctx, prop, action, arg);

    int ed = demuxer->edition;

    if (demuxer->num_editions <= 1)
        return M_PROPERTY_UNAVAILABLE;

    switch (action) {
    case M_PROPERTY_GET_CONSTRICTED_TYPE: {
        *(struct m_option *)arg = (struct m_option){
            .type = CONF_TYPE_INT,
            .min = 0,
            .max = demuxer->num_editions - 1,
        };
        return M_PROPERTY_OK;
    }
    case M_PROPERTY_PRINT: {
        if (ed < 0)
            return M_PROPERTY_UNAVAILABLE;
        name = mp_tags_get_str(demuxer->editions[ed].metadata, "title");
        if (name) {
            *(char **) arg = talloc_strdup(NULL, name);
        } else {
            *(char **) arg = talloc_asprintf(NULL, "%d", ed + 1);
        }
        return M_PROPERTY_OK;
    }
    default:
        return mp_property_generic_option(mpctx, prop, action, arg);
    }
}

static int get_edition_entry(int item, int action, void *arg, void *ctx)
{
    struct MPContext *mpctx = ctx;

    struct demuxer *demuxer = mpctx->demuxer;
    struct demux_edition *ed = &demuxer->editions[item];

    char *title = mp_tags_get_str(ed->metadata, "title");

    struct m_sub_property props[] = {
        {"id",          SUB_PROP_INT(item)},
        {"title",       SUB_PROP_STR(title),
                        .unavailable = !title},
        {"default",     SUB_PROP_BOOL(ed->default_edition)},
        {0}
    };

    return m_property_read_sub(props, action, arg);
}

static int property_list_editions(void *ctx, struct m_property *prop,
                                  int action, void *arg)
{
    MPContext *mpctx = ctx;
    struct demuxer *demuxer = mpctx->demuxer;
    if (!demuxer)
        return M_PROPERTY_UNAVAILABLE;

    if (action == M_PROPERTY_PRINT) {
        char *res = NULL;

        struct demux_edition *editions = demuxer->editions;
        int num_editions = demuxer->num_editions;
        int current = demuxer->edition;

        if (!num_editions)
            res = talloc_asprintf_append(res, "No editions.");

        for (int n = 0; n < num_editions; n++) {
            struct demux_edition *ed = &editions[n];

            res = talloc_strdup_append(res, n == current ? list_current
                                                         : list_normal);
            res = talloc_asprintf_append(res, "%d: ", n);
            char *title = mp_tags_get_str(ed->metadata, "title");
            if (!title)
                title = "unnamed";
            res = talloc_asprintf_append(res, "'%s'\n", title);
        }

        *(char **)arg = res;
        return M_PROPERTY_OK;
    }
    return m_property_read_list(action, arg, demuxer->num_editions,
                                get_edition_entry, mpctx);
}

/// Number of chapters in file
static int mp_property_chapters(void *ctx, struct m_property *prop,
                                int action, void *arg)
{
    MPContext *mpctx = ctx;
    if (!mpctx->playback_initialized)
        return M_PROPERTY_UNAVAILABLE;
    int count = get_chapter_count(mpctx);
    return m_property_int_ro(action, arg, count);
}

static int mp_property_editions(void *ctx, struct m_property *prop,
                                int action, void *arg)
{
    MPContext *mpctx = ctx;
    struct demuxer *demuxer = mpctx->demuxer;
    if (!demuxer)
        return M_PROPERTY_UNAVAILABLE;
    if (demuxer->num_editions <= 0)
        return M_PROPERTY_UNAVAILABLE;
    return m_property_int_ro(action, arg, demuxer->num_editions);
}

static int get_tag_entry(int item, int action, void *arg, void *ctx)
{
    struct mp_tags *tags = ctx;

    struct m_sub_property props[] = {
        {"key",     SUB_PROP_STR(tags->keys[item])},
        {"value",   SUB_PROP_STR(tags->values[item])},
        {0}
    };

    return m_property_read_sub(props, action, arg);
}

// tags can be NULL for M_PROPERTY_GET_TYPE. (In all other cases, tags must be
// provided, even for M_PROPERTY_KEY_ACTION GET_TYPE sub-actions.)
static int tag_property(int action, void *arg, struct mp_tags *tags)
{
    switch (action) {
    case M_PROPERTY_GET_NODE: // same as GET, because type==mpv_node
    case M_PROPERTY_GET: {
        mpv_node_list *list = talloc_zero(NULL, mpv_node_list);
        mpv_node node = {
            .format = MPV_FORMAT_NODE_MAP,
            .u.list = list,
        };
        list->num = tags->num_keys;
        list->values = talloc_array(list, mpv_node, list->num);
        list->keys = talloc_array(list, char*, list->num);
        for (int n = 0; n < tags->num_keys; n++) {
            list->keys[n] = talloc_strdup(list, tags->keys[n]);
            list->values[n] = (struct mpv_node){
                .format = MPV_FORMAT_STRING,
                .u.string = talloc_strdup(list, tags->values[n]),
            };
        }
        *(mpv_node*)arg = node;
        return M_PROPERTY_OK;
    }
    case M_PROPERTY_GET_TYPE: {
        *(struct m_option *)arg = (struct m_option){.type = CONF_TYPE_NODE};
        return M_PROPERTY_OK;
    }
    case M_PROPERTY_PRINT: {
        char *res = NULL;
        for (int n = 0; n < tags->num_keys; n++) {
            res = talloc_asprintf_append_buffer(res, "%s: %s\n",
                                                tags->keys[n], tags->values[n]);
        }
        if (!res)
            res = talloc_strdup(NULL, "(empty)");
        *(char **)arg = res;
        return M_PROPERTY_OK;
    }
    case M_PROPERTY_KEY_ACTION: {
        struct m_property_action_arg *ka = arg;
        bstr key;
        char *rem;
        m_property_split_path(ka->key, &key, &rem);
        if (bstr_equals0(key, "list")) {
            struct m_property_action_arg nka = *ka;
            nka.key = rem;
            return m_property_read_list(action, &nka, tags->num_keys,
                                        get_tag_entry, tags);
        }
        // Direct access without this prefix is allowed for compatibility.
        bstr k = bstr0(ka->key);
        bstr_eatstart0(&k, "by-key/");
        char *meta = mp_tags_get_bstr(tags, k);
        if (!meta)
            return M_PROPERTY_UNKNOWN;
        switch (ka->action) {
        case M_PROPERTY_GET:
            *(char **)ka->arg = talloc_strdup(NULL, meta);
            return M_PROPERTY_OK;
        case M_PROPERTY_GET_TYPE:
            *(struct m_option *)ka->arg = (struct m_option){
                .type = CONF_TYPE_STRING,
            };
            return M_PROPERTY_OK;
        }
    }
    }
    return M_PROPERTY_NOT_IMPLEMENTED;
}

/// Demuxer meta data
static int mp_property_metadata(void *ctx, struct m_property *prop,
                                int action, void *arg)
{
    MPContext *mpctx = ctx;
    struct demuxer *demuxer = mpctx->demuxer;
    if (!demuxer)
        return M_PROPERTY_UNAVAILABLE;

    return tag_property(action, arg, demuxer->metadata);
}

static int mp_property_filtered_metadata(void *ctx, struct m_property *prop,
                                         int action, void *arg)
{
    MPContext *mpctx = ctx;
    if (!mpctx->filtered_tags)
        return M_PROPERTY_UNAVAILABLE;

    return tag_property(action, arg, mpctx->filtered_tags);
}

static int mp_property_chapter_metadata(void *ctx, struct m_property *prop,
                                        int action, void *arg)
{
    MPContext *mpctx = ctx;
    int chapter = get_current_chapter(mpctx);
    if (chapter < 0)
        return M_PROPERTY_UNAVAILABLE;
    return tag_property(action, arg, mpctx->chapters[chapter].metadata);
}

static int mp_property_filter_metadata(void *ctx, struct m_property *prop,
                                       int action, void *arg)
{
    MPContext *mpctx = ctx;
    const char *type = prop->priv;

    if (action == M_PROPERTY_KEY_ACTION) {
        struct m_property_action_arg *ka = arg;
        bstr key;
        char *rem;
        m_property_split_path(ka->key, &key, &rem);
        struct mp_tags *metadata = NULL;
        struct mp_output_chain *chain = NULL;
        if (strcmp(type, "vf") == 0) {
            chain = mpctx->vo_chain ? mpctx->vo_chain->filter : NULL;
        } else if (strcmp(type, "af") == 0) {
            chain = mpctx->ao_chain ? mpctx->ao_chain->filter : NULL;
        }
        if (!chain)
            return M_PROPERTY_UNAVAILABLE;

        if (ka->action != M_PROPERTY_GET_TYPE) {
            struct mp_filter_command cmd = {
                .type = MP_FILTER_COMMAND_GET_META,
                .res = &metadata,
            };
            mp_output_chain_command(chain, mp_tprintf(80, "%.*s", BSTR_P(key)),
                                    &cmd);

            if (!metadata)
                return M_PROPERTY_ERROR;
        }

        int res;
        if (strlen(rem)) {
            struct m_property_action_arg next_ka = *ka;
            next_ka.key = rem;
            res = tag_property(M_PROPERTY_KEY_ACTION, &next_ka, metadata);
        } else {
            res = tag_property(ka->action, ka->arg, metadata);
        }
        talloc_free(metadata);
        return res;
    }
    return M_PROPERTY_NOT_IMPLEMENTED;
}

static int mp_property_core_idle(void *ctx, struct m_property *prop,
                                 int action, void *arg)
{
    MPContext *mpctx = ctx;
    return m_property_bool_ro(action, arg, !mpctx->playback_active);
}

static int mp_property_deinterlace(void *ctx, struct m_property *prop,
                                   int action, void *arg)
{
    MPContext *mpctx = ctx;
    struct vo_chain *vo_c = mpctx->vo_chain;
    if (!vo_c)
        return M_PROPERTY_UNAVAILABLE;

    bool deinterlace_active = mp_output_chain_deinterlace_active(vo_c->filter);
    return m_property_bool_ro(action, arg, deinterlace_active);
}

static int mp_property_idle(void *ctx, struct m_property *prop,
                            int action, void *arg)
{
    MPContext *mpctx = ctx;
    return m_property_bool_ro(action, arg, mpctx->stop_play == PT_STOP);
}

static int mp_property_window_id(void *ctx, struct m_property *prop,
                                 int action, void *arg)
{
    MPContext *mpctx = ctx;
    struct vo *vo = mpctx->video_out;
    int64_t wid;
    if (!vo || vo_control(vo, VOCTRL_GET_WINDOW_ID, &wid) <= 0)
        return M_PROPERTY_UNAVAILABLE;
    return m_property_int64_ro(action, arg, wid);
}

static int mp_property_eof_reached(void *ctx, struct m_property *prop,
                                   int action, void *arg)
{
    MPContext *mpctx = ctx;
    if (!mpctx->playback_initialized)
        return M_PROPERTY_UNAVAILABLE;
    bool eof = mpctx->video_status == STATUS_EOF &&
               mpctx->audio_status == STATUS_EOF;
    return m_property_bool_ro(action, arg, eof);
}

static int mp_property_seeking(void *ctx, struct m_property *prop,
                               int action, void *arg)
{
    MPContext *mpctx = ctx;
    if (!mpctx->playback_initialized)
        return M_PROPERTY_UNAVAILABLE;
    return m_property_bool_ro(action, arg, !mpctx->restart_complete);
}

static int mp_property_playback_abort(void *ctx, struct m_property *prop,
                                      int action, void *arg)
{
    MPContext *mpctx = ctx;
    return m_property_bool_ro(action, arg, !mpctx->playing || mpctx->stop_play);
}

static int mp_property_cache_speed(void *ctx, struct m_property *prop,
                                   int action, void *arg)
{
    MPContext *mpctx = ctx;
    if (!mpctx->demuxer)
        return M_PROPERTY_UNAVAILABLE;

    struct demux_reader_state s;
    demux_get_reader_state(mpctx->demuxer, &s);

    uint64_t val = s.bytes_per_second;

    if (action == M_PROPERTY_PRINT) {
        *(char **)arg = talloc_strdup_append(format_file_size(val), "/s");
        return M_PROPERTY_OK;
    }
    return m_property_int64_ro(action, arg, val);
}

static int mp_property_demuxer_cache_duration(void *ctx, struct m_property *prop,
                                              int action, void *arg)
{
    MPContext *mpctx = ctx;
    if (!mpctx->demuxer)
        return M_PROPERTY_UNAVAILABLE;

    struct demux_reader_state s;
    demux_get_reader_state(mpctx->demuxer, &s);

    if (s.ts_duration < 0)
        return M_PROPERTY_UNAVAILABLE;

    return m_property_double_ro(action, arg, s.ts_duration);
}

static int mp_property_demuxer_cache_time(void *ctx, struct m_property *prop,
                                          int action, void *arg)
{
    MPContext *mpctx = ctx;
    if (!mpctx->demuxer)
        return M_PROPERTY_UNAVAILABLE;

    struct demux_reader_state s;
    demux_get_reader_state(mpctx->demuxer, &s);

    if (s.ts_end == MP_NOPTS_VALUE)
        return M_PROPERTY_UNAVAILABLE;

    return m_property_double_ro(action, arg, s.ts_end);
}

static int mp_property_demuxer_cache_idle(void *ctx, struct m_property *prop,
                                          int action, void *arg)
{
    MPContext *mpctx = ctx;
    if (!mpctx->demuxer)
        return M_PROPERTY_UNAVAILABLE;

    struct demux_reader_state s;
    demux_get_reader_state(mpctx->demuxer, &s);

    return m_property_bool_ro(action, arg, s.idle);
}

static int mp_property_demuxer_cache_state(void *ctx, struct m_property *prop,
                                           int action, void *arg)
{
    MPContext *mpctx = ctx;
    if (!mpctx->demuxer)
        return M_PROPERTY_UNAVAILABLE;

    if (action == M_PROPERTY_GET_TYPE) {
        *(struct m_option *)arg = (struct m_option){.type = CONF_TYPE_NODE};
        return M_PROPERTY_OK;
    }
    if (action != M_PROPERTY_GET)
        return M_PROPERTY_NOT_IMPLEMENTED;

    struct demux_reader_state s;
    demux_get_reader_state(mpctx->demuxer, &s);

    struct mpv_node *r = (struct mpv_node *)arg;
    node_init(r, MPV_FORMAT_NODE_MAP, NULL);

    if (s.ts_end != MP_NOPTS_VALUE)
        node_map_add_double(r, "cache-end", s.ts_end);

    if (s.ts_reader != MP_NOPTS_VALUE)
        node_map_add_double(r, "reader-pts", s.ts_reader);

    if (s.ts_duration >= 0)
        node_map_add_double(r, "cache-duration", s.ts_duration);

    node_map_add_flag(r, "eof", s.eof);
    node_map_add_flag(r, "underrun", s.underrun);
    node_map_add_flag(r, "idle", s.idle);
    node_map_add_int64(r, "total-bytes", s.total_bytes);
    node_map_add_int64(r, "fw-bytes", s.fw_bytes);
    if (s.file_cache_bytes >= 0)
        node_map_add_int64(r, "file-cache-bytes", s.file_cache_bytes);
    if (s.bytes_per_second > 0)
        node_map_add_int64(r, "raw-input-rate", s.bytes_per_second);
    if (s.seeking != MP_NOPTS_VALUE)
        node_map_add_double(r, "debug-seeking", s.seeking);
    node_map_add_int64(r, "debug-low-level-seeks", s.low_level_seeks);
    node_map_add_int64(r, "debug-byte-level-seeks", s.byte_level_seeks);
    if (s.ts_last != MP_NOPTS_VALUE)
        node_map_add_double(r, "debug-ts-last", s.ts_last);

    node_map_add_flag(r, "bof-cached", s.bof_cached);
    node_map_add_flag(r, "eof-cached", s.eof_cached);

    struct mpv_node *ranges =
        node_map_add(r, "seekable-ranges", MPV_FORMAT_NODE_ARRAY);
    for (int n = s.num_seek_ranges - 1; n >= 0; n--) {
        struct demux_seek_range *range = &s.seek_ranges[n];
        struct mpv_node *sub = node_array_add(ranges, MPV_FORMAT_NODE_MAP);
        node_map_add_double(sub, "start", range->start);
        node_map_add_double(sub, "end", range->end);
    }

    return M_PROPERTY_OK;
}

static int mp_property_demuxer_start_time(void *ctx, struct m_property *prop,
                                          int action, void *arg)
{
    MPContext *mpctx = ctx;
    if (!mpctx->demuxer)
        return M_PROPERTY_UNAVAILABLE;

    return m_property_double_ro(action, arg, mpctx->demuxer->start_time);
}

static int mp_property_paused_for_cache(void *ctx, struct m_property *prop,
                                        int action, void *arg)
{
    MPContext *mpctx = ctx;
    if (!mpctx->playback_initialized)
        return M_PROPERTY_UNAVAILABLE;
    return m_property_bool_ro(action, arg, mpctx->paused_for_cache);
}

static int mp_property_cache_buffering(void *ctx, struct m_property *prop,
                                       int action, void *arg)
{
    MPContext *mpctx = ctx;
    int state = get_cache_buffering_percentage(mpctx);
    if (state < 0)
        return M_PROPERTY_UNAVAILABLE;
    return m_property_int_ro(action, arg, state);
}

static int mp_property_demuxer_is_network(void *ctx, struct m_property *prop,
                                          int action, void *arg)
{
    MPContext *mpctx = ctx;
    if (!mpctx->demuxer)
        return M_PROPERTY_UNAVAILABLE;

    return m_property_bool_ro(action, arg, mpctx->demuxer->is_network);
}


static int mp_property_clock(void *ctx, struct m_property *prop,
                             int action, void *arg)
{
    char outstr[6];
    time_t t = time(NULL);
    struct tm *tmp = localtime(&t);

    if ((tmp != NULL) && (strftime(outstr, sizeof(outstr), "%H:%M", tmp) == 5))
        return m_property_strdup_ro(action, arg, outstr);
    return M_PROPERTY_UNAVAILABLE;
}

static int mp_property_seekable(void *ctx, struct m_property *prop,
                                int action, void *arg)
{
    MPContext *mpctx = ctx;
    if (!mpctx->demuxer)
        return M_PROPERTY_UNAVAILABLE;
    return m_property_bool_ro(action, arg, mpctx->demuxer->seekable);
}

static int mp_property_partially_seekable(void *ctx, struct m_property *prop,
                                          int action, void *arg)
{
    MPContext *mpctx = ctx;
    if (!mpctx->demuxer)
        return M_PROPERTY_UNAVAILABLE;
    return m_property_bool_ro(action, arg, mpctx->demuxer->partially_seekable);
}

static int mp_property_mixer_active(void *ctx, struct m_property *prop,
                                    int action, void *arg)
{
    MPContext *mpctx = ctx;
    return m_property_bool_ro(action, arg, !!mpctx->ao);
}

/// Volume (RW)
static int mp_property_volume(void *ctx, struct m_property *prop,
                              int action, void *arg)
{
    MPContext *mpctx = ctx;
    struct MPOpts *opts = mpctx->opts;

    switch (action) {
    case M_PROPERTY_GET_CONSTRICTED_TYPE:
        *(struct m_option *)arg = (struct m_option){
            .type = CONF_TYPE_FLOAT,
            .min = 0,
            .max = opts->softvol_max,
        };
        return M_PROPERTY_OK;
    case M_PROPERTY_PRINT:
        *(char **)arg = talloc_asprintf(NULL, "%i", (int)opts->softvol_volume);
        return M_PROPERTY_OK;
    }

    return mp_property_generic_option(mpctx, prop, action, arg);
}

static int mp_property_volume_gain(void *ctx, struct m_property *prop,
                                   int action, void *arg)
{
    MPContext *mpctx = ctx;
    struct MPOpts *opts = mpctx->opts;

    switch (action) {
    case M_PROPERTY_GET_CONSTRICTED_TYPE:
        *(struct m_option *)arg = (struct m_option){
            .type = CONF_TYPE_FLOAT,
            .min = opts->softvol_gain_min,
            .max = opts->softvol_gain_max,
        };
        return M_PROPERTY_OK;
    case M_PROPERTY_PRINT:
        *(char **)arg = talloc_asprintf(NULL, "%.1f", opts->softvol_gain);
        return M_PROPERTY_OK;
    }

    return mp_property_generic_option(mpctx, prop, action, arg);
}

static int mp_property_ao_volume(void *ctx, struct m_property *prop,
                                 int action, void *arg)
{
    MPContext *mpctx = ctx;
    struct ao *ao = mpctx->ao;
    if (!ao)
        return M_PROPERTY_NOT_IMPLEMENTED;

    switch (action) {
    case M_PROPERTY_SET: {
        float vol = *(float *)arg;
        if (ao_control(ao, AOCONTROL_SET_VOLUME, &vol) != CONTROL_OK)
            return M_PROPERTY_UNAVAILABLE;
        return M_PROPERTY_OK;
    }
    case M_PROPERTY_GET: {
        if (ao_control(ao, AOCONTROL_GET_VOLUME, arg) != CONTROL_OK)
            return M_PROPERTY_UNAVAILABLE;
        return M_PROPERTY_OK;
    }
    case M_PROPERTY_GET_TYPE:
        *(struct m_option *)arg = (struct m_option){
            .type = CONF_TYPE_FLOAT,
            .min = 0,
            .max = 100,
        };
        return M_PROPERTY_OK;
    case M_PROPERTY_PRINT: {
        float vol = 0;
        if (ao_control(ao, AOCONTROL_GET_VOLUME, &vol) != CONTROL_OK)
            return M_PROPERTY_UNAVAILABLE;
        *(char **)arg = talloc_asprintf(NULL, "%.f", vol);
        return M_PROPERTY_OK;
    }
    }
    return M_PROPERTY_NOT_IMPLEMENTED;
}


static int mp_property_ao_mute(void *ctx, struct m_property *prop,
                               int action, void *arg)
{
    MPContext *mpctx = ctx;
    struct ao *ao = mpctx->ao;
    if (!ao)
        return M_PROPERTY_NOT_IMPLEMENTED;

    switch (action) {
    case M_PROPERTY_SET: {
        bool value = *(int *)arg;
        if (ao_control(ao, AOCONTROL_SET_MUTE, &value) != CONTROL_OK)
            return M_PROPERTY_UNAVAILABLE;
        return M_PROPERTY_OK;
    }
    case M_PROPERTY_GET: {
        bool value = false;
        if (ao_control(ao, AOCONTROL_GET_MUTE, &value) != CONTROL_OK)
            return M_PROPERTY_UNAVAILABLE;
        *(int *)arg = value;
        return M_PROPERTY_OK;
    }
    case M_PROPERTY_GET_TYPE:
        *(struct m_option *)arg = (struct m_option){.type = CONF_TYPE_BOOL};
        return M_PROPERTY_OK;
    }
    return M_PROPERTY_NOT_IMPLEMENTED;
}

static int get_device_entry(int item, int action, void *arg, void *ctx)
{
    struct ao_device_list *list = ctx;
    struct ao_device_desc *entry = &list->devices[item];

    struct m_sub_property props[] = {
        {"name",        SUB_PROP_STR(entry->name)},
        {"description", SUB_PROP_STR(entry->desc)},
        {0}
    };

    return m_property_read_sub(props, action, arg);
}

static void create_hotplug(struct MPContext *mpctx)
{
    struct command_ctx *cmd = mpctx->command_ctx;

    if (!cmd->hotplug) {
        cmd->hotplug = ao_hotplug_create(mpctx->global, mp_wakeup_core_cb,
                                         mpctx);
    }
}

static int mp_property_audio_device(void *ctx, struct m_property *prop,
                                    int action, void *arg)
{
    struct MPContext *mpctx = ctx;
    struct command_ctx *cmd = mpctx->command_ctx;
    if (action == M_PROPERTY_PRINT) {
        create_hotplug(mpctx);

        char *name = NULL;
        if (mp_property_generic_option(mpctx, prop, M_PROPERTY_GET, &name) < 1)
            name = NULL;

        struct ao_device_list *list = ao_hotplug_get_device_list(cmd->hotplug, mpctx->ao);
        for (int n = 0; n < list->num_devices; n++) {
            struct ao_device_desc *dev = &list->devices[n];
            if (dev->name && name && strcmp(dev->name, name) == 0) {
                *(char **)arg = talloc_strdup(NULL, dev->desc ? dev->desc : "?");
                talloc_free(name);
                return M_PROPERTY_OK;
            }
        }

        talloc_free(name);
    }
    return mp_property_generic_option(mpctx, prop, action, arg);
}

static int mp_property_audio_devices(void *ctx, struct m_property *prop,
                                     int action, void *arg)
{
    struct MPContext *mpctx = ctx;
    struct command_ctx *cmd = mpctx->command_ctx;
    create_hotplug(mpctx);

    struct ao_device_list *list = ao_hotplug_get_device_list(cmd->hotplug, mpctx->ao);
    return m_property_read_list(action, arg, list->num_devices,
                                get_device_entry, list);
}

static int mp_property_ao(void *ctx, struct m_property *p, int action, void *arg)
{
    MPContext *mpctx = ctx;
    return m_property_strdup_ro(action, arg, mpctx->ao ? ao_get_name(mpctx->ao) : NULL);
}

/// Audio delay (RW)
static int mp_property_audio_delay(void *ctx, struct m_property *prop,
                                   int action, void *arg)
{
    MPContext *mpctx = ctx;
    if (action == M_PROPERTY_PRINT) {
        *(char **)arg = format_delay(mpctx->opts->audio_delay);
        return M_PROPERTY_OK;
    }
    return mp_property_generic_option(mpctx, prop, action, arg);
}

/// Audio codec tag (RO)
static int mp_property_audio_codec_name(void *ctx, struct m_property *prop,
                                        int action, void *arg)
{
    MPContext *mpctx = ctx;
    struct track *track = mpctx->current_track[0][STREAM_AUDIO];
    const char *c = track && track->stream ? track->stream->codec->codec : NULL;
    return m_property_strdup_ro(action, arg, c);
}

/// Audio codec name (RO)
static int mp_property_audio_codec(void *ctx, struct m_property *prop,
                                   int action, void *arg)
{
    MPContext *mpctx = ctx;
    struct track *track = mpctx->current_track[0][STREAM_AUDIO];
    char desc[256] = "";
    if (track && track->dec)
        mp_decoder_wrapper_get_desc(track->dec, desc, sizeof(desc));
    return m_property_strdup_ro(action, arg, desc[0] ? desc : NULL);
}

static int property_audiofmt(struct mp_aframe *fmt, int action, void *arg)
{
    if (!fmt || !mp_aframe_config_is_valid(fmt))
        return M_PROPERTY_UNAVAILABLE;

    struct mp_chmap chmap = {0};
    mp_aframe_get_chmap(fmt, &chmap);

    struct m_sub_property props[] = {
        {"samplerate",      SUB_PROP_INT(mp_aframe_get_rate(fmt))},
        {"channel-count",   SUB_PROP_INT(chmap.num)},
        {"channels",        SUB_PROP_STR(mp_chmap_to_str(&chmap))},
        {"hr-channels",     SUB_PROP_STR(mp_chmap_to_str_hr(&chmap))},
        {"format",          SUB_PROP_STR(af_fmt_to_str(mp_aframe_get_format(fmt)))},
        {0}
    };

    return m_property_read_sub(props, action, arg);
}

static int mp_property_audio_params(void *ctx, struct m_property *prop,
                                    int action, void *arg)
{
    MPContext *mpctx = ctx;
    return property_audiofmt(mpctx->ao_chain ?
        mpctx->ao_chain->filter->input_aformat : NULL, action, arg);
}

static int mp_property_audio_out_params(void *ctx, struct m_property *prop,
                                        int action, void *arg)
{
    MPContext *mpctx = ctx;
    struct mp_aframe *frame = NULL;
    if (mpctx->ao) {
        frame = mp_aframe_create();
        int samplerate;
        int format;
        struct mp_chmap channels;
        ao_get_format(mpctx->ao, &samplerate, &format, &channels);
        mp_aframe_set_rate(frame, samplerate);
        mp_aframe_set_format(frame, format);
        mp_aframe_set_chmap(frame, &channels);
    }
    int r = property_audiofmt(frame, action, arg);
    talloc_free(frame);
    return r;
}

static struct track* track_next(struct MPContext *mpctx, enum stream_type type,
                                int direction, struct track *track)
{
    assert(direction == -1 || direction == +1);
    struct track *prev = NULL, *next = NULL;
    bool seen = track == NULL;
    for (int n = 0; n < mpctx->num_tracks; n++) {
        struct track *cur = mpctx->tracks[n];
        if (cur->type == type) {
            if (cur == track) {
                seen = true;
            } else if (!cur->selected) {
                if (seen && !next) {
                    next = cur;
                }
                if (!seen || !track) {
                    prev = cur;
                }
            }
        }
    }
    return direction > 0 ? next : prev;
}

static int property_switch_track(void *ctx, struct m_property *prop,
                                 int action, void *arg)
{
    MPContext *mpctx = ctx;
    const int *def = prop->priv;
    int order = def[0];
    enum stream_type type = def[1];

    struct track *track = mpctx->current_track[order][type];

    switch (action) {
    case M_PROPERTY_GET:
        if (mpctx->playback_initialized) {
            *(int *)arg = track ? track->user_tid : -2;
        } else {
            *(int *)arg = mpctx->opts->stream_id[order][type];
        }
        return M_PROPERTY_OK;
    case M_PROPERTY_PRINT:
        if (track) {
            char *lang = track->lang;
            if (!lang && type != STREAM_VIDEO) {
                lang = "unknown";
            } else if (!lang) {
                lang = "";
            }

            if (track->title) {
                *(char **)arg = talloc_asprintf(NULL, "(%d) %s (\"%s\")",
                                           track->user_tid, lang, track->title);
            } else {
                *(char **)arg = talloc_asprintf(NULL, "(%d) %s",
                                                track->user_tid, lang);
            }
        } else {
            const char *msg = "no";
            if (!mpctx->playback_initialized &&
                mpctx->opts->stream_id[order][type] == -1)
                msg = "auto";
            *(char **) arg = talloc_strdup(NULL, msg);
        }
        return M_PROPERTY_OK;

    case M_PROPERTY_SWITCH: {
        if (mpctx->playback_initialized) {
            struct m_property_switch_arg *sarg = arg;
            do {
                track = track_next(mpctx, type, sarg->inc >= 0 ? +1 : -1, track);
                mp_switch_track_n(mpctx, order, type, track, FLAG_MARK_SELECTION);
            } while (mpctx->current_track[order][type] != track);
            print_track_list(mpctx, "Track switched:");
        } else {
            // Simply cycle between "no" and "auto". It's possible that this does
            // not always do what the user means, but keep the complexity low.
            mark_track_selection(mpctx, order, type,
                mpctx->opts->stream_id[order][type] == -1 ? -2 : -1);
        }
        return M_PROPERTY_OK;
    }
    }
    return mp_property_generic_option(mpctx, prop, action, arg);
}

static int track_channels(struct track *track)
{
    return track->stream ? track->stream->codec->channels.num : 0;
}

static int get_track_entry(int item, int action, void *arg, void *ctx)
{
    struct MPContext *mpctx = ctx;
    struct track *track = mpctx->tracks[item];

    struct mp_codec_params p =
        track->stream ? *track->stream->codec : (struct mp_codec_params){0};

    char decoder_desc[256] = {0};
    if (track->dec)
        mp_decoder_wrapper_get_desc(track->dec, decoder_desc, sizeof(decoder_desc));

    bool has_rg = track->stream && track->stream->codec->replaygain_data;
    struct replaygain_data rg = has_rg ? *track->stream->codec->replaygain_data
                                       : (struct replaygain_data){0};

    double par = 0.0;
    if (p.par_h)
        par = p.par_w / (double) p.par_h;

    int order = -1;
    if (track->selected) {
        for (int i = 0; i < num_ptracks[track->type]; i++) {
            if (mpctx->current_track[i][track->type] == track) {
                order = i;
                break;
            }
        }
    }

    bool has_crop = mp_rect_w(p.crop) > 0 && mp_rect_h(p.crop) > 0;
    struct m_sub_property props[] = {
        {"id",          SUB_PROP_INT(track->user_tid)},
        {"type",        SUB_PROP_STR(stream_type_name(track->type)),
                        .unavailable = !stream_type_name(track->type)},
        {"src-id",      SUB_PROP_INT(track->demuxer_id),
                        .unavailable = track->demuxer_id == -1},
        {"title",       SUB_PROP_STR(track->title),
                        .unavailable = !track->title},
        {"lang",        SUB_PROP_STR(track->lang),
                        .unavailable = !track->lang},
        {"audio-channels", SUB_PROP_INT(track_channels(track)),
                        .unavailable = track_channels(track) <= 0},
        {"image",       SUB_PROP_BOOL(track->image)},
        {"albumart",    SUB_PROP_BOOL(track->attached_picture)},
        {"default",     SUB_PROP_BOOL(track->default_track)},
        {"forced",      SUB_PROP_BOOL(track->forced_track)},
        {"dependent",   SUB_PROP_BOOL(track->dependent_track)},
        {"visual-impaired",  SUB_PROP_BOOL(track->visual_impaired_track)},
        {"hearing-impaired", SUB_PROP_BOOL(track->hearing_impaired_track)},
        {"external",    SUB_PROP_BOOL(track->is_external)},
        {"selected",    SUB_PROP_BOOL(track->selected)},
        {"main-selection", SUB_PROP_INT(order), .unavailable = order < 0},
        {"external-filename", SUB_PROP_STR(track->external_filename),
                        .unavailable = !track->external_filename},
        {"ff-index",    SUB_PROP_INT(track->ff_index)},
        {"hls-bitrate", SUB_PROP_INT(track->hls_bitrate),
                        .unavailable = !track->hls_bitrate},
        {"program-id",  SUB_PROP_INT(track->program_id),
                        .unavailable = track->program_id < 0},
        {"decoder-desc", SUB_PROP_STR(decoder_desc),
                        .unavailable = !decoder_desc[0]},
        {"codec",       SUB_PROP_STR(p.codec),
                        .unavailable = !p.codec},
        {"demux-w",     SUB_PROP_INT(p.disp_w), .unavailable = !p.disp_w},
        {"demux-h",     SUB_PROP_INT(p.disp_h), .unavailable = !p.disp_h},
        {"demux-crop-x",SUB_PROP_INT(p.crop.x0), .unavailable = !has_crop},
        {"demux-crop-y",SUB_PROP_INT(p.crop.y0), .unavailable = !has_crop},
        {"demux-crop-w",SUB_PROP_INT(mp_rect_w(p.crop)), .unavailable = !has_crop},
        {"demux-crop-h",SUB_PROP_INT(mp_rect_h(p.crop)), .unavailable = !has_crop},
        {"demux-channel-count", SUB_PROP_INT(p.channels.num),
                        .unavailable = !p.channels.num},
        {"demux-channels", SUB_PROP_STR(mp_chmap_to_str(&p.channels)),
                        .unavailable = !p.channels.num},
        {"demux-samplerate", SUB_PROP_INT(p.samplerate),
                        .unavailable = !p.samplerate},
        {"demux-fps",   SUB_PROP_DOUBLE(p.fps), .unavailable = p.fps <= 0},
        {"demux-bitrate",  SUB_PROP_INT(p.bitrate), .unavailable = p.bitrate <= 0},
        {"demux-rotation", SUB_PROP_INT(p.rotate),  .unavailable = p.rotate <= 0},
        {"demux-par",      SUB_PROP_DOUBLE(par),    .unavailable = par <= 0},
        {"format-name", SUB_PROP_STR(p.format_name), .unavailable = !p.format_name},
        {"replaygain-track-peak", SUB_PROP_FLOAT(rg.track_peak),
                        .unavailable = !has_rg},
        {"replaygain-track-gain", SUB_PROP_FLOAT(rg.track_gain),
                        .unavailable = !has_rg},
        {"replaygain-album-peak", SUB_PROP_FLOAT(rg.album_peak),
                        .unavailable = !has_rg},
        {"replaygain-album-gain", SUB_PROP_FLOAT(rg.album_gain),
                        .unavailable = !has_rg},
        {0}
    };

    return m_property_read_sub(props, action, arg);
}

static const char *track_type_name(enum stream_type t)
{
    switch (t) {
    case STREAM_VIDEO: return "Video";
    case STREAM_AUDIO: return "Audio";
    case STREAM_SUB: return "Sub";
    }
    return NULL;
}

static int property_list_tracks(void *ctx, struct m_property *prop,
                                int action, void *arg)
{
    MPContext *mpctx = ctx;
    if (action == M_PROPERTY_PRINT) {
        char *res = NULL;

        for (int type = 0; type < STREAM_TYPE_COUNT; type++) {
            for (int n = 0; n < mpctx->num_tracks; n++) {
                struct track *track = mpctx->tracks[n];
                if (track->type != type)
                    continue;

                res = talloc_asprintf_append(res, "%s: ",
                                             track_type_name(track->type));
                res = talloc_strdup_append(res,
                                track->selected ? list_current : list_normal);
                res = talloc_asprintf_append(res, "(%d) ", track->user_tid);
                if (track->title)
                    res = talloc_asprintf_append(res, "'%s' ", track->title);
                if (track->lang)
                    res = talloc_asprintf_append(res, "(%s) ", track->lang);
                if (track->is_external)
                    res = talloc_asprintf_append(res, "(external) ");
                res = talloc_asprintf_append(res, "\n");
            }

            res = talloc_asprintf_append(res, "\n");
        }

        struct demuxer *demuxer = mpctx->demuxer;
        if (demuxer && demuxer->num_editions > 1)
            res = talloc_asprintf_append(res, "\nEdition: %d of %d\n",
                                        demuxer->edition + 1,
                                        demuxer->num_editions);

        *(char **)arg = res;
        return M_PROPERTY_OK;
    }
    return m_property_read_list(action, arg, mpctx->num_tracks,
                                get_track_entry, mpctx);
}

static int property_current_tracks(void *ctx, struct m_property *prop,
                                   int action, void *arg)
{
    MPContext *mpctx = ctx;

    if (action != M_PROPERTY_KEY_ACTION)
        return M_PROPERTY_UNAVAILABLE;

    int type = -1;
    int order = 0;

    struct m_property_action_arg *ka = arg;
    bstr key;
    char *rem;
    m_property_split_path(ka->key, &key, &rem);

    if (bstr_equals0(key, "video")) {
        type = STREAM_VIDEO;
    } else if (bstr_equals0(key, "audio")) {
        type = STREAM_AUDIO;
    } else if (bstr_equals0(key, "sub")) {
        type = STREAM_SUB;
    } else if (bstr_equals0(key, "sub2")) {
        type = STREAM_SUB;
        order = 1;
    }

    if (type < 0)
        return M_PROPERTY_UNKNOWN;

    struct track *t = mpctx->current_track[order][type];

    if (!t && mpctx->lavfi) {
        for (int n = 0; n < mpctx->num_tracks; n++) {
            if (mpctx->tracks[n]->type == type && mpctx->tracks[n]->selected) {
                t = mpctx->tracks[n];
                break;
            }
        }
    }

    if (!t)
        return M_PROPERTY_UNAVAILABLE;

    int index = -1;
    for (int n = 0; n < mpctx->num_tracks; n++) {
        if (mpctx->tracks[n] == t) {
            index = n;
            break;
        }
    }
    assert(index >= 0);

    char *name = mp_tprintf(80, "track-list/%d/%s", index, rem);
    return mp_property_do(name, ka->action, ka->arg, ctx);
}

static int mp_property_hwdec_current(void *ctx, struct m_property *prop,
                                     int action, void *arg)
{
    MPContext *mpctx = ctx;
    struct track *track = mpctx->current_track[0][STREAM_VIDEO];
    struct mp_decoder_wrapper *dec = track ? track->dec : NULL;

    if (!dec)
        return M_PROPERTY_UNAVAILABLE;

    char *current = NULL;
    mp_decoder_wrapper_control(dec, VDCTRL_GET_HWDEC, &current);
    if (!current || !current[0])
        current = "no";
    return m_property_strdup_ro(action, arg, current);
}

static int mp_property_hwdec_interop(void *ctx, struct m_property *prop,
                                     int action, void *arg)
{
    MPContext *mpctx = ctx;
    if (!mpctx->video_out || !mpctx->video_out->hwdec_devs)
        return M_PROPERTY_UNAVAILABLE;

    char *names = hwdec_devices_get_names(mpctx->video_out->hwdec_devs);
    int res = m_property_strdup_ro(action, arg, names);
    talloc_free(names);
    return res;
}

static int get_frame_count(struct MPContext *mpctx)
{
    struct demuxer *demuxer = mpctx->demuxer;
    if (!demuxer)
        return -1;
    if (!mpctx->vo_chain)
        return -1;
    double len = get_time_length(mpctx);
    double fps = mpctx->vo_chain->filter->container_fps;
    if (len < 0 || fps <= 0)
        return 0;

    return len * fps;
}

static int mp_property_frame_number(void *ctx, struct m_property *prop,
                                    int action, void *arg)
{
    MPContext *mpctx = ctx;
    int frames = get_frame_count(mpctx);
    if (frames < 0)
        return M_PROPERTY_UNAVAILABLE;

    return m_property_int_ro(action, arg,
        lrint(get_current_pos_ratio(mpctx, false) * frames));
}

static int mp_property_frame_count(void *ctx, struct m_property *prop,
                                   int action, void *arg)
{
    MPContext *mpctx = ctx;
    int frames = get_frame_count(mpctx);
    if (frames < 0)
        return M_PROPERTY_UNAVAILABLE;

    return m_property_int_ro(action, arg, frames);
}

/// Video codec tag (RO)
static int mp_property_video_format(void *ctx, struct m_property *prop,
                                    int action, void *arg)
{
    MPContext *mpctx = ctx;
    struct track *track = mpctx->current_track[0][STREAM_VIDEO];
    const char *c = track && track->stream ? track->stream->codec->codec : NULL;
    return m_property_strdup_ro(action, arg, c);
}

/// Video codec name (RO)
static int mp_property_video_codec(void *ctx, struct m_property *prop,
                                   int action, void *arg)
{
    MPContext *mpctx = ctx;
    struct track *track = mpctx->current_track[0][STREAM_VIDEO];
    char desc[256] = "";
    if (track && track->dec)
        mp_decoder_wrapper_get_desc(track->dec, desc, sizeof(desc));
    return m_property_strdup_ro(action, arg, desc[0] ? desc : NULL);
}

static const char *get_aspect_ratio_name(double ratio)
{
    // Depending on cropping/mastering exact ratio may differ.
#define RATIO_THRESH 0.025
#define RATIO_CASE(ref, name)                     \
    if (fabs(ratio - (ref)) < RATIO_THRESH)       \
        return name;                              \

    // https://en.wikipedia.org/wiki/Aspect_ratio_(image)
    RATIO_CASE(9.0 / 16.0, "Vertical")
    RATIO_CASE(1.0, "Square");
    RATIO_CASE(19.0 / 16.0, "Movietone Ratio");
    RATIO_CASE(5.0 / 4.0, "5:4");
    RATIO_CASE(4.0 / 3.0, "4:3");
    RATIO_CASE(11.0 / 8.0, "Academy Ratio");
    RATIO_CASE(1.43, "IMAX Ratio");
    RATIO_CASE(3.0 / 2.0, "VistaVision Ratio");
    RATIO_CASE(16.0 / 10.0, "16:10");
    RATIO_CASE(5.0 / 3.0, "35mm Widescreen Ratio");
    RATIO_CASE(16.0 / 9.0, "16:9");
    RATIO_CASE(7.0 / 4.0, "Early 35mm Widescreen Ratio");
    RATIO_CASE(1.85, "Academy Flat");
    RATIO_CASE(256.0 / 135.0, "SMPTE/DCI Ratio");
    RATIO_CASE(2.0, "Univisium");
    RATIO_CASE(2.208, "70mm film");
    RATIO_CASE(2.35, "Scope");
    RATIO_CASE(2.39, "Panavision");
    RATIO_CASE(2.55, "Original CinemaScope");
    RATIO_CASE(2.59, "Full-frame Cinerama");
    RATIO_CASE(24.0 / 9.0, "Full-frame Super 16mm");
    RATIO_CASE(2.76, "Ultra Panavision 70");
    RATIO_CASE(32.0 / 9.0, "32:9");
    RATIO_CASE(3.6, "Ultra-WideScreen 3.6");
    RATIO_CASE(4.0, "Polyvision");
    RATIO_CASE(12.0, "Circle-Vision 360°");

    return NULL;

#undef RATIO_THRESH
#undef RATIO_CASE
}

static int property_imgparams(const struct mp_image_params *p, int action, void *arg)
{
    if (!p->imgfmt && !p->imgfmt_name)
        return M_PROPERTY_UNAVAILABLE;

    int d_w, d_h;
    mp_image_params_get_dsize(p, &d_w, &d_h);

    int bpp = 0;
    enum pl_alpha_mode alpha = p->repr.alpha;
    int fmt = p->hw_subfmt ? p->hw_subfmt : p->imgfmt;
    if (fmt) {
        struct mp_imgfmt_desc desc = mp_imgfmt_get_desc(fmt);
        for (int i = 0; i < desc.num_planes; i++)
            bpp += desc.bpp[i] >> (desc.xs[i] + desc.ys[i]);

        // Alpha type is not supported by FFmpeg, so PL_ALPHA_UNKNOWN may mean alpha
        // is of an unknown type, or simply not present. Normalize to AUTO=no alpha.
        if (!!(desc.flags & MP_IMGFLAG_ALPHA) != (alpha != PL_ALPHA_UNKNOWN))
            alpha = (desc.flags & MP_IMGFLAG_ALPHA) ? PL_ALPHA_INDEPENDENT : PL_ALPHA_UNKNOWN;
    }

    const struct pl_hdr_metadata *hdr = &p->color.hdr;
    bool has_cie_y     = pl_hdr_metadata_contains(hdr, PL_HDR_METADATA_CIE_Y);
    bool has_hdr10     = pl_hdr_metadata_contains(hdr, PL_HDR_METADATA_HDR10);
    bool has_hdr10plus = pl_hdr_metadata_contains(hdr, PL_HDR_METADATA_HDR10PLUS);

    bool has_crop = mp_rect_w(p->crop) > 0 && mp_rect_h(p->crop) > 0;
    const char *aspect_name = get_aspect_ratio_name(d_w / (double)d_h);
    const char *sar_name = get_aspect_ratio_name(p->w / (double)p->h);
    const char *pixelformat_name = p->imgfmt_name ? p->imgfmt_name :
                                                   mp_imgfmt_to_name(p->imgfmt);
    struct m_sub_property props[] = {
        {"pixelformat",     SUB_PROP_STR(pixelformat_name)},
        {"hw-pixelformat",  SUB_PROP_STR(mp_imgfmt_to_name(p->hw_subfmt)),
                            .unavailable = !p->hw_subfmt},
        {"average-bpp",     SUB_PROP_INT(bpp),
                            .unavailable = !bpp},
        {"w",               SUB_PROP_INT(p->w)},
        {"h",               SUB_PROP_INT(p->h)},
        {"dw",              SUB_PROP_INT(d_w)},
        {"dh",              SUB_PROP_INT(d_h)},
        {"crop-x",          SUB_PROP_INT(p->crop.x0), .unavailable = !has_crop},
        {"crop-y",          SUB_PROP_INT(p->crop.y0), .unavailable = !has_crop},
        {"crop-w",          SUB_PROP_INT(mp_rect_w(p->crop)), .unavailable = !has_crop},
        {"crop-h",          SUB_PROP_INT(mp_rect_h(p->crop)), .unavailable = !has_crop},
        {"aspect",          SUB_PROP_FLOAT(d_w / (double)d_h)},
        {"aspect-name",     SUB_PROP_STR(aspect_name), .unavailable = !aspect_name},
        {"par",             SUB_PROP_FLOAT(p->p_w / (double)p->p_h)},
        {"sar",             SUB_PROP_FLOAT(p->w / (double)p->h)},
        {"sar-name",        SUB_PROP_STR(sar_name), .unavailable = !sar_name},
        {"colormatrix",
            SUB_PROP_STR(m_opt_choice_str(pl_csp_names, p->repr.sys))},
        {"colorlevels",
            SUB_PROP_STR(m_opt_choice_str(pl_csp_levels_names, p->repr.levels))},
        {"primaries",
            SUB_PROP_STR(m_opt_choice_str(pl_csp_prim_names, p->color.primaries))},
        {"gamma",
            SUB_PROP_STR(m_opt_choice_str(pl_csp_trc_names, p->color.transfer))},
        {"sig-peak", SUB_PROP_FLOAT(p->color.hdr.max_luma / MP_REF_WHITE)},
        {"light",
            SUB_PROP_STR(m_opt_choice_str(mp_csp_light_names, p->light))},
        {"chroma-location",
            SUB_PROP_STR(m_opt_choice_str(pl_chroma_names, p->chroma_location))},
        {"stereo-in",
            SUB_PROP_STR(m_opt_choice_str(mp_stereo3d_names, p->stereo3d))},
        {"rotate",          SUB_PROP_INT(p->rotate)},
        {"alpha",
            SUB_PROP_STR(m_opt_choice_str(pl_alpha_names, alpha)),
            // avoid using "auto" for "no", so just make it unavailable
            .unavailable = alpha == PL_ALPHA_UNKNOWN},
        {"min-luma",    SUB_PROP_FLOAT(hdr->min_luma),     .unavailable = !has_hdr10},
        {"max-luma",    SUB_PROP_FLOAT(hdr->max_luma),     .unavailable = !has_hdr10},
        {"max-cll",     SUB_PROP_FLOAT(hdr->max_cll),      .unavailable = !has_hdr10},
        {"max-fall",    SUB_PROP_FLOAT(hdr->max_fall),     .unavailable = !has_hdr10},
        {"scene-max-r", SUB_PROP_FLOAT(hdr->scene_max[0]), .unavailable = !has_hdr10plus},
        {"scene-max-g", SUB_PROP_FLOAT(hdr->scene_max[1]), .unavailable = !has_hdr10plus},
        {"scene-max-b", SUB_PROP_FLOAT(hdr->scene_max[2]), .unavailable = !has_hdr10plus},
        {"scene-avg",   SUB_PROP_FLOAT(hdr->scene_avg),    .unavailable = !has_hdr10plus},
        {"max-pq-y",    SUB_PROP_FLOAT(hdr->max_pq_y),     .unavailable = !has_cie_y},
        {"avg-pq-y",    SUB_PROP_FLOAT(hdr->avg_pq_y),     .unavailable = !has_cie_y},
        {0}
    };

    return m_property_read_sub(props, action, arg);
}

static struct mp_image_params get_video_out_params(struct MPContext *mpctx)
{
    if (!mpctx->vo_chain)
        return (struct mp_image_params){0};

    struct mp_image_params o_params = mpctx->vo_chain->filter->output_params;
    if (mpctx->video_out) {
        struct m_geometry *gm = &mpctx->video_out->opts->video_crop;
        if (gm->xy_valid || (gm->wh_valid && (gm->w > 0 || gm->h > 0)))
        {
            m_rect_apply(&o_params.crop, o_params.w, o_params.h, gm);
        }
    }

    return o_params;
}

static int mp_property_vo_imgparams(void *ctx, struct m_property *prop,
                                    int action, void *arg)
{
    MPContext *mpctx = ctx;
    struct vo *vo = mpctx->video_out;
    if (!vo)
        return M_PROPERTY_UNAVAILABLE;

    int valid = m_property_read_sub_validate(ctx, prop, action, arg);
    if (valid != M_PROPERTY_VALID)
        return valid;

    struct mp_image_params p = vo_get_current_params(vo);
    return property_imgparams(&p, action, arg);
}

static int mp_property_tgt_imgparams(void *ctx, struct m_property *prop,
                                     int action, void *arg)
{
    MPContext *mpctx = ctx;
    struct vo *vo = mpctx->video_out;
    if (!mpctx->video_out)
        return M_PROPERTY_UNAVAILABLE;

    int valid = m_property_read_sub_validate(ctx, prop, action, arg);
    if (valid != M_PROPERTY_VALID)
        return valid;

    struct mp_image_params p = vo_get_target_params(vo);
    return property_imgparams(&p, action, arg);
}

static int mp_property_dec_imgparams(void *ctx, struct m_property *prop,
                                    int action, void *arg)
{
    MPContext *mpctx = ctx;
    struct mp_image_params p = {0};
    struct vo_chain *vo_c = mpctx->vo_chain;
    if (!vo_c || !vo_c->track)
        return M_PROPERTY_UNAVAILABLE;

    int valid = m_property_read_sub_validate(ctx, prop, action, arg);
    if (valid != M_PROPERTY_VALID)
        return valid;

    mp_decoder_wrapper_get_video_dec_params(vo_c->track->dec, &p);
    if (!p.imgfmt)
        return M_PROPERTY_UNAVAILABLE;
    return property_imgparams(&p, action, arg);
}

static int mp_property_vd_imgparams(void *ctx, struct m_property *prop,
                                    int action, void *arg)
{
    MPContext *mpctx = ctx;
    struct vo_chain *vo_c = mpctx->vo_chain;
    if (!vo_c)
        return M_PROPERTY_UNAVAILABLE;
    struct track *track = mpctx->current_track[0][STREAM_VIDEO];
    struct mp_codec_params *c =
        track && track->stream ? track->stream->codec : NULL;
    if (vo_c->filter->input_params.imgfmt) {
        return property_imgparams(&vo_c->filter->input_params, action, arg);
    } else if (c && c->disp_w && c->disp_h) {
        // Simplistic fallback for stupid scripts querying "width"/"height"
        // before the first frame is decoded.
        struct m_sub_property props[] = {
            {"w", SUB_PROP_INT(c->disp_w)},
            {"h", SUB_PROP_INT(c->disp_h)},
            {0}
        };
        return m_property_read_sub(props, action, arg);
    }
    return M_PROPERTY_UNAVAILABLE;
}

static int mp_property_video_frame_info(void *ctx, struct m_property *prop,
                                        int action, void *arg)
{
    MPContext *mpctx = ctx;
    if (!mpctx->video_out)
        return M_PROPERTY_UNAVAILABLE;

    int valid = m_property_read_sub_validate(ctx, prop, action, arg);
    if (valid != M_PROPERTY_VALID)
        return valid;

    struct mp_image *f = vo_get_current_frame(mpctx->video_out);
    if (!f)
        return M_PROPERTY_UNAVAILABLE;

    const char *pict_types[] = {0, "I", "P", "B"};
    const char *pict_type = f->pict_type >= 1 && f->pict_type <= 3
                          ? pict_types[f->pict_type] : NULL;

    struct m_sub_property props[] = {
        {"picture-type",    SUB_PROP_STR(pict_type), .unavailable = !pict_type},
        {"interlaced",      SUB_PROP_BOOL(!!(f->fields & MP_IMGFIELD_INTERLACED))},
        {"tff",             SUB_PROP_BOOL(!!(f->fields & MP_IMGFIELD_TOP_FIRST))},
        {"repeat",          SUB_PROP_BOOL(!!(f->fields & MP_IMGFIELD_REPEAT_FIRST))},
        {0}
    };

    talloc_free(f);
    return m_property_read_sub(props, action, arg);
}

static int mp_property_current_window_scale(void *ctx, struct m_property *prop,
                                            int action, void *arg)
{
    MPContext *mpctx = ctx;
    struct vo *vo = mpctx->video_out;
    if (!vo)
        return M_PROPERTY_UNAVAILABLE;

    struct mp_image_params params = get_video_out_params(mpctx);
    int vid_w, vid_h;
    mp_image_params_get_dsize(&params, &vid_w, &vid_h);
    if (vid_w < 1 || vid_h < 1)
        return M_PROPERTY_UNAVAILABLE;

    if (params.rotate % 180 == 90 && (vo->driver->caps & VO_CAP_ROTATE90))
        MPSWAP(int, vid_w, vid_h);

    if (vo->monitor_par < 1) {
        vid_h = MPCLAMP(vid_h / vo->monitor_par, 1, 16000);
    } else {
        vid_w = MPCLAMP(vid_w * vo->monitor_par, 1, 16000);
    }

    if (action == M_PROPERTY_SET) {
        // Also called by update_window_scale as a NULL property.
        double scale = *(double *)arg;
        int s[2] = {vid_w * scale, vid_h * scale};
        if (s[0] <= 0 || s[1] <= 0)
            return M_PROPERTY_INVALID_FORMAT;
        vo_control(vo, VOCTRL_SET_UNFS_WINDOW_SIZE, s);
        return M_PROPERTY_OK;
    }

    int s[2];
    if (vo_control(vo, VOCTRL_GET_UNFS_WINDOW_SIZE, s) <= 0 ||
        s[0] < 1 || s[1] < 1)
        return M_PROPERTY_UNAVAILABLE;

    double xs = (double)s[0] / vid_w;
    double ys = (double)s[1] / vid_h;
    return m_property_double_ro(action, arg, (xs + ys) / 2);
}

static void update_window_scale(struct MPContext *mpctx)
{
    double scale = mpctx->opts->vo->window_scale;
    mp_property_current_window_scale(mpctx, (struct m_property *)NULL,
                                     M_PROPERTY_SET, (void*)&scale);
}

static int mp_property_display_fps(void *ctx, struct m_property *prop,
                                   int action, void *arg)
{
    MPContext *mpctx = ctx;
    double fps = mpctx->video_out ? vo_get_display_fps(mpctx->video_out) : 0;
    switch (action) {
    case M_PROPERTY_GET:
        if (fps <= 0)
            return M_PROPERTY_UNAVAILABLE;
        return m_property_double_ro(action, arg, fps);
    case M_PROPERTY_GET_TYPE:
        *(struct m_option *)arg = (struct m_option){.type = CONF_TYPE_DOUBLE};
        return M_PROPERTY_OK;
    }
    return M_PROPERTY_NOT_IMPLEMENTED;
}

static int mp_property_estimated_display_fps(void *ctx, struct m_property *prop,
                                             int action, void *arg)
{
    MPContext *mpctx = ctx;
    struct vo *vo = mpctx->video_out;
    if (!vo)
        return M_PROPERTY_UNAVAILABLE;
    double interval = vo_get_estimated_vsync_interval(vo) / 1e9;
    if (interval <= 0)
        return M_PROPERTY_UNAVAILABLE;
    return m_property_double_ro(action, arg, 1.0 / interval);
}

static int mp_property_vsync_jitter(void *ctx, struct m_property *prop,
                                    int action, void *arg)
{
    MPContext *mpctx = ctx;
    struct vo *vo = mpctx->video_out;
    if (!vo)
        return M_PROPERTY_UNAVAILABLE;
    double stddev = vo_get_estimated_vsync_jitter(vo);
    if (stddev < 0)
        return M_PROPERTY_UNAVAILABLE;
    return m_property_double_ro(action, arg, stddev);
}

static int mp_property_display_resolution(void *ctx, struct m_property *prop,
                                          int action, void *arg)
{
    MPContext *mpctx = ctx;
    struct vo *vo = mpctx->video_out;
    if (!vo)
        return M_PROPERTY_UNAVAILABLE;
    int res[2];
    if (vo_control(vo, VOCTRL_GET_DISPLAY_RES, &res) <= 0)
        return M_PROPERTY_UNAVAILABLE;
    if (strcmp(prop->name, "display-width") == 0) {
        return m_property_int_ro(action, arg, res[0]);
    } else {
        return m_property_int_ro(action, arg, res[1]);
    }
}

static int mp_property_hidpi_scale(void *ctx, struct m_property *prop,
                                   int action, void *arg)
{
    MPContext *mpctx = ctx;
    struct command_ctx *cmd = mpctx->command_ctx;
    struct vo *vo = mpctx->video_out;
    if (!vo)
        return M_PROPERTY_UNAVAILABLE;
    if (!cmd->cached_window_scale) {
        double scale = 0;
        if (vo_control(vo, VOCTRL_GET_HIDPI_SCALE, &scale) < 1 || !scale)
            scale = -1;
        cmd->cached_window_scale = scale;
    }
    if (cmd->cached_window_scale < 0)
        return M_PROPERTY_UNAVAILABLE;
    return m_property_double_ro(action, arg, cmd->cached_window_scale);
}

static void update_hidpi_window_scale(struct MPContext *mpctx, bool hidpi_scale)
{
    struct command_ctx *cmd = mpctx->command_ctx;
    struct vo *vo = mpctx->video_out;
    if (!vo || cmd->cached_window_scale <= 0)
        return;

    double scale = hidpi_scale ? cmd->cached_window_scale : 1 / cmd->cached_window_scale;

    int s[2];
    if (vo_control(vo, VOCTRL_GET_UNFS_WINDOW_SIZE, s) <= 0 || s[0] < 1 || s[1] < 1)
        return;

    s[0] *= scale;
    s[1] *= scale;
    if (s[0] <= 0 || s[1] <= 0)
        return;
    vo_control(vo, VOCTRL_SET_UNFS_WINDOW_SIZE, s);
}

static int mp_property_focused(void *ctx, struct m_property *prop,
                                     int action, void *arg)
{
    MPContext *mpctx = ctx;
    struct vo *vo = mpctx->video_out;
    if (!vo)
        return M_PROPERTY_UNAVAILABLE;

    bool focused;
    if (vo_control(vo, VOCTRL_GET_FOCUSED, &focused) < 1)
        return M_PROPERTY_UNAVAILABLE;

    return m_property_bool_ro(action, arg, focused);
}

static int mp_property_display_names(void *ctx, struct m_property *prop,
                                     int action, void *arg)
{
    MPContext *mpctx = ctx;
    struct vo *vo = mpctx->video_out;
    if (!vo)
        return M_PROPERTY_UNAVAILABLE;

    switch (action) {
    case M_PROPERTY_GET_TYPE:
        *(struct m_option *)arg = (struct m_option){.type = CONF_TYPE_STRING_LIST};
        return M_PROPERTY_OK;
    case M_PROPERTY_GET: {
        char** display_names;
        if (vo_control(vo, VOCTRL_GET_DISPLAY_NAMES, &display_names) < 1)
            return M_PROPERTY_UNAVAILABLE;

        *(char ***)arg = display_names;
        return M_PROPERTY_OK;
    }
    }
    return M_PROPERTY_NOT_IMPLEMENTED;
}

static int mp_property_vo_configured(void *ctx, struct m_property *prop,
                                     int action, void *arg)
{
    MPContext *mpctx = ctx;
    return m_property_bool_ro(action, arg,
                        mpctx->video_out && mpctx->video_out->config_ok);
}

static void get_frame_perf(struct mpv_node *node, struct mp_frame_perf *perf)
{
    for (int i = 0; i < perf->count; i++) {
        struct mp_pass_perf *data = &perf->perf[i];
        struct mpv_node *pass = node_array_add(node, MPV_FORMAT_NODE_MAP);

        node_map_add_string(pass, "desc", perf->desc[i]);
        node_map_add(pass, "last", MPV_FORMAT_INT64)->u.int64 = data->last;
        node_map_add(pass, "avg", MPV_FORMAT_INT64)->u.int64 = data->avg;
        node_map_add(pass, "peak", MPV_FORMAT_INT64)->u.int64 = data->peak;
        node_map_add(pass, "count", MPV_FORMAT_INT64)->u.int64 = data->count;
        struct mpv_node *samples = node_map_add(pass, "samples", MPV_FORMAT_NODE_ARRAY);
        for (int n = 0; n < data->count; n++)
            node_array_add(samples, MPV_FORMAT_INT64)->u.int64 = data->samples[n];
    }
}

static char *asprint_perf(char *res, struct mp_frame_perf *perf)
{
    for (int i = 0; i < perf->count; i++) {
        struct mp_pass_perf *pass = &perf->perf[i];
        res = talloc_asprintf_append(res,
                  "- %s: last %dus avg %dus peak %dus\n", perf->desc[i],
                  (int)pass->last/1000, (int)pass->avg/1000, (int)pass->peak/1000);
    }

    return res;
}

static int mp_property_vo_passes(void *ctx, struct m_property *prop,
                                 int action, void *arg)
{
    MPContext *mpctx = ctx;
    if (!mpctx->video_out)
        return M_PROPERTY_UNAVAILABLE;

    // Return early, to avoid having to go through a completely unnecessary VOCTRL
    switch (action) {
    case M_PROPERTY_PRINT:
    case M_PROPERTY_GET:
        break;
    case M_PROPERTY_GET_TYPE:
        *(struct m_option *)arg = (struct m_option){.type = CONF_TYPE_NODE};
        return M_PROPERTY_OK;
    default:
        return M_PROPERTY_NOT_IMPLEMENTED;
    }

    struct voctrl_performance_data *data = talloc_ptrtype(NULL, data);
    if (vo_control(mpctx->video_out, VOCTRL_PERFORMANCE_DATA, data) <= 0) {
        talloc_free(data);
        return M_PROPERTY_UNAVAILABLE;
    }

    switch (action) {
    case M_PROPERTY_PRINT: {
        char *res = NULL;
        res = talloc_asprintf_append(res, "fresh:\n");
        res = asprint_perf(res, &data->fresh);
        res = talloc_asprintf_append(res, "\nredraw:\n");
        res = asprint_perf(res, &data->redraw);
        *(char **)arg = res;
        break;
    }

    case M_PROPERTY_GET: {
        struct mpv_node node;
        node_init(&node, MPV_FORMAT_NODE_MAP, NULL);
        struct mpv_node *fresh = node_map_add(&node, "fresh", MPV_FORMAT_NODE_ARRAY);
        struct mpv_node *redraw = node_map_add(&node, "redraw", MPV_FORMAT_NODE_ARRAY);
        get_frame_perf(fresh, &data->fresh);
        get_frame_perf(redraw, &data->redraw);
        *(struct mpv_node *)arg = node;
        break;
    }
    }

    talloc_free(data);
    return M_PROPERTY_OK;
}

static int mp_property_perf_info(void *ctx, struct m_property *p, int action,
                                 void *arg)
{
    MPContext *mpctx = ctx;

    switch (action) {
    case M_PROPERTY_GET_TYPE:
        *(struct m_option *)arg = (struct m_option){.type = CONF_TYPE_NODE};
        return M_PROPERTY_OK;
    case M_PROPERTY_GET: {
        stats_global_query(mpctx->global, (struct mpv_node *)arg);
        return M_PROPERTY_OK;
    }
    }
    return M_PROPERTY_NOT_IMPLEMENTED;
}

static int mp_property_vo(void *ctx, struct m_property *p, int action, void *arg)
{
    MPContext *mpctx = ctx;
    return m_property_strdup_ro(action, arg, mpctx->video_out ?
                                mpctx->video_out->driver->name : NULL);
}

static int mp_property_gpu_context(void *ctx, struct m_property *p, int action, void *arg)
{
    MPContext *mpctx = ctx;
    return m_property_strdup_ro(action, arg, mpctx->video_out ?
                                mpctx->video_out->context_name : NULL);
}

static int mp_property_osd_dim(void *ctx, struct m_property *prop,
                               int action, void *arg)
{
    MPContext *mpctx = ctx;
    struct mp_osd_res vo_res = osd_get_vo_res(mpctx->osd);

    if (!mpctx->video_out || !mpctx->video_out->config_ok)
        vo_res = (struct mp_osd_res){0};

    double aspect = 1.0 * vo_res.w / MPMAX(vo_res.h, 1) /
                    (vo_res.display_par ? vo_res.display_par : 1);

    struct m_sub_property props[] = {
        {"w",       SUB_PROP_INT(vo_res.w)},
        {"h",       SUB_PROP_INT(vo_res.h)},
        {"par",     SUB_PROP_DOUBLE(vo_res.display_par)},
        {"aspect",  SUB_PROP_DOUBLE(aspect)},
        {"mt",      SUB_PROP_INT(vo_res.mt)},
        {"mb",      SUB_PROP_INT(vo_res.mb)},
        {"ml",      SUB_PROP_INT(vo_res.ml)},
        {"mr",      SUB_PROP_INT(vo_res.mr)},
        {0}
    };

    return m_property_read_sub(props, action, arg);
}

static int mp_property_osd_sym(void *ctx, struct m_property *prop,
                               int action, void *arg)
{
    MPContext *mpctx = ctx;
    char temp[20];
    get_current_osd_sym(mpctx, temp, sizeof(temp));
    return m_property_strdup_ro(action, arg, temp);
}

static int mp_property_osd_ass(void *ctx, struct m_property *prop,
                               int action, void *arg)
{
    struct m_sub_property props[] = {
        {"0",   SUB_PROP_STR(OSD_ASS_0)},
        {"1",   SUB_PROP_STR(OSD_ASS_1)},
        {0}
    };
    return m_property_read_sub(props, action, arg);
}

static int mp_property_term_size(void *ctx, struct m_property *prop,
                                  int action, void *arg)
{
    int w = -1, h = -1;
    terminal_get_size(&w, &h);
    if (w == -1 || h == -1)
        return M_PROPERTY_UNAVAILABLE;

    struct m_sub_property props[] = {
        {"w",      SUB_PROP_INT(w)},
        {"h",      SUB_PROP_INT(h)},
        {0}
    };

    return m_property_read_sub(props, action, arg);
}

static int mp_property_mouse_pos(void *ctx, struct m_property *prop,
                                    int action, void *arg)
{
    MPContext *mpctx = ctx;

    switch (action) {
    case M_PROPERTY_GET_TYPE:
        *(struct m_option *)arg = (struct m_option){.type = CONF_TYPE_NODE};
        return M_PROPERTY_OK;

    case M_PROPERTY_GET: {
        struct mpv_node node;
        int x, y, hover;
        mp_input_get_mouse_pos(mpctx->input, &x, &y, &hover);

        node_init(&node, MPV_FORMAT_NODE_MAP, NULL);
        node_map_add_int64(&node, "x", x);
        node_map_add_int64(&node, "y", y);
        node_map_add_flag(&node, "hover", hover);
        *(struct mpv_node *)arg = node;

        return M_PROPERTY_OK;
    }
    }

    return M_PROPERTY_NOT_IMPLEMENTED;
}

/// Video fps (RO)
static int mp_property_fps(void *ctx, struct m_property *prop,
                           int action, void *arg)
{
    MPContext *mpctx = ctx;
    float fps = mpctx->vo_chain ? mpctx->vo_chain->filter->container_fps : 0;
    if (fps < 0.1 || !isfinite(fps))
        return M_PROPERTY_UNAVAILABLE;;
    return m_property_float_ro(action, arg, fps);
}

static int mp_property_vf_fps(void *ctx, struct m_property *prop,
                              int action, void *arg)
{
    MPContext *mpctx = ctx;
    if (!mpctx->vo_chain)
        return M_PROPERTY_UNAVAILABLE;
    double avg = calc_average_frame_duration(mpctx);
    if (avg <= 0)
        return M_PROPERTY_UNAVAILABLE;
    return m_property_double_ro(action, arg, 1.0 / avg);
}

#define doubles_equal(x, y) (fabs((x) - (y)) <= 0.001)

static int mp_property_video_aspect_override(void *ctx, struct m_property *prop,
                                             int action, void *arg)
{
    MPContext *mpctx = ctx;
    if (action == M_PROPERTY_PRINT) {
        double aspect_ratio;
        mp_property_generic_option(mpctx, prop, M_PROPERTY_GET, &aspect_ratio);

        if (doubles_equal(aspect_ratio, 2.35 / 1.0))
            *(char **)arg = talloc_asprintf(NULL, "2.35:1");
        else if (doubles_equal(aspect_ratio, 16.0 / 9.0))
            *(char **)arg = talloc_asprintf(NULL, "16:9");
        else if (doubles_equal(aspect_ratio, 16.0 / 10.0))
            *(char **)arg = talloc_asprintf(NULL, "16:10");
        else if (doubles_equal(aspect_ratio, 4.0 / 3.0))
            *(char **)arg = talloc_asprintf(NULL, "4:3");
        else if (doubles_equal(aspect_ratio, -1.0))
            *(char **)arg = talloc_asprintf(NULL, "Original");
        else
            *(char **)arg = talloc_asprintf(NULL, "%.3f", aspect_ratio);

        return M_PROPERTY_OK;
    }
    return mp_property_generic_option(mpctx, prop, action, arg);
}

/// Subtitle delay (RW)
static int mp_property_sub_delay(void *ctx, struct m_property *prop,
                                 int action, void *arg)
{
    MPContext *mpctx = ctx;
    struct MPOpts *opts = mpctx->opts;
    int track_ind = *(int *)prop->priv;
    switch (action) {
    case M_PROPERTY_PRINT:
        *(char **)arg = format_delay(opts->subs_shared->sub_delay[track_ind]);
        return M_PROPERTY_OK;
    }
    return mp_property_generic_option(mpctx, prop, action, arg);
}

/// Subtitle speed (RW)
static int mp_property_sub_speed(void *ctx, struct m_property *prop,
                                 int action, void *arg)
{
    MPContext *mpctx = ctx;
    struct MPOpts *opts = mpctx->opts;
    if (action == M_PROPERTY_PRINT) {
        *(char **)arg =
            talloc_asprintf(NULL, "%4.1f%%", 100 * opts->subs_rend->sub_speed);
        return M_PROPERTY_OK;
    }
    return mp_property_generic_option(mpctx, prop, action, arg);
}

static int mp_property_sub_pos(void *ctx, struct m_property *prop,
                               int action, void *arg)
{
    MPContext *mpctx = ctx;
    struct MPOpts *opts = mpctx->opts;
    int track_ind = *(int *)prop->priv;
    if (action == M_PROPERTY_PRINT) {
        *(char **)arg = talloc_asprintf(NULL, "%4.2f%%/100", opts->subs_shared->sub_pos[track_ind]);
        return M_PROPERTY_OK;
    }
    return mp_property_generic_option(mpctx, prop, action, arg);
}

static int mp_property_sub_ass_extradata(void *ctx, struct m_property *prop,
                                     int action, void *arg)
{
    MPContext *mpctx = ctx;
    struct track *track = mpctx->current_track[0][STREAM_SUB];
    struct dec_sub *sub = track ? track->d_sub : NULL;
    if (!sub)
        return M_PROPERTY_UNAVAILABLE;
    switch (action) {
    case M_PROPERTY_GET: {
        char *data = sub_ass_get_extradata(sub);
        if (!data)
            return M_PROPERTY_UNAVAILABLE;
        *(char **)arg = data;
        return M_PROPERTY_OK;
    }
    case M_PROPERTY_GET_TYPE:
        *(struct m_option *)arg = (struct m_option){.type = CONF_TYPE_STRING};
        return M_PROPERTY_OK;
    }
    return M_PROPERTY_NOT_IMPLEMENTED;
}

static int mp_property_sub_text(void *ctx, struct m_property *prop,
                                int action, void *arg)
{
    MPContext *mpctx = ctx;
    const int *def = prop->priv;
    int sub_index = def[0];
    int type = def[1];

    struct track *track = mpctx->current_track[sub_index][STREAM_SUB];
    struct dec_sub *sub = track ? track->d_sub : NULL;
    double pts = mpctx->playback_pts;
    if (!sub || pts == MP_NOPTS_VALUE)
        return M_PROPERTY_UNAVAILABLE;

    switch (action) {
    case M_PROPERTY_GET: {
        char *text = sub_get_text(sub, pts, type);
        if (!text)
            text = talloc_strdup(NULL, "");
        *(char **)arg = text;
        return M_PROPERTY_OK;
    }
    case M_PROPERTY_GET_TYPE:
        *(struct m_option *)arg = (struct m_option){.type = CONF_TYPE_STRING};
        return M_PROPERTY_OK;
    }
    return M_PROPERTY_NOT_IMPLEMENTED;
}

static struct sd_times get_times(void *ctx, struct m_property *prop,
                                int action, void *arg)
{
    struct sd_times res = { .start = MP_NOPTS_VALUE, .end = MP_NOPTS_VALUE };
    MPContext *mpctx = ctx;
    int track_ind = *(int *)prop->priv;
    struct track *track = mpctx->current_track[track_ind][STREAM_SUB];
    struct dec_sub *sub = track ? track->d_sub : NULL;
    double pts = mpctx->playback_pts;
    if (!sub || pts == MP_NOPTS_VALUE)
        return res;
    return sub_get_times(sub, pts);
}

static int mp_property_sub_start(void *ctx, struct m_property *prop,
                                int action, void *arg)
{
    double start = get_times(ctx, prop, action, arg).start;
    if (start == MP_NOPTS_VALUE)
        return M_PROPERTY_UNAVAILABLE;
    return m_property_double_ro(action, arg, start);
}


static int mp_property_sub_end(void *ctx, struct m_property *prop,
                                int action, void *arg)
{
    double end = get_times(ctx, prop, action, arg).end;
    if (end == MP_NOPTS_VALUE)
        return M_PROPERTY_UNAVAILABLE;
    return m_property_double_ro(action, arg, end);
}

static int mp_property_playlist_current_pos(void *ctx, struct m_property *prop,
                                            int action, void *arg)
{
    MPContext *mpctx = ctx;
    struct playlist *pl = mpctx->playlist;

    switch (action) {
    case M_PROPERTY_GET: {
        *(int *)arg = playlist_entry_to_index(pl, pl->current);
        return M_PROPERTY_OK;
    }
    case M_PROPERTY_SET: {
        pl->current = playlist_entry_from_index(pl, *(int *)arg);
        mp_notify(mpctx, MP_EVENT_CHANGE_PLAYLIST, NULL);
        return M_PROPERTY_OK;
    }
    case M_PROPERTY_GET_TYPE:
        *(struct m_option *)arg = (struct m_option){.type = CONF_TYPE_INT};
        return M_PROPERTY_OK;
    }
    return M_PROPERTY_NOT_IMPLEMENTED;
}


static int mp_property_playlist_playing_pos(void *ctx, struct m_property *prop,
                                            int action, void *arg)
{
    MPContext *mpctx = ctx;
    struct playlist *pl = mpctx->playlist;
    return m_property_int_ro(action, arg,
                             playlist_entry_to_index(pl, mpctx->playing));
}

static int mp_property_playlist_pos_x(void *ctx, struct m_property *prop,
                                      int action, void *arg, int base)
{
    MPContext *mpctx = ctx;
    struct playlist *pl = mpctx->playlist;

    switch (action) {
    case M_PROPERTY_GET: {
        int pos = playlist_entry_to_index(pl, pl->current);
        *(int *)arg = pos < 0 ? -1 : pos + base;
        return M_PROPERTY_OK;
    }
    case M_PROPERTY_SET: {
        int pos = *(int *)arg - base;
        if (pos >= 0 && playlist_entry_to_index(pl, pl->current) == pos)
            return M_PROPERTY_OK;
        mp_set_playlist_entry(mpctx, playlist_entry_from_index(pl, pos));
        return M_PROPERTY_OK;
    }
    case M_PROPERTY_GET_TYPE:
        *(struct m_option *)arg = (struct m_option){.type = CONF_TYPE_INT};
        return M_PROPERTY_OK;
    case M_PROPERTY_GET_CONSTRICTED_TYPE: {
        struct m_option opt = {
            .type = CONF_TYPE_INT,
            .min = base,
            .max = playlist_entry_count(pl) - 1 + base,
        };
        *(struct m_option *)arg = opt;
        return M_PROPERTY_OK;
    }
    }
    return M_PROPERTY_NOT_IMPLEMENTED;
}

static int mp_property_playlist_pos(void *ctx, struct m_property *prop,
                                    int action, void *arg)
{
    return mp_property_playlist_pos_x(ctx, prop, action, arg, 0);
}

static int mp_property_playlist_pos_1(void *ctx, struct m_property *prop,
                                      int action, void *arg)
{
    return mp_property_playlist_pos_x(ctx, prop, action, arg, 1);
}

static int get_playlist_entry(int item, int action, void *arg, void *ctx)
{
    struct MPContext *mpctx = ctx;

    struct playlist_entry *e = playlist_entry_from_index(mpctx->playlist, item);
    if (!e)
        return M_PROPERTY_ERROR;

    bool current = mpctx->playlist->current == e;
    bool playing = mpctx->playing == e;
    struct m_sub_property props[] = {
        {"filename",      SUB_PROP_STR(e->filename)},
        {"current",       SUB_PROP_BOOL(1), .unavailable = !current},
        {"playing",       SUB_PROP_BOOL(1), .unavailable = !playing},
        {"title",         SUB_PROP_STR(e->title), .unavailable = !e->title},
        {"id",            SUB_PROP_INT64(e->id)},
        {"playlist-path", SUB_PROP_STR(e->playlist_path), .unavailable = !e->playlist_path},
        {0}
    };

    return m_property_read_sub(props, action, arg);
}

static int mp_property_playlist_path(void *ctx, struct m_property *prop,
                                     int action, void *arg)
{
    MPContext *mpctx = ctx;
    if (!mpctx->playlist->current)
        return M_PROPERTY_UNAVAILABLE;

    struct playlist_entry *e = mpctx->playlist->current;
    return m_property_strdup_ro(action, arg, e->playlist_path);
}

static int mp_property_playlist(void *ctx, struct m_property *prop,
                                int action, void *arg)
{
    MPContext *mpctx = ctx;
    if (action == M_PROPERTY_PRINT) {
        struct playlist *pl = mpctx->playlist;
        char *res = talloc_strdup(NULL, "");

        for (int n = 0; n < pl->num_entries; n++) {
            struct playlist_entry *e = pl->entries[n];
            char *p = e->title;
            if (!p) {
                p = e->filename;
                if (!mp_is_url(bstr0(p))) {
                    char *s = mp_basename(e->filename);
                    if (s[0])
                        p = s;
                }
            }
            const char *m = pl->current == e ? list_current : list_normal;
            res = talloc_asprintf_append(res, "%s%s\n", m, p);
        }

        *(char **)arg =
            cut_osd_list(mpctx, res, playlist_entry_to_index(pl, pl->current));
        return M_PROPERTY_OK;
    }

    return m_property_read_list(action, arg, playlist_entry_count(mpctx->playlist),
                                get_playlist_entry, mpctx);
}

static char *print_obj_osd_list(struct m_obj_settings *list)
{
    char *res = NULL;
    for (int n = 0; list && list[n].name; n++) {
        res = talloc_asprintf_append(res, "%s [", list[n].name);
        for (int i = 0; list[n].attribs && list[n].attribs[i]; i += 2) {
            res = talloc_asprintf_append(res, "%s%s=%s", i > 0 ? " " : "",
                                         list[n].attribs[i],
                                         list[n].attribs[i + 1]);
        }
        res = talloc_asprintf_append(res, "]");
        if (!list[n].enabled)
            res = talloc_strdup_append(res, " (disabled)");
        res = talloc_strdup_append(res, "\n");
    }
    if (!res)
        res = talloc_strdup(NULL, "(empty)");
    return res;
}

static int property_filter(struct m_property *prop, int action, void *arg,
                           MPContext *mpctx, enum stream_type mt)
{
    if (action == M_PROPERTY_PRINT) {
        struct m_config_option *opt = m_config_get_co(mpctx->mconfig,
                                                      bstr0(prop->name));
        *(char **)arg = print_obj_osd_list(*(struct m_obj_settings **)opt->data);
        return M_PROPERTY_OK;
    }
    return mp_property_generic_option(mpctx, prop, action, arg);
}

static int mp_property_vf(void *ctx, struct m_property *prop,
                          int action, void *arg)
{
    return property_filter(prop, action, arg, ctx, STREAM_VIDEO);
}

static int mp_property_af(void *ctx, struct m_property *prop,
                          int action, void *arg)
{
    return property_filter(prop, action, arg, ctx, STREAM_AUDIO);
}

static int mp_property_ab_loop(void *ctx, struct m_property *prop,
                               int action, void *arg)
{
    struct MPContext *mpctx = ctx;
    if (action == M_PROPERTY_KEY_ACTION) {
        double val;
        if (mp_property_generic_option(mpctx, prop, M_PROPERTY_GET, &val) < 1)
            return M_PROPERTY_ERROR;

        return property_time(action, arg, val);
    }
    return mp_property_generic_option(mpctx, prop, action, arg);
}

static int mp_property_packet_bitrate(void *ctx, struct m_property *prop,
                                      int action, void *arg)
{
    MPContext *mpctx = ctx;
    int type = (uintptr_t)prop->priv & ~0x100;
    bool old = (uintptr_t)prop->priv & 0x100;

    struct demuxer *demuxer = NULL;
    if (mpctx->current_track[0][type])
        demuxer = mpctx->current_track[0][type]->demuxer;
    if (!demuxer)
        demuxer = mpctx->demuxer;
    if (!demuxer)
        return M_PROPERTY_UNAVAILABLE;

    double r[STREAM_TYPE_COUNT];
    demux_get_bitrate_stats(demuxer, r);
    if (r[type] < 0)
        return M_PROPERTY_UNAVAILABLE;

    // r[type] is in bytes/second -> bits
    double rate = r[type] * 8;

    // Same story, but used kilobits for some reason.
    if (old)
        return m_property_int64_ro(action, arg, llrint(rate / 1000.0));

    if (action == M_PROPERTY_PRINT) {
        rate /= 1000;
        if (rate < 1000) {
            *(char **)arg = talloc_asprintf(NULL, "%d kbps", (int)rate);
        } else {
            *(char **)arg = talloc_asprintf(NULL, "%.3f Mbps", rate / 1000.0);
        }
        return M_PROPERTY_OK;
    }
    return m_property_int64_ro(action, arg, llrint(rate));
}

static int mp_property_cwd(void *ctx, struct m_property *prop,
                           int action, void *arg)
{
    switch (action) {
    case M_PROPERTY_GET: {
        char *cwd = mp_getcwd(NULL);
        if (!cwd)
            return M_PROPERTY_ERROR;
        *(char **)arg = cwd;
        return M_PROPERTY_OK;
    }
    case M_PROPERTY_GET_TYPE:
        *(struct m_option *)arg = (struct m_option){.type = CONF_TYPE_STRING};
        return M_PROPERTY_OK;
    }
    return M_PROPERTY_NOT_IMPLEMENTED;
}

static int mp_property_protocols(void *ctx, struct m_property *prop,
                                 int action, void *arg)
{
    switch (action) {
    case M_PROPERTY_GET:
        *(char ***)arg = stream_get_proto_list();
        return M_PROPERTY_OK;
    case M_PROPERTY_GET_TYPE:
        *(struct m_option *)arg = (struct m_option){.type = CONF_TYPE_STRING_LIST};
        return M_PROPERTY_OK;
    }
    return M_PROPERTY_NOT_IMPLEMENTED;
}

static int mp_property_keylist(void *ctx, struct m_property *prop,
                               int action, void *arg)
{
    switch (action) {
    case M_PROPERTY_GET:
        *(char ***)arg = mp_get_key_list();
        return M_PROPERTY_OK;
    case M_PROPERTY_GET_TYPE:
        *(struct m_option *)arg = (struct m_option){.type = CONF_TYPE_STRING_LIST};
        return M_PROPERTY_OK;
    }
    return M_PROPERTY_NOT_IMPLEMENTED;
}

static int get_decoder_entry(int item, int action, void *arg, void *ctx)
{
    struct mp_decoder_list *codecs = ctx;
    struct mp_decoder_entry *c = &codecs->entries[item];

    struct m_sub_property props[] = {
        {"codec",       SUB_PROP_STR(c->codec)},
        {"driver" ,     SUB_PROP_STR(c->decoder)},
        {"description", SUB_PROP_STR(c->desc)},
        {0}
    };

    return m_property_read_sub(props, action, arg);
}

static int mp_property_decoders(void *ctx, struct m_property *prop,
                                int action, void *arg)
{
    struct mp_decoder_list *codecs = talloc_zero(NULL, struct mp_decoder_list);
    struct mp_decoder_list *v = talloc_steal(codecs, video_decoder_list());
    struct mp_decoder_list *a = talloc_steal(codecs, audio_decoder_list());
    mp_append_decoders(codecs, v);
    mp_append_decoders(codecs, a);
    int r = m_property_read_list(action, arg, codecs->num_entries,
                                 get_decoder_entry, codecs);
    talloc_free(codecs);
    return r;
}

static int mp_property_encoders(void *ctx, struct m_property *prop,
                                int action, void *arg)
{
    struct mp_decoder_list *codecs = talloc_zero(NULL, struct mp_decoder_list);
    mp_add_lavc_encoders(codecs);
    int r = m_property_read_list(action, arg, codecs->num_entries,
                                 get_decoder_entry, codecs);
    talloc_free(codecs);
    return r;
}

static int mp_property_lavf_demuxers(void *ctx, struct m_property *prop,
                                 int action, void *arg)
{
    switch (action) {
    case M_PROPERTY_GET:
        *(char ***)arg = mp_get_lavf_demuxers();
        return M_PROPERTY_OK;
    case M_PROPERTY_GET_TYPE:
        *(struct m_option *)arg = (struct m_option){.type = CONF_TYPE_STRING_LIST};
        return M_PROPERTY_OK;
    }
    return M_PROPERTY_NOT_IMPLEMENTED;
}

static int mp_property_version(void *ctx, struct m_property *prop,
                               int action, void *arg)
{
    return m_property_strdup_ro(action, arg, mpv_version);
}

static int mp_property_configuration(void *ctx, struct m_property *prop,
                                     int action, void *arg)
{
    return m_property_strdup_ro(action, arg, CONFIGURATION);
}

static int mp_property_ffmpeg(void *ctx, struct m_property *prop,
                               int action, void *arg)
{
    return m_property_strdup_ro(action, arg, av_version_info());
}

static int mp_property_libass_version(void *ctx, struct m_property *prop,
                                      int action, void *arg)
{
    return m_property_int64_ro(action, arg, ass_library_version());
}

static int mp_property_platform(void *ctx, struct m_property *prop,
                                int action, void *arg)
{
    return m_property_strdup_ro(action, arg, PLATFORM);
}

static int mp_property_alias(void *ctx, struct m_property *prop,
                             int action, void *arg)
{
    const char *real_property = prop->priv;
    return mp_property_do(real_property, action, arg, ctx);
}

static int mp_property_deprecated_alias(void *ctx, struct m_property *prop,
                                        int action, void *arg)
{
    MPContext *mpctx = ctx;
    struct command_ctx *cmd = mpctx->command_ctx;
    const char *real_property = prop->priv;
    for (int n = 0; n < cmd->num_warned_deprecated; n++) {
        if (strcmp(cmd->warned_deprecated[n], prop->name) == 0)
            goto done;
    }
    MP_WARN(mpctx, "Warning: property '%s' was replaced with '%s' and "
            "might be removed in the future.\n", prop->name, real_property);
    MP_TARRAY_APPEND(cmd, cmd->warned_deprecated, cmd->num_warned_deprecated,
                     (char *)prop->name);

done:
    return mp_property_do(real_property, action, arg, ctx);
}

static int access_options(struct m_property_action_arg *ka, bool local,
                          MPContext *mpctx)
{
    struct m_config_option *opt = m_config_get_co(mpctx->mconfig,
                                                  bstr0(ka->key));
    if (!opt)
        return M_PROPERTY_UNKNOWN;
    if (!opt->data)
        return M_PROPERTY_UNAVAILABLE;

    switch (ka->action) {
    case M_PROPERTY_GET:
        m_option_copy(opt->opt, ka->arg, opt->data);
        return M_PROPERTY_OK;
    case M_PROPERTY_SET: {
        if (local && !mpctx->playing)
            return M_PROPERTY_ERROR;
        int flags = local ? M_SETOPT_BACKUP : 0;
        int r = m_config_set_option_raw(mpctx->mconfig, opt, ka->arg, flags);
        mp_wakeup_core(mpctx);
        return r < 0 ? M_PROPERTY_ERROR : M_PROPERTY_OK;
    }
    case M_PROPERTY_GET_TYPE:
        *(struct m_option *)ka->arg = *opt->opt;
        return M_PROPERTY_OK;
    }
    return M_PROPERTY_NOT_IMPLEMENTED;
}

static int access_option_list(int action, void *arg, bool local, MPContext *mpctx)
{
    switch (action) {
    case M_PROPERTY_GET_TYPE:
        *(struct m_option *)arg = (struct m_option){.type = CONF_TYPE_STRING_LIST};
        return M_PROPERTY_OK;
    case M_PROPERTY_GET:
        *(char ***)arg = m_config_list_options(NULL, mpctx->mconfig);
        return M_PROPERTY_OK;
    case M_PROPERTY_KEY_ACTION:
        return access_options(arg, local, mpctx);
    }
    return M_PROPERTY_NOT_IMPLEMENTED;
}


static int mp_property_options(void *ctx, struct m_property *prop,
                               int action, void *arg)
{
    MPContext *mpctx = ctx;
    return access_option_list(action, arg, false, mpctx);
}

static int mp_property_local_options(void *ctx, struct m_property *prop,
                                     int action, void *arg)
{
    MPContext *mpctx = ctx;
    return access_option_list(action, arg, true, mpctx);
}

static int mp_property_option_info(void *ctx, struct m_property *prop,
                                   int action, void *arg)
{
    MPContext *mpctx = ctx;
    switch (action) {
    case M_PROPERTY_KEY_ACTION: {
        struct m_property_action_arg *ka = arg;
        bstr key;
        char *rem;
        m_property_split_path(ka->key, &key, &rem);
        struct m_config_option *co = m_config_get_co(mpctx->mconfig, key);
        if (!co)
            return M_PROPERTY_UNKNOWN;
        const struct m_option *opt = co->opt;

        union m_option_value def = m_option_value_default;
        const void *def_ptr = m_config_get_co_default(mpctx->mconfig, co);
        if (def_ptr && opt->type->size > 0)
            memcpy(&def, def_ptr, opt->type->size);

        bool has_minmax = opt->min < opt->max &&
            (opt->type->flags & M_OPT_TYPE_USES_RANGE);
        char **choices = NULL;

        if (opt->type == &m_option_type_choice) {
            const struct m_opt_choice_alternatives *alt = opt->priv;
            int num = 0;
            for ( ; alt->name; alt++)
                MP_TARRAY_APPEND(NULL, choices, num, alt->name);
            MP_TARRAY_APPEND(NULL, choices, num, NULL);
        }
        if (opt->type == &m_option_type_obj_settings_list) {
            const struct m_obj_list *objs = opt->priv;
            int num = 0;
            for (int n = 0; ; n++) {
                struct m_obj_desc desc = {0};
                if (!objs->get_desc(&desc, n))
                    break;
                MP_TARRAY_APPEND(NULL, choices, num, (char *)desc.name);
            }
            MP_TARRAY_APPEND(NULL, choices, num, NULL);
        }

        struct m_sub_property props[] = {
            {"name",                    SUB_PROP_STR(co->name)},
            {"type",                    SUB_PROP_STR(opt->type->name)},
            {"set-from-commandline",    SUB_PROP_BOOL(co->is_set_from_cmdline)},
            {"set-locally",             SUB_PROP_BOOL(co->is_set_locally)},
            {"default-value",           *opt, def},
            {"min",                     SUB_PROP_DOUBLE(opt->min),
             .unavailable = !(has_minmax && opt->min != DBL_MIN)},
            {"max",                     SUB_PROP_DOUBLE(opt->max),
             .unavailable = !(has_minmax && opt->max != DBL_MAX)},
            {"choices", .type = {.type = CONF_TYPE_STRING_LIST},
             .value = {.string_list = choices}, .unavailable = !choices},
            {0}
        };

        struct m_property_action_arg next_ka = *ka;
        next_ka.key = rem;
        int r = m_property_read_sub(props, M_PROPERTY_KEY_ACTION, &next_ka);
        talloc_free(choices);
        return r;
    }
    }
    return M_PROPERTY_NOT_IMPLEMENTED;
}

static int mp_property_list(void *ctx, struct m_property *prop,
                            int action, void *arg)
{
    struct MPContext *mpctx = ctx;
    struct command_ctx *cmd = mpctx->command_ctx;

    switch (action) {
    case M_PROPERTY_GET_TYPE:
        *(struct m_option *)arg = (struct m_option){.type = CONF_TYPE_STRING_LIST};
        return M_PROPERTY_OK;
    case M_PROPERTY_GET: {
        char **list = NULL;
        int num = 0;
        for (int n = 0; cmd->properties[n].name; n++) {
            MP_TARRAY_APPEND(NULL, list, num,
                                talloc_strdup(NULL, cmd->properties[n].name));
        }
        MP_TARRAY_APPEND(NULL, list, num, NULL);
        *(char ***)arg = list;
        return M_PROPERTY_OK;
    }
    }
    return M_PROPERTY_NOT_IMPLEMENTED;
}

static int mp_profile_list(void *ctx, struct m_property *prop,
                           int action, void *arg)
{
    MPContext *mpctx = ctx;
    switch (action) {
    case M_PROPERTY_GET_TYPE:
        *(struct m_option *)arg = (struct m_option){.type = CONF_TYPE_NODE};
        return M_PROPERTY_OK;
    case M_PROPERTY_GET: {
        *(struct mpv_node *)arg = m_config_get_profiles(mpctx->mconfig);
        return M_PROPERTY_OK;
    }
    }
    return M_PROPERTY_NOT_IMPLEMENTED;
}

static int mp_property_commands(void *ctx, struct m_property *prop,
                           int action, void *arg)
{
    switch (action) {
    case M_PROPERTY_GET_TYPE:
        *(struct m_option *)arg = (struct m_option){.type = CONF_TYPE_NODE};
        return M_PROPERTY_OK;
    case M_PROPERTY_GET: {
        struct mpv_node *root = arg;
        node_init(root, MPV_FORMAT_NODE_ARRAY, NULL);

        for (int n = 0; mp_cmds[n].name; n++) {
            const struct mp_cmd_def *cmd = &mp_cmds[n];
            struct mpv_node *entry = node_array_add(root, MPV_FORMAT_NODE_MAP);

            node_map_add_string(entry, "name", cmd->name);

            struct mpv_node *args =
                node_map_add(entry, "args", MPV_FORMAT_NODE_ARRAY);
            for (int i = 0; i < MP_CMD_DEF_MAX_ARGS; i++) {
                const struct m_option *a = &cmd->args[i];
                if (!a->type)
                    break;
                struct mpv_node *ae = node_array_add(args, MPV_FORMAT_NODE_MAP);
                node_map_add_string(ae, "name", a->name);
                node_map_add_string(ae, "type", a->type->name);
                node_map_add_flag(ae, "optional", a->flags & MP_CMD_OPT_ARG);
            }

            node_map_add_flag(entry, "vararg", cmd->vararg);
        }

        return M_PROPERTY_OK;
    }
    }
    return M_PROPERTY_NOT_IMPLEMENTED;
}

static int mp_property_bindings(void *ctx, struct m_property *prop,
                                int action, void *arg)
{
    MPContext *mpctx = ctx;
    switch (action) {
    case M_PROPERTY_GET_TYPE:
        *(struct m_option *)arg = (struct m_option){.type = CONF_TYPE_NODE};
        return M_PROPERTY_OK;
    case M_PROPERTY_GET: {
        *(struct mpv_node *)arg = mp_input_get_bindings(mpctx->input);
        return M_PROPERTY_OK;
    }
    }
    return M_PROPERTY_NOT_IMPLEMENTED;
}

static int do_list_udata(int item, int action, void *arg, void *ctx);

struct udata_ctx {
    MPContext *mpctx;
    const char *path;
    mpv_node *node;
    void *ta_parent;
};

static int do_op_udata(struct udata_ctx* ctx, int action, void *arg)
{
    MPContext *mpctx = ctx->mpctx;
    mpv_node *node = ctx->node;

    switch (action) {
    case M_PROPERTY_GET_TYPE:
        *(struct m_option *)arg = udata_type;
        return M_PROPERTY_OK;
    case M_PROPERTY_GET:
    case M_PROPERTY_GET_NODE: // same as GET, because type==mpv_node
        assert(node);
        m_option_copy(&udata_type, arg, node);
        return M_PROPERTY_OK;
    case M_PROPERTY_FIXED_LEN_PRINT:
    case M_PROPERTY_PRINT: {
        char *str = m_option_pretty_print(&udata_type, node, action == M_PROPERTY_FIXED_LEN_PRINT);
        *(char **)arg = str;
        return str != NULL;
    }
    case M_PROPERTY_SET:
    case M_PROPERTY_SET_NODE:
        assert(node);
        m_option_copy(&udata_type, node, arg);
        talloc_steal(ctx->ta_parent, node_get_alloc(node));
        mp_notify_property(mpctx, ctx->path);
        return M_PROPERTY_OK;
    case M_PROPERTY_KEY_ACTION: {
        assert(node);

        // If we're operating on an array, sub-object access is handled by m_property_read_list
        if (node->format == MPV_FORMAT_NODE_ARRAY)
            return m_property_read_list(action, arg, node->u.list->num, &do_list_udata, ctx);

        // Sub-objects only make sense for arrays and maps
        if (node->format != MPV_FORMAT_NODE_MAP)
            return M_PROPERTY_NOT_IMPLEMENTED;

        struct m_property_action_arg *act = arg;

        // See if the next layer down will also be a sub-object access
        bstr key;
        char *rem;
        bool has_split = m_property_split_path(act->key, &key, &rem);

        if (!has_split && act->action == M_PROPERTY_DELETE) {
            // Find the object we're looking for
            int i;
            for (i = 0; i < node->u.list->num; i++) {
                if (bstr_equals0(key, node->u.list->keys[i]))
                    break;
            }

            // Return if it didn't exist
            if (i == node->u.list->num)
                return M_PROPERTY_UNKNOWN;

            // Delete the item
            m_option_free(&udata_type, &node->u.list->values[i]);
            talloc_free(node->u.list->keys[i]);

            // Shift the remaining items back
            for (i++; i < node->u.list->num; i++) {
                node->u.list->values[i - 1] = node->u.list->values[i];
                node->u.list->keys[i - 1] = node->u.list->keys[i];
            }

            // And decrement the count
            node->u.list->num--;

            return M_PROPERTY_OK;
        }

        // Look up the next level down
        mpv_node *cnode = node_map_bget(node, key);

        if (!cnode) {
            switch (act->action) {
                case M_PROPERTY_SET:
                case M_PROPERTY_SET_NODE: {
                    // If we're doing a set, and the key doesn't exist, create it.
                    // If we're recursing another layer down, make it an empty map;
                    // otherwise, make it NONE, since we'll be overwriting it at the next level.
                    cnode = node_map_badd(node, key, has_split ? MPV_FORMAT_NODE_MAP : MPV_FORMAT_NONE);
                    if (!cnode)
                        return M_PROPERTY_ERROR;
                    break;
                case M_PROPERTY_GET_TYPE:
                    // Nonexistent keys have type NODE, so they can be overwritten
                    *(struct m_option *)act->arg = udata_type;
                    return M_PROPERTY_OK;
                default:
                    // We can't perform any other options on nonexistent keys
                    return M_PROPERTY_UNKNOWN;
                }
            }
        }

        struct udata_ctx nctx = *ctx;
        nctx.node = cnode;
        nctx.ta_parent = node_get_alloc(node);

        // If we're going down another level, set up a new key-action.
        if (has_split) {
            struct m_property_action_arg sub_act = {
                .key = rem,
                .action = act->action,
                .arg = act->arg,
            };

            return do_op_udata(&nctx, M_PROPERTY_KEY_ACTION, &sub_act);
        } else {
            return do_op_udata(&nctx, act->action, act->arg);
        }
    }
    }
    return M_PROPERTY_NOT_IMPLEMENTED;
}

static int do_list_udata(int item, int action, void *arg, void *ctx)
{
    struct udata_ctx nctx = *(struct udata_ctx*)ctx;
    nctx.node = &nctx.node->u.list->values[item];
    nctx.ta_parent = &nctx.node->u.list;

    return do_op_udata(&nctx, action, arg);
}

static int mp_property_udata(void *ctx, struct m_property *prop,
                                 int action, void *arg)
{
    // The root of udata is a shared map; don't allow overwriting
    // or deleting the whole thing
    if (action == M_PROPERTY_SET || action == M_PROPERTY_SET_NODE ||
        action == M_PROPERTY_DELETE)
        return M_PROPERTY_NOT_IMPLEMENTED;

    char *path = NULL;
    if (action == M_PROPERTY_KEY_ACTION) {
        struct m_property_action_arg *act = arg;
        if (act->action == M_PROPERTY_SET || act->action == M_PROPERTY_SET_NODE)
            path = talloc_asprintf(NULL, "%s/%s", prop->name, act->key);
    }

    struct MPContext *mpctx = ctx;
    struct udata_ctx nctx = {
        .mpctx = mpctx,
        .path = path,
        .node = &mpctx->command_ctx->udata,
        .ta_parent = &mpctx->command_ctx,
    };

    int ret = do_op_udata(&nctx, action, arg);

    talloc_free(path);

    return ret;
}

// Redirect a property name to another
#define M_PROPERTY_ALIAS(name, real_property) \
    {(name), mp_property_alias, .priv = (real_property)}

#define M_PROPERTY_DEPRECATED_ALIAS(name, real_property) \
    {(name), mp_property_deprecated_alias, .priv = (real_property)}

// Base list of properties. This does not include option-mapped properties.
static const struct m_property mp_properties_base[] = {
    // General
    {"pid", mp_property_pid},
    {"speed", mp_property_playback_speed},
    {"audio-speed-correction", mp_property_av_speed_correction, .priv = "a"},
    {"video-speed-correction", mp_property_av_speed_correction, .priv = "v"},
    {"display-sync-active", mp_property_display_sync_active},
    {"filename", mp_property_filename},
    {"stream-open-filename", mp_property_stream_open_filename},
    {"file-size", mp_property_file_size},
    {"path", mp_property_path},
    {"media-title", mp_property_media_title},
    {"stream-path", mp_property_stream_path},
    {"current-demuxer", mp_property_demuxer},
    {"file-format", mp_property_file_format},
    {"stream-pos", mp_property_stream_pos},
    {"stream-end", mp_property_stream_end},
    {"duration", mp_property_duration},
    {"avsync", mp_property_avsync},
    {"total-avsync-change", mp_property_total_avsync_change},
    {"mistimed-frame-count", mp_property_mistimed_frame_count},
    {"vsync-ratio", mp_property_vsync_ratio},
    {"display-width", mp_property_display_resolution},
    {"display-height", mp_property_display_resolution},
    {"decoder-frame-drop-count", mp_property_frame_drop_dec},
    {"frame-drop-count", mp_property_frame_drop_vo},
    {"vo-delayed-frame-count", mp_property_vo_delayed_frame_count},
    {"percent-pos", mp_property_percent_pos},
    {"time-start", mp_property_time_start},
    {"time-pos", mp_property_time_pos},
    {"time-remaining", mp_property_remaining},
    {"audio-pts", mp_property_audio_pts},
    {"playtime-remaining", mp_property_playtime_remaining},
    {"playback-time", mp_property_playback_time},
    {"chapter", mp_property_chapter},
    {"edition", mp_property_edition},
    {"current-edition", mp_property_current_edition},
    {"chapters", mp_property_chapters},
    {"editions", mp_property_editions},
    {"metadata", mp_property_metadata},
    {"filtered-metadata", mp_property_filtered_metadata},
    {"chapter-metadata", mp_property_chapter_metadata},
    {"vf-metadata", mp_property_filter_metadata, .priv = "vf"},
    {"af-metadata", mp_property_filter_metadata, .priv = "af"},
    {"core-idle", mp_property_core_idle},
    {"eof-reached", mp_property_eof_reached},
    {"seeking", mp_property_seeking},
    {"playback-abort", mp_property_playback_abort},
    {"cache-speed", mp_property_cache_speed},
    {"demuxer-cache-duration", mp_property_demuxer_cache_duration},
    {"demuxer-cache-time", mp_property_demuxer_cache_time},
    {"demuxer-cache-idle", mp_property_demuxer_cache_idle},
    {"demuxer-start-time", mp_property_demuxer_start_time},
    {"demuxer-cache-state", mp_property_demuxer_cache_state},
    {"cache-buffering-state", mp_property_cache_buffering},
    {"paused-for-cache", mp_property_paused_for_cache},
    {"demuxer-via-network", mp_property_demuxer_is_network},
    {"clock", mp_property_clock},
    {"seekable", mp_property_seekable},
    {"partially-seekable", mp_property_partially_seekable},
    {"deinterlace-active", mp_property_deinterlace},
    {"idle-active", mp_property_idle},
    {"window-id", mp_property_window_id},

    {"chapter-list", mp_property_list_chapters},
    {"track-list", property_list_tracks},
    {"current-tracks", property_current_tracks},
    {"edition-list", property_list_editions},

    {"playlist", mp_property_playlist},
    {"playlist-path", mp_property_playlist_path},
    {"playlist-pos", mp_property_playlist_pos},
    {"playlist-pos-1", mp_property_playlist_pos_1},
    {"playlist-current-pos", mp_property_playlist_current_pos},
    {"playlist-playing-pos", mp_property_playlist_playing_pos},
    M_PROPERTY_ALIAS("playlist-count", "playlist/count"),

    // Audio
    {"mixer-active", mp_property_mixer_active},
    {"volume", mp_property_volume},
    {"volume-gain", mp_property_volume_gain},
    {"ao-volume", mp_property_ao_volume},
    {"ao-mute", mp_property_ao_mute},
    {"audio-delay", mp_property_audio_delay},
    {"audio-codec-name", mp_property_audio_codec_name},
    {"audio-codec", mp_property_audio_codec},
    {"audio-params", mp_property_audio_params},
    {"audio-out-params", mp_property_audio_out_params},
    {"aid", property_switch_track, .priv = (void *)(const int[]){0, STREAM_AUDIO}},
    {"audio-device", mp_property_audio_device},
    {"audio-device-list", mp_property_audio_devices},
    {"current-ao", mp_property_ao},

    // Video
    {"video-target-params", mp_property_tgt_imgparams},
    {"video-out-params", mp_property_vo_imgparams},
    {"video-dec-params", mp_property_dec_imgparams},
    {"video-params", mp_property_vd_imgparams},
    {"video-format", mp_property_video_format},
    {"video-frame-info", mp_property_video_frame_info},
    {"video-codec", mp_property_video_codec},
    M_PROPERTY_ALIAS("dwidth", "video-out-params/dw"),
    M_PROPERTY_ALIAS("dheight", "video-out-params/dh"),
    M_PROPERTY_ALIAS("width", "video-params/w"),
    M_PROPERTY_ALIAS("height", "video-params/h"),
    {"current-window-scale", mp_property_current_window_scale},
    {"vo-configured", mp_property_vo_configured},
    {"vo-passes", mp_property_vo_passes},
    {"perf-info", mp_property_perf_info},
    {"current-vo", mp_property_vo},
    {"current-gpu-context", mp_property_gpu_context},
    {"container-fps", mp_property_fps},
    {"estimated-vf-fps", mp_property_vf_fps},
    {"video-aspect-override", mp_property_video_aspect_override},
    {"vid", property_switch_track, .priv = (void *)(const int[]){0, STREAM_VIDEO}},
    {"hwdec-current", mp_property_hwdec_current},
    {"hwdec-interop", mp_property_hwdec_interop},

    {"estimated-frame-count", mp_property_frame_count},
    {"estimated-frame-number", mp_property_frame_number},

    {"osd-dimensions", mp_property_osd_dim},
    M_PROPERTY_ALIAS("osd-width", "osd-dimensions/w"),
    M_PROPERTY_ALIAS("osd-height", "osd-dimensions/h"),
    M_PROPERTY_ALIAS("osd-par", "osd-dimensions/par"),

    {"osd-sym-cc", mp_property_osd_sym},
    {"osd-ass-cc", mp_property_osd_ass},

    {"mouse-pos", mp_property_mouse_pos},

    // Subs
    {"sid", property_switch_track, .priv = (void *)(const int[]){0, STREAM_SUB}},
    {"secondary-sid", property_switch_track,
     .priv = (void *)(const int[]){1, STREAM_SUB}},
    {"sub-delay", mp_property_sub_delay, .priv = (void *)&(const int){0}},
    {"secondary-sub-delay", mp_property_sub_delay,
        .priv = (void *)&(const int){1}},
    {"sub-speed", mp_property_sub_speed},
    {"sub-pos", mp_property_sub_pos, .priv = (void *)&(const int){0}},
    {"secondary-sub-pos", mp_property_sub_pos,
        .priv = (void *)&(const int){1}},
    {"sub-ass-extradata", mp_property_sub_ass_extradata},
    {"sub-text", mp_property_sub_text,
        .priv = (void *)&(const int[]){0, SD_TEXT_TYPE_PLAIN}},
    {"secondary-sub-text", mp_property_sub_text,
        .priv = (void *)&(const int[]){1, SD_TEXT_TYPE_PLAIN}},
    {"sub-text-ass", mp_property_sub_text,
        .priv = (void *)&(const int[]){0, SD_TEXT_TYPE_ASS}},
    {"sub-start", mp_property_sub_start,
        .priv = (void *)&(const int){0}},
    {"secondary-sub-start", mp_property_sub_start,
        .priv = (void *)&(const int){1}},
    {"sub-end", mp_property_sub_end,
        .priv = (void *)&(const int){0}},
    {"secondary-sub-end", mp_property_sub_end,
        .priv = (void *)&(const int){1}},

    {"vf", mp_property_vf},
    {"af", mp_property_af},

    {"ab-loop-a", mp_property_ab_loop},
    {"ab-loop-b", mp_property_ab_loop},

#define PROPERTY_BITRATE(name, old, type) \
    {name, mp_property_packet_bitrate, (void *)(uintptr_t)((type)|(old?0x100:0))}
    PROPERTY_BITRATE("packet-video-bitrate", true, STREAM_VIDEO),
    PROPERTY_BITRATE("packet-audio-bitrate", true, STREAM_AUDIO),
    PROPERTY_BITRATE("packet-sub-bitrate", true, STREAM_SUB),

    PROPERTY_BITRATE("video-bitrate", false, STREAM_VIDEO),
    PROPERTY_BITRATE("audio-bitrate", false, STREAM_AUDIO),
    PROPERTY_BITRATE("sub-bitrate", false, STREAM_SUB),

    {"focused", mp_property_focused},
    {"display-names", mp_property_display_names},
    {"display-fps", mp_property_display_fps},
    {"estimated-display-fps", mp_property_estimated_display_fps},
    {"vsync-jitter", mp_property_vsync_jitter},
    {"display-hidpi-scale", mp_property_hidpi_scale},

    {"working-directory", mp_property_cwd},

    {"protocol-list", mp_property_protocols},
    {"decoder-list", mp_property_decoders},
    {"encoder-list", mp_property_encoders},
    {"demuxer-lavf-list", mp_property_lavf_demuxers},
    {"input-key-list", mp_property_keylist},

    {"mpv-version", mp_property_version},
    {"mpv-configuration", mp_property_configuration},
    {"ffmpeg-version", mp_property_ffmpeg},
    {"libass-version", mp_property_libass_version},
    {"platform", mp_property_platform},

    {"options", mp_property_options},
    {"file-local-options", mp_property_local_options},
    {"option-info", mp_property_option_info},
    {"property-list", mp_property_list},
    {"profile-list", mp_profile_list},
    {"command-list", mp_property_commands},
    {"input-bindings", mp_property_bindings},

    {"user-data", mp_property_udata},
    {"term-size", mp_property_term_size},

    M_PROPERTY_ALIAS("video", "vid"),
    M_PROPERTY_ALIAS("audio", "aid"),
    M_PROPERTY_ALIAS("sub", "sid"),

    // compatibility
    M_PROPERTY_ALIAS("colormatrix", "video-params/colormatrix"),
    M_PROPERTY_ALIAS("colormatrix-input-range", "video-params/colorlevels"),
    M_PROPERTY_ALIAS("colormatrix-primaries", "video-params/primaries"),
    M_PROPERTY_ALIAS("colormatrix-gamma", "video-params/gamma"),

    M_PROPERTY_DEPRECATED_ALIAS("sub-forced-only-cur", "sub-forced-events-only"),
};

// Each entry describes which properties an event (possibly) changes.
#define E(x, ...) [x] = (const char*const[]){__VA_ARGS__, NULL}
static const char *const *const mp_event_property_change[] = {
    E(MPV_EVENT_START_FILE, "*"),
    E(MPV_EVENT_END_FILE, "*"),
    E(MPV_EVENT_FILE_LOADED, "*"),
    E(MP_EVENT_CHANGE_ALL, "*"),
    E(MP_EVENT_TRACKS_CHANGED, "track-list", "current-tracks"),
    E(MP_EVENT_TRACK_SWITCHED, "track-list", "current-tracks"),
    E(MPV_EVENT_IDLE, "*"),
    E(MPV_EVENT_TICK, "time-pos", "audio-pts", "stream-pos", "avsync",
      "percent-pos", "time-remaining", "playtime-remaining", "playback-time",
      "estimated-vf-fps", "total-avsync-change", "audio-speed-correction",
      "video-speed-correction", "vo-delayed-frame-count", "mistimed-frame-count",
      "vsync-ratio", "estimated-display-fps", "vsync-jitter", "sub-text",
      "secondary-sub-text", "audio-bitrate", "video-bitrate", "sub-bitrate",
      "decoder-frame-drop-count", "frame-drop-count", "video-frame-info",
      "vf-metadata", "af-metadata", "sub-start", "sub-end", "secondary-sub-start",
      "secondary-sub-end", "video-out-params", "video-dec-params", "video-params",
      "deinterlace-active", "video-target-params"),
    E(MP_EVENT_DURATION_UPDATE, "duration"),
    E(MPV_EVENT_VIDEO_RECONFIG, "video-out-params", "video-params",
      "video-format", "video-codec", "video-bitrate", "dwidth", "dheight",
      "width", "height", "container-fps", "aspect", "aspect-name", "vo-configured", "current-vo",
      "video-dec-params", "osd-dimensions", "hwdec", "hwdec-current", "hwdec-interop",
      "window-id"),
    E(MPV_EVENT_AUDIO_RECONFIG, "audio-format", "audio-codec", "audio-bitrate",
      "samplerate", "channels", "audio", "volume", "volume-gain", "mute",
      "current-ao", "audio-codec-name", "audio-params",
      "audio-out-params", "volume-max", "volume-gain-min", "volume-gain-max", "mixer-active"),
    E(MPV_EVENT_SEEK, "seeking", "core-idle", "eof-reached"),
    E(MPV_EVENT_PLAYBACK_RESTART, "seeking", "core-idle", "eof-reached"),
    E(MP_EVENT_METADATA_UPDATE, "metadata", "filtered-metadata", "media-title"),
    E(MP_EVENT_CHAPTER_CHANGE, "chapter", "chapter-metadata"),
    E(MP_EVENT_CACHE_UPDATE,
      "demuxer-cache-duration", "demuxer-cache-idle", "paused-for-cache",
      "demuxer-cache-time", "cache-buffering-state", "cache-speed",
      "demuxer-cache-state"),
    E(MP_EVENT_WIN_RESIZE, "current-window-scale", "osd-width", "osd-height",
      "osd-par", "osd-dimensions"),
    E(MP_EVENT_WIN_STATE, "display-names", "display-fps", "display-width",
      "display-height"),
    E(MP_EVENT_WIN_STATE2, "display-hidpi-scale"),
    E(MP_EVENT_FOCUS, "focused"),
    E(MP_EVENT_CHANGE_PLAYLIST, "playlist", "playlist-pos", "playlist-pos-1",
      "playlist-count", "playlist/count", "playlist-current-pos",
      "playlist-playing-pos"),
    E(MP_EVENT_INPUT_PROCESSED, "mouse-pos"),
    E(MP_EVENT_CORE_IDLE, "core-idle", "eof-reached"),
};
#undef E

// If there is no prefix, return length+1 (avoids matching full name as prefix).
static int prefix_len(const char *p)
{
    const char *end = strchr(p, '/');
    return end ? end - p : strlen(p) + 1;
}

static bool match_property(const char *a, const char *b)
{
    if (strcmp(a, "*") == 0)
        return true;
    // Give options and properties the same ID each, so change notifications
    // work both way.
    if (strncmp(a, "options/", 8) == 0)
        a += 8;
    if (strncmp(b, "options/", 8) == 0)
        b += 8;
    int len_a = prefix_len(a);
    int len_b = prefix_len(b);
    return strncmp(a, b, MPMIN(len_a, len_b)) == 0;
}

// Return a bitset of events which change the property.
uint64_t mp_get_property_event_mask(const char *name)
{
    uint64_t mask = 0;
    for (int n = 0; n < MP_ARRAY_SIZE(mp_event_property_change); n++) {
        const char *const *const list = mp_event_property_change[n];
        for (int i = 0; list && list[i]; i++) {
            if (match_property(list[i], name))
                mask |= 1ULL << n;
        }
    }
    return mask;
}

// Return an ID for the property. It might not be unique, but is good enough
// for property change handling. Return -1 if property unknown.
int mp_get_property_id(struct MPContext *mpctx, const char *name)
{
    struct command_ctx *ctx = mpctx->command_ctx;
    for (int n = 0; ctx->properties[n].name; n++) {
        if (match_property(ctx->properties[n].name, name))
            return n;
    }
    return -1;
}

static bool is_property_set(int action, void *val)
{
    switch (action) {
    case M_PROPERTY_SET:
    case M_PROPERTY_SWITCH:
    case M_PROPERTY_SET_STRING:
    case M_PROPERTY_SET_NODE:
    case M_PROPERTY_MULTIPLY:
        return true;
    case M_PROPERTY_KEY_ACTION: {
        struct m_property_action_arg *key = val;
        return is_property_set(key->action, key->arg);
    }
    default:
        return false;
    }
}

int mp_property_do(const char *name, int action, void *val,
                   struct MPContext *ctx)
{
    struct command_ctx *cmd = ctx->command_ctx;
    int r = m_property_do(ctx->log, cmd->properties, name, action, val, ctx);

    if (mp_msg_test(ctx->log, MSGL_V) && is_property_set(action, val)) {
        struct m_option ot = {0};
        void *data = val;
        switch (action) {
        case M_PROPERTY_SET_NODE:
            ot.type = &m_option_type_node;
            break;
        case M_PROPERTY_SET_STRING:
            ot.type = &m_option_type_string;
            data = &val;
            break;
        }
        char *t = ot.type ? m_option_print(&ot, data) : NULL;
        MP_VERBOSE(ctx, "Set property: %s%s%s -> %d\n",
                   name, t ? "=" : "", t ? t : "", r);
        talloc_free(t);
    }
    return r;
}

char *mp_property_expand_string(struct MPContext *mpctx, const char *str)
{
    struct command_ctx *ctx = mpctx->command_ctx;
    return m_properties_expand_string(ctx->properties, str, mpctx);
}

// Before expanding properties, parse C-style escapes like "\n"
char *mp_property_expand_escaped_string(struct MPContext *mpctx, const char *str)
{
    void *tmp = talloc_new(NULL);
    bstr strb = bstr0(str);
    bstr dst = {0};
    while (strb.len) {
        if (!mp_append_escaped_string(tmp, &dst, &strb)) {
            talloc_free(tmp);
            return talloc_strdup(NULL, "(broken escape sequences)");
        }
        // pass " through literally
        if (!bstr_eatstart0(&strb, "\""))
            break;
        bstr_xappend(tmp, &dst, bstr0("\""));
    }
    char *r = mp_property_expand_string(mpctx, dst.start);
    talloc_free(tmp);
    return r;
}

void property_print_help(struct MPContext *mpctx)
{
    struct command_ctx *ctx = mpctx->command_ctx;
    m_properties_print_help_list(mpctx->log, ctx->properties);
}

/* List of default ways to show a property on OSD.
 *
 * If osd_progbar is set, a bar showing the current position between min/max
 * values of the property is shown. In this case osd_msg is only used for
 * terminal output if there is no video; it'll be a label shown together with
 * percentage.
 */
static const struct property_osd_display {
    // property name
    const char *name;
    // name used on OSD
    const char *osd_name;
    // progressbar type
    int osd_progbar;
    // Needs special ways to display the new value (seeks are delayed)
    int seek_msg, seek_bar;
    // Show a marker thing on OSD bar. Ignored if osd_progbar==0.
    float marker;
    // Free-form message (if NULL, osd_name or the property name is used)
    const char *msg;
} property_osd_display[] = {
    // general
    {"loop-playlist", "Loop"},
    {"loop-file", "Loop current file"},
    {"chapter",
     .seek_msg = OSD_SEEK_INFO_CHAPTER_TEXT,
     .seek_bar = OSD_SEEK_INFO_BAR},
    {"hr-seek", "hr-seek"},
    {"speed", "Speed"},
    {"clock", "Clock"},
    {"edition", "Edition"},
    // audio
    {"volume", "Volume",
     .msg = "Volume: ${?volume:${volume}% ${?mute==yes:(Muted)}}${!volume:${volume}}",
     .osd_progbar = OSD_VOLUME, .marker = 100},
    {"volume-gain", "Volume gain",
     .msg = "Volume gain: ${?volume-gain:${volume-gain} dB ${?mute==yes:(Muted)}}${!volume-gain:${volume-gain}}",
     .osd_progbar = OSD_VOLUME, .marker = 0},
    {"ao-volume", "AO Volume",
     .msg = "AO Volume: ${?ao-volume:${ao-volume}% ${?ao-mute==yes:(Muted)}}${!ao-volume:${ao-volume}}",
     .osd_progbar = OSD_VOLUME, .marker = 100},
    {"mute", "Mute"},
    {"ao-mute", "AO Mute"},
    {"audio-delay", "A-V delay"},
    {"audio", "Audio"},
    // video
    {"panscan", "Panscan", .osd_progbar = OSD_PANSCAN},
    {"taskbar-progress", "Progress in taskbar"},
    {"snap-window", "Snap to screen edges"},
    {"ontop", "Stay on top"},
    {"on-all-workspaces", "Visibility on all workspaces"},
    {"border", "Border"},
    {"framedrop", "Framedrop"},
    {"deinterlace", "Deinterlace"},
    {"gamma", "Gamma", .osd_progbar = OSD_BRIGHTNESS },
    {"brightness", "Brightness", .osd_progbar = OSD_BRIGHTNESS},
    {"contrast", "Contrast", .osd_progbar = OSD_CONTRAST},
    {"saturation", "Saturation", .osd_progbar = OSD_SATURATION},
    {"hue", "Hue", .osd_progbar = OSD_HUE},
    {"angle", "Angle"},
    // subs
    {"sub", "Subtitles"},
    {"secondary-sid", "Secondary subtitles"},
    {"sub-pos", "Sub position"},
    {"secondary-sub-pos", "Secondary sub position"},
    {"sub-delay", "Sub delay"},
    {"secondary-sub-delay", "Secondary sub delay"},
    {"sub-speed", "Sub speed"},
    {"sub-visibility",
     .msg = "Subtitles ${!sub-visibility==yes:hidden}"
      "${?sub-visibility==yes:visible${?sub==no: (but no subtitles selected)}}"},
    {"secondary-sub-visibility",
     .msg = "Secondary Subtitles ${!secondary-sub-visibility==yes:hidden}"
      "${?secondary-sub-visibility==yes:visible${?secondary-sid==no: (but no secondary subtitles selected)}}"},
    {"sub-forced-events-only", "Forced sub only"},
    {"sub-scale", "Sub Scale"},
    {"sub-ass-vsfilter-aspect-compat", "Subtitle VSFilter aspect compat"},
    {"sub-ass-override", "ASS subtitle style override"},
    {"secondary-sub-ass-override", "Secondary sub ASS subtitle style override"},
    {"vf", "Video filters", .msg = "Video filters:\n${vf}"},
    {"af", "Audio filters", .msg = "Audio filters:\n${af}"},
    {"ab-loop-a", "A-B loop start"},
    {"ab-loop-b", .msg = "A-B loop: ${ab-loop-a} - ${ab-loop-b}"
                            "${?=ab-loop-count==0: (disabled)}"},
    {"audio-device", "Audio device"},
    {"hwdec", .msg = "Hardware decoding: ${hwdec-current}"},
    {"video-aspect-override", "Aspect ratio override"},
    // By default, don't display the following properties on OSD
    {"pause", NULL},
    {"fullscreen", NULL},
    {"window-minimized", NULL},
    {"window-maximized", NULL},
    {0}
};

static void show_property_osd(MPContext *mpctx, const char *name, int osd_mode)
{
    struct MPOpts *opts = mpctx->opts;
    struct property_osd_display disp = {.name = name, .osd_name = name};

    if (!osd_mode)
        return;

    // look for the command
    for (const struct property_osd_display *p = property_osd_display; p->name; p++)
    {
        if (!strcmp(p->name, name)) {
            disp = *p;
            break;
        }
    }

    if (osd_mode == MP_ON_OSD_AUTO) {
        osd_mode =
            ((disp.msg || disp.osd_name || disp.seek_msg) ? MP_ON_OSD_MSG : 0) |
            ((disp.osd_progbar || disp.seek_bar) ? MP_ON_OSD_BAR : 0);
    }

    if (!disp.osd_progbar)
        disp.osd_progbar = ' ';

    if (!disp.osd_name)
        disp.osd_name = name;

    if (disp.seek_msg || disp.seek_bar) {
        mpctx->add_osd_seek_info |=
            (osd_mode & MP_ON_OSD_MSG ? disp.seek_msg : 0) |
            (osd_mode & MP_ON_OSD_BAR ? disp.seek_bar : 0);
        return;
    }

    struct m_option prop = {0};
    mp_property_do(name, M_PROPERTY_GET_CONSTRICTED_TYPE, &prop, mpctx);
    if ((osd_mode & MP_ON_OSD_BAR)) {
        if (prop.type == CONF_TYPE_INT && prop.min < prop.max) {
            int n = prop.min;
            if (disp.osd_progbar)
                n = disp.marker;
            int i;
            if (mp_property_do(name, M_PROPERTY_GET, &i, mpctx) > 0)
                set_osd_bar(mpctx, disp.osd_progbar, prop.min, prop.max, n, i);
        } else if (prop.type == CONF_TYPE_FLOAT && prop.min < prop.max) {
            float n = prop.min;
            if (disp.osd_progbar)
                n = disp.marker;
            float f;
            if (mp_property_do(name, M_PROPERTY_GET, &f, mpctx) > 0)
                set_osd_bar(mpctx, disp.osd_progbar, prop.min, prop.max, n, f);
        }
    }

    if (osd_mode & MP_ON_OSD_MSG) {
        void *tmp = talloc_new(NULL);

        const char *msg = disp.msg;
        if (!msg)
            msg = talloc_asprintf(tmp, "%s: ${%s}", disp.osd_name, name);

        char *osd_msg = talloc_steal(tmp, mp_property_expand_string(mpctx, msg));

        if (osd_msg && osd_msg[0])
            set_osd_msg(mpctx, 1, opts->osd_duration, "%s", osd_msg);

        talloc_free(tmp);
    }
}

static bool reinit_filters(MPContext *mpctx, enum stream_type mediatype)
{
    switch (mediatype) {
    case STREAM_VIDEO:
        return reinit_video_filters(mpctx) >= 0;
    case STREAM_AUDIO:
        return reinit_audio_filters(mpctx) >= 0;
    }
    return false;
}

static const char *const filter_opt[STREAM_TYPE_COUNT] = {
    [STREAM_VIDEO] = "vf",
    [STREAM_AUDIO] = "af",
};

static int set_filters(struct MPContext *mpctx, enum stream_type mediatype,
                       struct m_obj_settings *new_chain)
{
    bstr option = bstr0(filter_opt[mediatype]);
    struct m_config_option *co = m_config_get_co(mpctx->mconfig, option);
    if (!co)
        return -1;

    struct m_obj_settings **list = co->data;
    struct m_obj_settings *old_settings = *list;
    *list = NULL;
    m_option_copy(co->opt, list, &new_chain);

    bool success = reinit_filters(mpctx, mediatype);

    if (success) {
        m_option_free(co->opt, &old_settings);
        m_config_notify_change_opt_ptr(mpctx->mconfig, list);
    } else {
        m_option_free(co->opt, list);
        *list = old_settings;
    }

    return success ? 0 : -1;
}

static int edit_filters(struct MPContext *mpctx, struct mp_log *log,
                        enum stream_type mediatype,
                        const char *cmd, const char *arg)
{
    bstr option = bstr0(filter_opt[mediatype]);
    struct m_config_option *co = m_config_get_co(mpctx->mconfig, option);
    if (!co)
        return -1;

    // The option parser is used to modify the filter list itself.
    char optname[20];
    snprintf(optname, sizeof(optname), "%.*s-%s", BSTR_P(option), cmd);

    struct m_obj_settings *new_chain = NULL;
    m_option_copy(co->opt, &new_chain, co->data);

    int r = m_option_parse(log, co->opt, bstr0(optname), bstr0(arg), &new_chain);
    if (r >= 0)
        r = set_filters(mpctx, mediatype, new_chain);

    m_option_free(co->opt, &new_chain);

    return r >= 0 ? 0 : -1;
}

static int edit_filters_osd(struct MPContext *mpctx, enum stream_type mediatype,
                            const char *cmd, const char *arg, bool on_osd)
{
    int r = edit_filters(mpctx, mpctx->log, mediatype, cmd, arg);
    if (on_osd) {
        if (r >= 0) {
            const char *prop = filter_opt[mediatype];
            show_property_osd(mpctx, prop, MP_ON_OSD_MSG);
        } else {
            set_osd_msg(mpctx, 1, mpctx->opts->osd_duration,
                         "Changing filters failed!");
        }
    }
    return r;
}

static void recreate_overlays(struct MPContext *mpctx)
{
    struct command_ctx *cmd = mpctx->command_ctx;
    int overlay_next = !cmd->overlay_osd_current;
    struct sub_bitmaps *new = &cmd->overlay_osd[overlay_next];
    new->format = SUBBITMAP_BGRA;
    new->change_id = 1;

    bool valid = false;

    new->num_parts = 0;
    for (int n = 0; n < cmd->num_overlays; n++) {
        struct overlay *o = &cmd->overlays[n];
        if (o->source) {
            struct mp_image *s = o->source;
            struct sub_bitmap b = {
                .bitmap = s->planes[0],
                .stride = s->stride[0],
                .w = s->w, .dw = o->dw,
                .h = s->h, .dh = o->dh,
                .x = o->x,
                .y = o->y,
            };
            MP_TARRAY_APPEND(cmd, new->parts, new->num_parts, b);
        }
    }

    if (!cmd->overlay_packer)
        cmd->overlay_packer = talloc_zero(cmd, struct bitmap_packer);

    cmd->overlay_packer->padding = 1; // assume bilinear scaling
    packer_set_size(cmd->overlay_packer, new->num_parts);

    for (int n = 0; n < new->num_parts; n++)
        cmd->overlay_packer->in[n] = (struct pos){new->parts[n].w, new->parts[n].h};

    if (packer_pack(cmd->overlay_packer) < 0 || new->num_parts == 0)
        goto done;

    struct pos bb[2];
    packer_get_bb(cmd->overlay_packer, bb);

    new->packed_w = bb[1].x;
    new->packed_h = bb[1].y;

    if (!new->packed || new->packed->w < new->packed_w ||
                        new->packed->h < new->packed_h)
    {
        talloc_free(new->packed);
        new->packed = mp_image_alloc(IMGFMT_BGRA, cmd->overlay_packer->w,
                                                  cmd->overlay_packer->h);
        if (!new->packed)
            goto done;
    }

    if (!mp_image_make_writeable(new->packed))
        goto done;

    // clear padding
    mp_image_clear(new->packed, 0, 0, new->packed->w, new->packed->h);

    for (int n = 0; n < new->num_parts; n++) {
        struct sub_bitmap *b = &new->parts[n];
        struct pos pos = cmd->overlay_packer->result[n];

        int stride = new->packed->stride[0];
        void *pdata = (uint8_t *)new->packed->planes[0] + pos.y * stride + pos.x * 4;
        memcpy_pic(pdata, b->bitmap, b->w * 4, b->h, stride, b->stride);

        b->bitmap = pdata;
        b->stride = stride;

        b->src_x = pos.x;
        b->src_y = pos.y;
    }

    valid = true;
done:
    if (!valid) {
        new->format = SUBBITMAP_EMPTY;
        new->num_parts = 0;
    }

    osd_set_external2(mpctx->osd, new);
    mp_wakeup_core(mpctx);
    cmd->overlay_osd_current = overlay_next;
}

// Set overlay with the given ID to the contents as described by "new".
static void replace_overlay(struct MPContext *mpctx, int id, struct overlay *new)
{
    struct command_ctx *cmd = mpctx->command_ctx;
    assert(id >= 0);
    if (id >= cmd->num_overlays) {
        MP_TARRAY_GROW(cmd, cmd->overlays, id);
        while (cmd->num_overlays <= id)
            cmd->overlays[cmd->num_overlays++] = (struct overlay){0};
    }

    struct overlay *ptr = &cmd->overlays[id];

    talloc_free(ptr->source);
    *ptr = *new;

    recreate_overlays(mpctx);
}

static void cmd_overlay_add(void *pcmd)
{
    struct mp_cmd_ctx *cmd = pcmd;
    struct MPContext *mpctx = cmd->mpctx;
    int id = cmd->args[0].v.i, x = cmd->args[1].v.i, y = cmd->args[2].v.i;
    char *file = cmd->args[3].v.s;
    int offset = cmd->args[4].v.i;
    char *fmt = cmd->args[5].v.s;
    int w = cmd->args[6].v.i, h = cmd->args[7].v.i, stride = cmd->args[8].v.i;
    int dw = cmd->args[9].v.i, dh = cmd->args[10].v.i;

    if (dw <= 0)
      dw = w;
    if (dh <= 0)
      dh = h;
    if (strcmp(fmt, "bgra") != 0) {
        MP_ERR(mpctx, "overlay-add: unsupported OSD format '%s'\n", fmt);
        goto error;
    }
    if (id < 0 || id >= 64) { // arbitrary upper limit
        MP_ERR(mpctx, "overlay-add: invalid id %d\n", id);
        goto error;
    }
    if (w <= 0 || h <= 0 || stride < w * 4 || (stride % 4)) {
        MP_ERR(mpctx, "overlay-add: inconsistent parameters\n");
        goto error;
    }
    struct overlay overlay = {
        .source = mp_image_alloc(IMGFMT_BGRA, w, h),
        .x = x,
        .y = y,
        .dw = dw,
        .dh = dh,
    };
    if (!overlay.source)
        goto error;
    int fd = -1;
    bool close_fd = true;
    void *p = NULL;
    if (file[0] == '@') {
        char *end;
        fd = strtol(&file[1], &end, 10);
        if (!file[1] || end[0])
            fd = -1;
        close_fd = false;
    } else if (file[0] == '&') {
        char *end;
        unsigned long long addr = strtoull(&file[1], &end, 0);
        if (!file[1] || end[0])
            addr = 0;
        p = (void *)(uintptr_t)addr;
    } else {
        fd = open(file, O_RDONLY | O_BINARY | O_CLOEXEC);
    }
    int map_size = 0;
    if (fd >= 0) {
        map_size = offset + h * stride;
        void *m = mmap(NULL, map_size, PROT_READ, MAP_SHARED, fd, 0);
        if (close_fd)
            close(fd);
        if (m && m != MAP_FAILED)
            p = m;
    }
    if (!p) {
        MP_ERR(mpctx, "overlay-add: could not open or map '%s'\n", file);
        talloc_free(overlay.source);
        goto error;
    }
    memcpy_pic(overlay.source->planes[0], (char *)p + offset, w * 4, h,
               overlay.source->stride[0], stride);
    if (map_size)
        munmap(p, map_size);

    replace_overlay(mpctx, id, &overlay);
    return;
error:
    cmd->success = false;
}

static void cmd_overlay_remove(void *p)
{
    struct mp_cmd_ctx *cmd = p;
    struct MPContext *mpctx = cmd->mpctx;
    struct command_ctx *cmdctx = mpctx->command_ctx;
    int id = cmd->args[0].v.i;
    if (id >= 0 && id < cmdctx->num_overlays)
        replace_overlay(mpctx, id, &(struct overlay){0});
}

static void overlay_uninit(struct MPContext *mpctx)
{
    struct command_ctx *cmd = mpctx->command_ctx;
    if (!mpctx->osd)
        return;
    for (int id = 0; id < cmd->num_overlays; id++)
        replace_overlay(mpctx, id, &(struct overlay){0});
    osd_set_external2(mpctx->osd, NULL);
    for (int n = 0; n < 2; n++)
        mp_image_unrefp(&cmd->overlay_osd[n].packed);
}

static void cmd_osd_overlay(void *p)
{
    struct mp_cmd_ctx *cmd = p;
    struct MPContext *mpctx = cmd->mpctx;
    double rc[4] = {0};

    struct osd_external_ass ov = {
        .owner  = cmd->cmd->sender,
        .id     = cmd->args[0].v.i64,
        .format = cmd->args[1].v.i,
        .data   = cmd->args[2].v.s,
        .res_x  = cmd->args[3].v.i,
        .res_y  = cmd->args[4].v.i,
        .z      = cmd->args[5].v.i,
        .hidden = cmd->args[6].v.b,
        .out_rc = cmd->args[7].v.b ? rc : NULL,
    };

    osd_set_external(mpctx->osd, &ov);

    struct mpv_node *res = &cmd->result;
    node_init(res, MPV_FORMAT_NODE_MAP, NULL);

    // (An empty rc uses INFINITY, avoid in JSON, just leave it unset.)
    if (rc[0] < rc[2] && rc[1] < rc[3]) {
        node_map_add_double(res, "x0", rc[0]);
        node_map_add_double(res, "y0", rc[1]);
        node_map_add_double(res, "x1", rc[2]);
        node_map_add_double(res, "y1", rc[3]);
    }

    mp_wakeup_core(mpctx);
}

static struct track *find_track_with_url(struct MPContext *mpctx, int type,
                                         const char *url)
{
    for (int n = 0; n < mpctx->num_tracks; n++) {
        struct track *track = mpctx->tracks[n];
        if (track && track->type == type && track->is_external &&
            strcmp(track->external_filename, url) == 0)
            return track;
    }
    return NULL;
}

// Whether this property should react to key events generated by auto-repeat.
static bool check_property_autorepeat(char *property,  struct MPContext *mpctx)
{
    struct m_option prop = {0};
    if (mp_property_do(property, M_PROPERTY_GET_TYPE, &prop, mpctx) <= 0)
        return true;

    // This is a heuristic at best.
    if (prop.type->flags & M_OPT_TYPE_CHOICE)
        return false;

    return true;
}

// Whether changes to this property (add/cycle cmds) benefit from cmd->scale
static bool check_property_scalable(char *property, struct MPContext *mpctx)
{
    struct m_option prop = {0};
    if (mp_property_do(property, M_PROPERTY_GET_TYPE, &prop, mpctx) <= 0)
        return true;

    // These properties are backed by a floating-point number
    return prop.type == &m_option_type_float ||
           prop.type == &m_option_type_double ||
           prop.type == &m_option_type_time ||
           prop.type == &m_option_type_aspect;
}

static void show_property_status(struct mp_cmd_ctx *cmd, const char *name, int r)
{
    struct MPContext *mpctx = cmd->mpctx;
    struct MPOpts *opts = mpctx->opts;
    int osd_duration = opts->osd_duration;
    int osdl = cmd->msg_osd ? 1 : OSD_LEVEL_INVISIBLE;

    if (r == M_PROPERTY_OK || r == M_PROPERTY_UNAVAILABLE) {
        show_property_osd(mpctx, name, cmd->on_osd);
        if (r == M_PROPERTY_UNAVAILABLE)
            cmd->success = false;
    } else if (r == M_PROPERTY_UNKNOWN) {
        set_osd_msg(mpctx, osdl, osd_duration, "Unknown property: '%s'", name);
        cmd->success = false;
    } else if (r <= 0) {
        set_osd_msg(mpctx, osdl, osd_duration, "Failed to set property '%s'",
                    name);
        cmd->success = false;
    }
}

static void change_property_cmd(struct mp_cmd_ctx *cmd,
                                const char *name, int action, void *arg)
{
    int r = mp_property_do(name, action, arg, cmd->mpctx);
    show_property_status(cmd, name, r);
}

static void cmd_cycle_values(void *p)
{
    struct mp_cmd_ctx *cmd = p;
    struct MPContext *mpctx = cmd->mpctx;
    int first = 0, dir = 1;

    if (strcmp(cmd->args[first].v.s, "!reverse") == 0) {
        first += 1;
        dir = -1;
    }

    const char *name = cmd->args[first].v.s;
    first += 1;

    if (first >= cmd->num_args) {
        MP_ERR(mpctx, "cycle-values command does not have any value arguments.\n");
        cmd->success = false;
        return;
    }

    struct m_option prop = {0};
    int r = mp_property_do(name, M_PROPERTY_GET_TYPE, &prop, mpctx);
    if (r <= 0) {
        show_property_status(cmd, name, r);
        return;
    }

    union m_option_value curval = m_option_value_default;
    r = mp_property_do(name, M_PROPERTY_GET, &curval, mpctx);
    if (r <= 0) {
        show_property_status(cmd, name, r);
        return;
    }

    int current = -1;
    for (int n = first; n < cmd->num_args; n++) {
        union m_option_value val = m_option_value_default;
        if (m_option_parse(mpctx->log, &prop, bstr0(name),
                           bstr0(cmd->args[n].v.s), &val) < 0)
            continue;

        if (m_option_equal(&prop, &curval, &val))
            current = n;

        m_option_free(&prop, &val);

        if (current >= 0)
            break;
    }

    m_option_free(&prop, &curval);

    if (current >= 0) {
        current += dir;
        if (current < first)
            current = cmd->num_args - 1;
        if (current >= cmd->num_args)
            current = first;
    } else {
        MP_VERBOSE(mpctx, "Current value not found. Picking default.\n");
        current = dir > 0 ? first : cmd->num_args - 1;
    }

    change_property_cmd(cmd, name, M_PROPERTY_SET_STRING, cmd->args[current].v.s);
}

struct cmd_list_ctx {
    struct MPContext *mpctx;

    // actual list command
    struct mp_cmd_ctx *parent;

    bool current_valid;
    mp_thread_id current_tid;
    bool completed_recursive;

    // list of sub commands yet to run
    struct mp_cmd **sub;
    int num_sub;
};

static void continue_cmd_list(struct cmd_list_ctx *list);

static void on_cmd_list_sub_completion(struct mp_cmd_ctx *cmd)
{
    struct cmd_list_ctx *list = cmd->on_completion_priv;

    if (list->current_valid && mp_thread_id_equal(list->current_tid, mp_thread_current_id())) {
        list->completed_recursive = true;
    } else {
        continue_cmd_list(list);
    }
}

static void continue_cmd_list(struct cmd_list_ctx *list)
{
    while (list->parent->args[0].v.p) {
        struct mp_cmd *sub = list->parent->args[0].v.p;
        list->parent->args[0].v.p = sub->queue_next;

        ta_set_parent(sub, NULL);

        if (sub->flags & MP_ASYNC_CMD) {
            // We run it "detached" (fire & forget)
            run_command(list->mpctx, sub, NULL, NULL, NULL);
        } else {
            // Run the next command once this one completes.

            list->completed_recursive = false;
            list->current_valid = true;
            list->current_tid = mp_thread_current_id();

            run_command(list->mpctx, sub, NULL, on_cmd_list_sub_completion, list);

            list->current_valid = false;

            // run_command() either recursively calls the completion function,
            // or lets the command continue run in the background. If it was
            // completed recursively, we can just continue our loop. Otherwise
            // the completion handler will invoke this loop again elsewhere.
            // We could unconditionally call continue_cmd_list() in the handler
            // instead, but then stack depth would grow with list length.
            if (!list->completed_recursive)
                return;
        }
    }

    mp_cmd_ctx_complete(list->parent);
    talloc_free(list);
}

static void cmd_list(void *p)
{
    struct mp_cmd_ctx *cmd = p;

    cmd->completed = false;

    struct cmd_list_ctx *list = talloc_zero(NULL, struct cmd_list_ctx);
    list->mpctx = cmd->mpctx;
    list->parent = p;

    continue_cmd_list(list);
}

const struct mp_cmd_def mp_cmd_list = { "list", cmd_list, .exec_async = true };

// Signal that the command is complete now. This also deallocates cmd.
// You must call this function in a state where the core is locked for the
// current thread (e.g. from the main thread, or from within mp_dispatch_lock()).
// Completion means the command is finished, even if it errored or never ran.
// Keep in mind that calling this can execute further user command that can
// change arbitrary state (due to cmd_list).
void mp_cmd_ctx_complete(struct mp_cmd_ctx *cmd)
{
    cmd->completed = true;
    if (!cmd->success)
        mpv_free_node_contents(&cmd->result);
    if (cmd->on_completion)
        cmd->on_completion(cmd);
    if (cmd->abort)
        mp_abort_remove(cmd->mpctx, cmd->abort);
    mpv_free_node_contents(&cmd->result);
    talloc_free(cmd);
}

static void run_command_on_worker_thread(void *p)
{
    struct mp_cmd_ctx *ctx = p;
    struct MPContext *mpctx = ctx->mpctx;

    mp_core_lock(mpctx);

    bool exec_async = ctx->cmd->def->exec_async;
    ctx->cmd->def->handler(ctx);
    if (!exec_async)
        mp_cmd_ctx_complete(ctx);

    mpctx->outstanding_async -= 1;
    if (!mpctx->outstanding_async && mp_is_shutting_down(mpctx))
        mp_wakeup_core(mpctx);

    mp_core_unlock(mpctx);
}

// Run the given command. Upon command completion, on_completion is called. This
// can happen within the function, or for async commands, some time after the
// function returns (the caller is supposed to be able to handle both cases). In
// both cases, the callback will be called while the core is locked (i.e. you
// can access the core freely).
// If abort is non-NULL, then the caller creates the abort object. It must have
// been allocated with talloc. run_command() will register/unregister/destroy
// it. Must not be set if cmd->def->can_abort==false.
// on_completion_priv is copied to mp_cmd_ctx.on_completion_priv and can be
// accessed from the completion callback.
// The completion callback is invoked exactly once. If it's NULL, it's ignored.
// Ownership of cmd goes to the caller.
void run_command(struct MPContext *mpctx, struct mp_cmd *cmd,
                 struct mp_abort_entry *abort,
                 void (*on_completion)(struct mp_cmd_ctx *cmd),
                 void *on_completion_priv)
{
    struct mp_cmd_ctx *ctx = talloc(NULL, struct mp_cmd_ctx);
    *ctx = (struct mp_cmd_ctx){
        .mpctx = mpctx,
        .cmd = talloc_steal(ctx, cmd),
        .args = cmd->args,
        .num_args = cmd->nargs,
        .priv = cmd->def->priv,
        .abort = talloc_steal(ctx, abort),
        .success = true,
        .completed = true,
        .on_completion = on_completion,
        .on_completion_priv = on_completion_priv,
    };

    if (!ctx->abort && cmd->def->can_abort)
        ctx->abort = talloc_zero(ctx, struct mp_abort_entry);

    assert(cmd->def->can_abort == !!ctx->abort);

    if (ctx->abort) {
        ctx->abort->coupled_to_playback |= cmd->def->abort_on_playback_end;
        mp_abort_add(mpctx, ctx->abort);
    }

    struct MPOpts *opts = mpctx->opts;
    ctx->on_osd = cmd->flags & MP_ON_OSD_FLAGS;
    bool auto_osd = ctx->on_osd == MP_ON_OSD_AUTO;
    ctx->msg_osd = auto_osd || (ctx->on_osd & MP_ON_OSD_MSG);
    ctx->bar_osd = auto_osd || (ctx->on_osd & MP_ON_OSD_BAR);
    ctx->seek_msg_osd = auto_osd ? opts->osd_on_seek & 2 : ctx->msg_osd;
    ctx->seek_bar_osd = auto_osd ? opts->osd_on_seek & 1 : ctx->bar_osd;

    bool noise = cmd->def->is_noisy || cmd->mouse_move;
    mp_cmd_dump(mpctx->log, noise ? MSGL_TRACE : MSGL_DEBUG, "Run command:", cmd);

    if (cmd->flags & MP_EXPAND_PROPERTIES) {
        for (int n = 0; n < cmd->nargs; n++) {
            if (cmd->args[n].type->type == CONF_TYPE_STRING) {
                char *s = mp_property_expand_string(mpctx, cmd->args[n].v.s);
                if (!s) {
                    ctx->success = false;
                    mp_cmd_ctx_complete(ctx);
                    return;
                }
                talloc_free(cmd->args[n].v.s);
                cmd->args[n].v.s = s;
            }
        }
    }

    if (cmd->def->spawn_thread) {
        mpctx->outstanding_async += 1; // prevent that core disappears
        if (!mp_thread_pool_queue(mpctx->thread_pool,
                                  run_command_on_worker_thread, ctx))
        {
            mpctx->outstanding_async -= 1;
            ctx->success = false;
            mp_cmd_ctx_complete(ctx);
        }
    } else {
        bool exec_async = cmd->def->exec_async;
        cmd->def->handler(ctx);
        if (!exec_async)
            mp_cmd_ctx_complete(ctx);
    }
}

// When a command shows a message. status is the level (e.g. MSGL_INFO), and
// msg+vararg is as in printf (don't include a trailing "\n").
void mp_cmd_msg(struct mp_cmd_ctx *cmd, int status, const char *msg, ...)
{
    va_list ap;
    char *s;

    va_start(ap, msg);
    s = talloc_vasprintf(NULL, msg, ap);
    va_end(ap);

    MP_MSG(cmd->mpctx, status, "%s\n", s);
    if (cmd->msg_osd && status <= MSGL_INFO)
        set_osd_msg(cmd->mpctx, 1, cmd->mpctx->opts->osd_duration, "%s", s);

    talloc_free(s);
}

static void cmd_seek(void *p)
{
    struct mp_cmd_ctx *cmd = p;
    struct MPContext *mpctx = cmd->mpctx;

    double v = cmd->args[0].v.d * cmd->cmd->scale;
    int abs = cmd->args[1].v.i & 3;
    enum seek_precision precision = MPSEEK_DEFAULT;
    switch (((cmd->args[2].v.i | cmd->args[1].v.i) >> 3) & 3) {
    case 1: precision = MPSEEK_KEYFRAME; break;
    case 2: precision = MPSEEK_EXACT; break;
    }
    if (!mpctx->playback_initialized) {
        cmd->success = false;
        return;
    }

    mark_seek(mpctx);
    switch (abs) {
    case 0: { // Relative seek
        queue_seek(mpctx, MPSEEK_RELATIVE, v, precision, MPSEEK_FLAG_DELAY);
        set_osd_function(mpctx, (v > 0) ? OSD_FFW : OSD_REW);
        break;
    }
    case 1: { // Absolute seek by percentage
        double ratio = v / 100.0;
        double cur_pos = get_current_pos_ratio(mpctx, false);
        queue_seek(mpctx, MPSEEK_FACTOR, ratio, precision, MPSEEK_FLAG_DELAY);
        set_osd_function(mpctx, cur_pos < ratio ? OSD_FFW : OSD_REW);
        break;
    }
    case 2: { // Absolute seek to a timestamp in seconds
        if (v < 0) {
            // Seek from end
            double len = get_time_length(mpctx);
            if (len < 0) {
                cmd->success = false;
                return;
            }
            v = MPMAX(0, len + v);
        }
        queue_seek(mpctx, MPSEEK_ABSOLUTE, v, precision, MPSEEK_FLAG_DELAY);
        set_osd_function(mpctx,
                         v > get_current_time(mpctx) ? OSD_FFW : OSD_REW);
        break;
    }
    case 3: { // Relative seek by percentage
        queue_seek(mpctx, MPSEEK_FACTOR,
                   get_current_pos_ratio(mpctx, false) + v / 100.0,
                   precision, MPSEEK_FLAG_DELAY);
        set_osd_function(mpctx, v > 0 ? OSD_FFW : OSD_REW);
        break;
    }}
    if (cmd->seek_bar_osd)
        mpctx->add_osd_seek_info |= OSD_SEEK_INFO_BAR;
    if (cmd->seek_msg_osd)
        mpctx->add_osd_seek_info |= OSD_SEEK_INFO_TEXT;
}

static void cmd_revert_seek(void *p)
{
    struct mp_cmd_ctx *cmd = p;
    struct MPContext *mpctx = cmd->mpctx;
    struct command_ctx *cmdctx = mpctx->command_ctx;

    if (!mpctx->playback_initialized) {
        cmd->success = false;
        return;
    }

    double oldpts = cmdctx->last_seek_pts;
    if (cmdctx->marked_pts != MP_NOPTS_VALUE)
        oldpts = cmdctx->marked_pts;
    if (cmd->args[0].v.i & 3) {
        cmdctx->marked_pts = get_current_time(mpctx);
        cmdctx->marked_permanent = cmd->args[0].v.i & 1;
    } else if (oldpts != MP_NOPTS_VALUE) {
        if (!cmdctx->marked_permanent) {
            cmdctx->marked_pts = MP_NOPTS_VALUE;
            cmdctx->last_seek_pts = get_current_time(mpctx);
        }
        queue_seek(mpctx, MPSEEK_ABSOLUTE, oldpts, MPSEEK_EXACT,
                   MPSEEK_FLAG_DELAY);
        set_osd_function(mpctx, OSD_REW);
        if (cmd->seek_bar_osd)
            mpctx->add_osd_seek_info |= OSD_SEEK_INFO_BAR;
        if (cmd->seek_msg_osd)
            mpctx->add_osd_seek_info |= OSD_SEEK_INFO_TEXT;
    } else {
        cmd->success = false;
    }
}

static void cmd_set(void *p)
{
    struct mp_cmd_ctx *cmd = p;

    change_property_cmd(cmd, cmd->args[0].v.s,
                        M_PROPERTY_SET_STRING, cmd->args[1].v.s);
}

static void cmd_del(void *p)
{
    struct mp_cmd_ctx *cmd = p;
    struct MPContext *mpctx = cmd->mpctx;
    const char *name = cmd->args[0].v.s;
    int osdl = cmd->msg_osd ? 1 : OSD_LEVEL_INVISIBLE;
    int osd_duration = mpctx->opts->osd_duration;

    int r = mp_property_do(name, M_PROPERTY_DELETE, NULL, mpctx);

    if (r == M_PROPERTY_OK) {
        set_osd_msg(mpctx, osdl, osd_duration, "Deleted property: '%s'", name);
        cmd->success = true;
    } else if (r == M_PROPERTY_UNKNOWN) {
        set_osd_msg(mpctx, osdl, osd_duration, "Unknown property: '%s'", name);
        cmd->success = false;
    } else if (r <= 0) {
        set_osd_msg(mpctx, osdl, osd_duration, "Failed to set property '%s'",
                    name);
        cmd->success = false;
    }
}

static void cmd_change_list(void *p)
{
    struct mp_cmd_ctx *cmd = p;
    struct MPContext *mpctx = cmd->mpctx;
    char *name = cmd->args[0].v.s;
    char *op = cmd->args[1].v.s;
    char *value = cmd->args[2].v.s;
    int osd_duration = mpctx->opts->osd_duration;
    int osdl = cmd->msg_osd ? 1 : OSD_LEVEL_INVISIBLE;

    struct m_option prop = {0};
    if (mp_property_do(name, M_PROPERTY_GET_TYPE, &prop, mpctx) <= 0) {
        set_osd_msg(mpctx, osdl, osd_duration, "Unknown option: '%s'", name);
        cmd->success = false;
        return;
    }

    const struct m_option_type *type = prop.type;
    bool found = false;
    for (int i = 0; type->actions && type->actions[i].name; i++) {
        const struct m_option_action *action = &type->actions[i];
        if (strcmp(action->name, op) == 0)
            found = true;
    }
    if (!found) {
        set_osd_msg(mpctx, osdl, osd_duration, "Unknown action: '%s'", op);
        cmd->success = false;
        return;
    }

    union m_option_value val = m_option_value_default;
    if (mp_property_do(name, M_PROPERTY_GET, &val, mpctx) <= 0) {
        set_osd_msg(mpctx, osdl, osd_duration, "Could not read: '%s'", name);
        cmd->success = false;
        return;
    }

    char *optname = mp_tprintf(80, "%s-%s", name, op); // the dirty truth
    int r = m_option_parse(mpctx->log, &prop, bstr0(optname), bstr0(value), &val);
    if (r >= 0 && mp_property_do(name, M_PROPERTY_SET, &val, mpctx) <= 0)
        r = -1;
    m_option_free(&prop, &val);
    if (r < 0) {
        set_osd_msg(mpctx, osdl, osd_duration,
                    "Failed setting option: '%s'", name);
        cmd->success = false;
        return;
    }

    show_property_osd(mpctx, name, cmd->on_osd);
}

static void cmd_add_cycle(void *p)
{
    struct mp_cmd_ctx *cmd = p;
    struct MPContext *mpctx = cmd->mpctx;
    bool is_cycle = !!cmd->priv;

    char *property = cmd->args[0].v.s;
    if (cmd->cmd->repeated && !check_property_autorepeat(property, mpctx) &&
        !(cmd->cmd->flags & MP_ALLOW_REPEAT)  /* "repeatable" prefix */ )
    {
        MP_VERBOSE(mpctx, "Dropping command '%s' from auto-repeated key.\n",
                   cmd->cmd->original);
        return;
    }

    double scale = 1;
    int scale_units = cmd->cmd->scale_units;
    if (check_property_scalable(property, mpctx)) {
        scale = cmd->cmd->scale;
        scale_units = 1;
    }

    for (int i = 0; i < scale_units; i++) {
        struct m_property_switch_arg s = {
            .inc = cmd->args[1].v.d * scale,
            .wrap = is_cycle,
        };
        change_property_cmd(cmd, property, M_PROPERTY_SWITCH, &s);
        if (!cmd->success)
            return;
    }
}

static void cmd_multiply(void *p)
{
    struct mp_cmd_ctx *cmd = p;

    change_property_cmd(cmd, cmd->args[0].v.s,
                        M_PROPERTY_MULTIPLY, &cmd->args[1].v.d);
}

static void cmd_frame_step(void *p)
{
    struct mp_cmd_ctx *cmd = p;
    struct MPContext *mpctx = cmd->mpctx;

    if (!mpctx->playback_initialized) {
        cmd->success = false;
        return;
    }

    if (cmd->cmd->is_up_down) {
        if (cmd->cmd->is_up) {
            if (mpctx->step_frames < 1)
                set_pause_state(mpctx, true);
        } else {
            if (cmd->cmd->repeated) {
                set_pause_state(mpctx, false);
            } else {
                add_step_frame(mpctx, 1);
            }
        }
    } else {
        add_step_frame(mpctx, 1);
    }
}

static void cmd_frame_back_step(void *p)
{
    struct mp_cmd_ctx *cmd = p;
    struct MPContext *mpctx = cmd->mpctx;

    if (!mpctx->playback_initialized) {
        cmd->success = false;
        return;
    }

    add_step_frame(mpctx, -1);
}

static void cmd_quit(void *p)
{
    struct mp_cmd_ctx *cmd = p;
    struct MPContext *mpctx = cmd->mpctx;
    bool write_watch_later = *(bool *)cmd->priv;
    if (write_watch_later || mpctx->opts->position_save_on_quit)
        mp_write_watch_later_conf(mpctx);
    mpctx->stop_play = PT_QUIT;
    mpctx->quit_custom_rc = cmd->args[0].v.i;
    mpctx->has_quit_custom_rc = true;
    mp_wakeup_core(mpctx);
}

static void cmd_playlist_next_prev(void *p)
{
    struct mp_cmd_ctx *cmd = p;
    struct MPContext *mpctx = cmd->mpctx;
    int dir = *(int *)cmd->priv;
    int force = cmd->args[0].v.i;

    struct playlist_entry *e = mp_next_file(mpctx, dir, force);
    if (!e && !force) {
        cmd->success = false;
        return;
    }

    mp_set_playlist_entry(mpctx, e);
    if (cmd->on_osd & MP_ON_OSD_MSG)
        mpctx->add_osd_seek_info |= OSD_SEEK_INFO_CURRENT_FILE;
}

static void cmd_playlist_next_prev_playlist(void *p)
{
    struct mp_cmd_ctx *cmd = p;
    struct MPContext *mpctx = cmd->mpctx;
    int direction = *(int *)cmd->priv;

    struct playlist_entry *entry =
        playlist_get_first_in_next_playlist(mpctx->playlist, direction);

    if (!entry && mpctx->opts->loop_times != 1 && mpctx->playlist->current) {
        entry = direction > 0 ? playlist_get_first(mpctx->playlist)
                              : playlist_get_last(mpctx->playlist);

        if (entry && entry->playlist_path &&
            mpctx->playlist->current->playlist_path &&
            strcmp(entry->playlist_path,
                   mpctx->playlist->current->playlist_path) == 0)
            entry = NULL;

        if (direction > 0 && entry && mpctx->opts->loop_times > 1) {
            mpctx->opts->loop_times--;
            m_config_notify_change_opt_ptr(mpctx->mconfig,
                                           &mpctx->opts->loop_times);
        }

        if (direction < 0)
            entry = playlist_get_first_in_same_playlist(
                        entry, mpctx->playlist->current->playlist_path);
    }

    if (!entry) {
        cmd->success = false;
        return;
    }

    mp_set_playlist_entry(mpctx, entry);
    if (cmd->on_osd & MP_ON_OSD_MSG)
        mpctx->add_osd_seek_info |= OSD_SEEK_INFO_CURRENT_FILE;
}

static void cmd_playlist_play_index(void *p)
{
    struct mp_cmd_ctx *cmd = p;
    struct MPContext *mpctx = cmd->mpctx;
    struct playlist *pl = mpctx->playlist;
    int pos = cmd->args[0].v.i;

    if (pos == -2)
        pos = playlist_entry_to_index(pl, pl->current);

    mp_set_playlist_entry(mpctx, playlist_entry_from_index(pl, pos));
    if (cmd->on_osd & MP_ON_OSD_MSG)
        mpctx->add_osd_seek_info |= OSD_SEEK_INFO_CURRENT_FILE;
}

static void cmd_sub_step_seek(void *p)
{
    struct mp_cmd_ctx *cmd = p;
    struct MPContext *mpctx = cmd->mpctx;
    bool step = *(bool *)cmd->priv;
    int track_ind = cmd->args[1].v.i;

    if (!mpctx->playback_initialized) {
        cmd->success = false;
        return;
    }

    struct track *track = mpctx->current_track[track_ind][STREAM_SUB];
    struct dec_sub *sub = track ? track->d_sub : NULL;
    double refpts = get_current_time(mpctx);
    if (sub && refpts != MP_NOPTS_VALUE) {
        double a[2];
        a[0] = refpts;
        a[1] = cmd->args[0].v.i;
        if (sub_control(sub, SD_CTRL_SUB_STEP, a) > 0) {
            if (step) {
                mpctx->opts->subs_shared->sub_delay[track_ind] -= a[0] - refpts;
                m_config_notify_change_opt_ptr_notify(mpctx->mconfig,
                                &mpctx->opts->subs_shared->sub_delay[track_ind]);
                show_property_osd(
                    mpctx,
                    track_ind == 0 ? "sub-delay" : "secondary-sub-delay",
                    cmd->on_osd);
            } else {
                // We can easily seek/step to the wrong subtitle line (because
                // video frame PTS and sub PTS rarely match exactly).
                // sub/sd_ass.c adds SUB_SEEK_OFFSET as a workaround, and we
                // need an even bigger offset without a video.
                if (!mpctx->current_track[0][STREAM_VIDEO] ||
                    mpctx->current_track[0][STREAM_VIDEO]->image) {
                    a[0] += SUB_SEEK_WITHOUT_VIDEO_OFFSET - SUB_SEEK_OFFSET;
                }
                mark_seek(mpctx);
                queue_seek(mpctx, MPSEEK_ABSOLUTE, a[0], MPSEEK_EXACT,
                           MPSEEK_FLAG_DELAY);
                set_osd_function(mpctx, (a[0] > refpts) ? OSD_FFW : OSD_REW);
                if (cmd->seek_bar_osd)
                    mpctx->add_osd_seek_info |= OSD_SEEK_INFO_BAR;
                if (cmd->seek_msg_osd)
                    mpctx->add_osd_seek_info |= OSD_SEEK_INFO_TEXT;
            }
        }
    }
}

static void cmd_print_text(void *p)
{
    struct mp_cmd_ctx *cmd = p;
    struct MPContext *mpctx = cmd->mpctx;

    MP_INFO(mpctx, "%s\n", cmd->args[0].v.s);
}

static void cmd_show_text(void *p)
{
    struct mp_cmd_ctx *cmd = p;
    struct MPContext *mpctx = cmd->mpctx;
    int osd_duration = mpctx->opts->osd_duration;

    // if no argument supplied use default osd_duration, else <arg> ms.
    set_osd_msg(mpctx, cmd->args[2].v.i,
                (cmd->args[1].v.i < 0 ? osd_duration : cmd->args[1].v.i),
                "%s", cmd->args[0].v.s);
}

static void cmd_expand_text(void *p)
{
    struct mp_cmd_ctx *cmd = p;
    struct MPContext *mpctx = cmd->mpctx;

    cmd->result = (mpv_node){
        .format = MPV_FORMAT_STRING,
        .u.string = mp_property_expand_string(mpctx, cmd->args[0].v.s)
    };
}

static void cmd_expand_path(void *p)
{
    struct mp_cmd_ctx *cmd = p;
    struct MPContext *mpctx = cmd->mpctx;

    cmd->result = (mpv_node){
        .format = MPV_FORMAT_STRING,
        .u.string = mp_get_user_path(NULL, mpctx->global, cmd->args[0].v.s)
    };
}

<<<<<<< HEAD
=======
static void cmd_escape_ass(void *p)
{
    struct mp_cmd_ctx *cmd = p;
    bstr dst = {0};

    osd_mangle_ass(&dst, cmd->args[0].v.s, true);

    cmd->result = (mpv_node){
        .format = MPV_FORMAT_STRING,
        .u.string = dst.len ? (char *)dst.start : talloc_strdup(NULL, ""),
    };
}

static struct load_action get_load_action(struct MPContext *mpctx, int action_flag)
{
    switch (action_flag) {
    case 0: // replace
        return (struct load_action){LOAD_TYPE_REPLACE, .play = true};
    case 1: // append
        return (struct load_action){LOAD_TYPE_APPEND, .play = false};
    case 2: // append-play
        return (struct load_action){LOAD_TYPE_APPEND, .play = true};
    case 3: // insert-next
        return (struct load_action){LOAD_TYPE_INSERT_NEXT, .play = false};
    case 4: // insert-next-play
        return (struct load_action){LOAD_TYPE_INSERT_NEXT, .play = true};
    case 5: // insert-at
        return (struct load_action){LOAD_TYPE_INSERT_AT, .play = false};
    case 6: // insert-at-play
        return (struct load_action){LOAD_TYPE_INSERT_AT, .play = true};
    default: // default: replace
        return (struct load_action){LOAD_TYPE_REPLACE, .play = true};
    }
}

static struct playlist_entry *get_insert_entry(struct MPContext *mpctx, struct load_action *action,
                                               int insert_at_idx)
{
    switch (action->type) {
    case LOAD_TYPE_INSERT_NEXT:
        return playlist_get_next(mpctx->playlist, +1);
    case LOAD_TYPE_INSERT_AT:
        return playlist_entry_from_index(mpctx->playlist, insert_at_idx);
    case LOAD_TYPE_REPLACE:
    case LOAD_TYPE_APPEND:
    default:
        return NULL;
    }
}

>>>>>>> 9cee4414
static void cmd_loadfile(void *p)
{
    struct mp_cmd_ctx *cmd = p;
    struct MPContext *mpctx = cmd->mpctx;
    char *filename = cmd->args[0].v.s;
    int action = cmd->args[1].v.i;

    bool replace = (action == 0);
    bool insert_next = (action == 3 || action == 4);
    bool play = (action == 2 || action == 4);

    if (replace)
        playlist_clear(mpctx->playlist);

    struct playlist_entry *entry = playlist_entry_new(filename);
    if (cmd->args[2].v.str_list) {
        char **pairs = cmd->args[2].v.str_list;
        for (int i = 0; pairs[i] && pairs[i + 1]; i += 2)
            playlist_entry_add_param(entry, bstr0(pairs[i]), bstr0(pairs[i + 1]));
    }

    struct playlist_entry *at = insert_next ?
        playlist_get_next(mpctx->playlist, +1) : NULL;

    playlist_insert_at(mpctx->playlist, entry, at);

    struct mpv_node *res = &cmd->result;
    node_init(res, MPV_FORMAT_NODE_MAP, NULL);
    node_map_add_int64(res, "playlist_entry_id", entry->id);

    if (replace || (play && !mpctx->playlist->current)) {
        if (mpctx->opts->position_save_on_quit) // requested in issue #1148
            mp_write_watch_later_conf(mpctx);
        mp_set_playlist_entry(mpctx, entry);
    }
    mp_notify(mpctx, MP_EVENT_CHANGE_PLAYLIST, NULL);
    mp_wakeup_core(mpctx);
}

static void cmd_loadlist(void *p)
{
    struct mp_cmd_ctx *cmd = p;
    struct MPContext *mpctx = cmd->mpctx;
    char *filename = cmd->args[0].v.s;
    int flag = cmd->args[1].v.i;

    bool replace = (flag == 0);
    bool insert_next = (flag == 3 || flag == 4);
    bool play = (flag == 2 || flag == 4);

    struct playlist *pl = playlist_parse_file(filename, cmd->abort->cancel,
                                              mpctx->global);
    if (pl) {
        prepare_playlist(mpctx, pl);
        struct playlist_entry *new = pl->current;
        if (replace)
            playlist_clear(mpctx->playlist);
        struct playlist_entry *first = playlist_entry_from_index(pl, 0);
        int num_entries = pl->num_entries;
        if (insert_next) {
            playlist_transfer_entries(mpctx->playlist, pl);
        } else {
            playlist_append_entries(mpctx->playlist, pl);
        }
        talloc_free(pl);

        if (!new)
            new = playlist_get_first(mpctx->playlist);

        if ((replace || (play && !mpctx->playlist->current)) && new)
            mp_set_playlist_entry(mpctx, new);

        struct mpv_node *res = &cmd->result;
        node_init(res, MPV_FORMAT_NODE_MAP, NULL);
        if (num_entries) {
            node_map_add_int64(res, "playlist_entry_id", first->id);
            node_map_add_int64(res, "num_entries", num_entries);
        }

        mp_notify(mpctx, MP_EVENT_CHANGE_PLAYLIST, NULL);
        mp_wakeup_core(mpctx);
    } else {
        MP_ERR(mpctx, "Unable to load playlist %s.\n", filename);
        cmd->success = false;
    }
}

static void cmd_playlist_clear(void *p)
{
    struct mp_cmd_ctx *cmd = p;
    struct MPContext *mpctx = cmd->mpctx;

    // Supposed to clear the playlist, except the currently played item.
    if (mpctx->playlist->current_was_replaced)
        mpctx->playlist->current = NULL;
    playlist_clear_except_current(mpctx->playlist);
    mp_notify(mpctx, MP_EVENT_CHANGE_PLAYLIST, NULL);
    mp_wakeup_core(mpctx);
}

static void cmd_playlist_remove(void *p)
{
    struct mp_cmd_ctx *cmd = p;
    struct MPContext *mpctx = cmd->mpctx;

    struct playlist_entry *e = playlist_entry_from_index(mpctx->playlist,
                                                         cmd->args[0].v.i);
    if (cmd->args[0].v.i < 0)
        e = mpctx->playlist->current;
    if (!e) {
        cmd->success = false;
        return;
    }

    // Can't play a removed entry
    if (mpctx->playlist->current == e && !mpctx->stop_play)
        mpctx->stop_play = PT_NEXT_ENTRY;
    playlist_remove(mpctx->playlist, e);
    mp_notify(mpctx, MP_EVENT_CHANGE_PLAYLIST, NULL);
    mp_wakeup_core(mpctx);
}

static void cmd_playlist_move(void *p)
{
    struct mp_cmd_ctx *cmd = p;
    struct MPContext *mpctx = cmd->mpctx;

    struct playlist_entry *e1 = playlist_entry_from_index(mpctx->playlist,
                                                          cmd->args[0].v.i);
    struct playlist_entry *e2 = playlist_entry_from_index(mpctx->playlist,
                                                          cmd->args[1].v.i);
    if (!e1) {
        cmd->success = false;
        return;
    }

    playlist_move(mpctx->playlist, e1, e2);
    mp_notify(mpctx, MP_EVENT_CHANGE_PLAYLIST, NULL);
}

static void cmd_playlist_shuffle(void *p)
{
    struct mp_cmd_ctx *cmd = p;
    struct MPContext *mpctx = cmd->mpctx;

    playlist_shuffle(mpctx->playlist);
    mp_notify(mpctx, MP_EVENT_CHANGE_PLAYLIST, NULL);
}

static void cmd_playlist_unshuffle(void *p)
{
    struct mp_cmd_ctx *cmd = p;
    struct MPContext *mpctx = cmd->mpctx;

    playlist_unshuffle(mpctx->playlist);
    mp_notify(mpctx, MP_EVENT_CHANGE_PLAYLIST, NULL);
}

static void cmd_stop(void *p)
{
    struct mp_cmd_ctx *cmd = p;
    struct MPContext *mpctx = cmd->mpctx;
    int flags = cmd->args[0].v.i;

    if (!(flags & 1))
        playlist_clear(mpctx->playlist);

    if (mpctx->opts->player_idle_mode < 2 &&
        mpctx->opts->position_save_on_quit)
    {
        mp_write_watch_later_conf(mpctx);
    }

    if (mpctx->stop_play != PT_QUIT)
        mpctx->stop_play = PT_STOP;
    mp_wakeup_core(mpctx);
}

static void cmd_show_progress(void *p)
{
    struct mp_cmd_ctx *cmd = p;
    struct MPContext *mpctx = cmd->mpctx;

    mpctx->add_osd_seek_info |=
            (cmd->msg_osd ? OSD_SEEK_INFO_TEXT : 0) |
            (cmd->bar_osd ? OSD_SEEK_INFO_BAR : 0);

    // If we got neither (i.e. no-osd) force both like osd-auto.
    if (!mpctx->add_osd_seek_info)
        mpctx->add_osd_seek_info |= OSD_SEEK_INFO_TEXT | OSD_SEEK_INFO_BAR;
    mpctx->osd_force_update = true;
    mp_wakeup_core(mpctx);
}

static void cmd_track_add(void *p)
{
    struct mp_cmd_ctx *cmd = p;
    struct MPContext *mpctx = cmd->mpctx;
    int type = *(int *)cmd->priv;
    bool is_albumart = type == STREAM_VIDEO &&
                       cmd->args[4].v.b;

    if (mpctx->stop_play) {
        cmd->success = false;
        return;
    }

    if (cmd->args[1].v.i == 2) {
        struct track *t = find_track_with_url(mpctx, type, cmd->args[0].v.s);
        if (t) {
            if (mpctx->playback_initialized) {
                mp_switch_track(mpctx, t->type, t, FLAG_MARK_SELECTION);
                print_track_list(mpctx, "Track switched:");
            } else {
                mark_track_selection(mpctx, 0, t->type, t->user_tid);
            }
            return;
        }
    }
    int first = mp_add_external_file(mpctx, cmd->args[0].v.s, type,
                                     cmd->abort->cancel, is_albumart);
    if (first < 0) {
        cmd->success = false;
        return;
    }

    for (int n = first; n < mpctx->num_tracks; n++) {
        struct track *t = mpctx->tracks[n];
        if (cmd->args[1].v.i == 1) {
            t->no_default = true;
        } else if (n == first) {
            if (mpctx->playback_initialized) {
                mp_switch_track(mpctx, t->type, t, FLAG_MARK_SELECTION);
            } else {
                mark_track_selection(mpctx, 0, t->type, t->user_tid);
            }
        }
        char *title = cmd->args[2].v.s;
        if (title && title[0])
            t->title = talloc_strdup(t, title);
        char *lang = cmd->args[3].v.s;
        if (lang && lang[0])
            t->lang = talloc_strdup(t, lang);
    }

    if (mpctx->playback_initialized)
        print_track_list(mpctx, "Track added:");
}

static void cmd_track_remove(void *p)
{
    struct mp_cmd_ctx *cmd = p;
    struct MPContext *mpctx = cmd->mpctx;
    int type = *(int *)cmd->priv;

    struct track *t = mp_track_by_tid(mpctx, type, cmd->args[0].v.i);
    if (!t) {
        cmd->success = false;
        return;
    }

    mp_remove_track(mpctx, t);
    if (mpctx->playback_initialized)
        print_track_list(mpctx, "Track removed:");
}

static void cmd_track_reload(void *p)
{
    struct mp_cmd_ctx *cmd = p;
    struct MPContext *mpctx = cmd->mpctx;
    int type = *(int *)cmd->priv;

    if (!mpctx->playback_initialized) {
        MP_ERR(mpctx, "Cannot reload while not initialized.\n");
        cmd->success = false;
        return;
    }

    struct track *t = mp_track_by_tid(mpctx, type, cmd->args[0].v.i);
    int nt_num = -1;

    if (t && t->is_external && t->external_filename) {
        char *filename = talloc_strdup(NULL, t->external_filename);
        bool is_albumart = t->attached_picture;
        mp_remove_track(mpctx, t);
        nt_num = mp_add_external_file(mpctx, filename, type, cmd->abort->cancel,
                                      is_albumart);
        talloc_free(filename);
    }

    if (nt_num < 0) {
        cmd->success = false;
        return;
    }

    struct track *nt = mpctx->tracks[nt_num];

    if (!nt->lang)
        nt->lang = mp_guess_lang_from_filename(nt, nt->external_filename);

    mp_switch_track(mpctx, nt->type, nt, 0);
    print_track_list(mpctx, "Reloaded:");
}

static void cmd_rescan_external_files(void *p)
{
    struct mp_cmd_ctx *cmd = p;
    struct MPContext *mpctx = cmd->mpctx;

    if (mpctx->stop_play) {
        cmd->success = false;
        return;
    }

    autoload_external_files(mpctx, cmd->abort->cancel);
    if (!cmd->args[0].v.i && mpctx->playback_initialized) {
        // somewhat fuzzy and not ideal
        struct track *a = select_default_track(mpctx, 0, STREAM_AUDIO);
        if (a && a->is_external)
            mp_switch_track(mpctx, STREAM_AUDIO, a, 0);
        struct track *s = select_default_track(mpctx, 0, STREAM_SUB);
        if (s && s->is_external)
            mp_switch_track(mpctx, STREAM_SUB, s, 0);

        print_track_list(mpctx, "Track list:");
    }
}

static void cmd_run(void *p)
{
    struct mp_cmd_ctx *cmd = p;
    struct MPContext *mpctx = cmd->mpctx;
    char **args = talloc_zero_array(NULL, char *, cmd->num_args + 1);
    for (int n = 0; n < cmd->num_args; n++)
        args[n] = cmd->args[n].v.s;
    mp_msg_flush_status_line(mpctx->log, true);
    struct mp_subprocess_opts opts = {
        .exe = args[0],
        .args = args,
        .fds = { {0, .src_fd = 0}, {1, .src_fd = 1}, {2, .src_fd = 2} },
        .num_fds = 3,
        .detach = true,
    };
    struct mp_subprocess_result res;
    mp_subprocess2(&opts, &res);
    if (res.error < 0) {
        mp_err(mpctx->log, "Starting subprocess failed: %s\n",
               mp_subprocess_err_str(res.error));
    }
    talloc_free(args);
}

struct subprocess_fd_ctx {
    struct mp_log *log;
    void* talloc_ctx;
    int64_t max_size;
    int msgl;
    bool capture;
    bstr output;
};

static void subprocess_read(void *p, char *data, size_t size)
{
    struct subprocess_fd_ctx *ctx = p;
    if (ctx->capture) {
        if (ctx->output.len < ctx->max_size)
            bstr_xappend(ctx->talloc_ctx, &ctx->output, (bstr){data, size});
    } else {
        mp_msg(ctx->log, ctx->msgl, "%.*s", (int)size, data);
    }
}

static void subprocess_write(void *p)
{
    // Unused; we write a full buffer.
}

static void cmd_subprocess(void *p)
{
    struct mp_cmd_ctx *cmd = p;
    struct MPContext *mpctx = cmd->mpctx;
    char **args = cmd->args[0].v.str_list;
    bool playback_only = cmd->args[1].v.b;
    bool detach = cmd->args[5].v.b;
    char **env = cmd->args[6].v.str_list;
    bstr stdin_data = bstr0(cmd->args[7].v.s);
    bool passthrough_stdin = cmd->args[8].v.b;

    if (env && !env[0])
        env = NULL; // do not actually set an empty environment

    if (!args || !args[0]) {
        MP_ERR(mpctx, "program name missing\n");
        cmd->success = false;
        return;
    }

    if (stdin_data.len && passthrough_stdin) {
        MP_ERR(mpctx, "both stdin_data and passthrough_stdin set\n");
        cmd->success = false;
        return;
    }

    void *tmp = talloc_new(NULL);

    struct mp_log *fdlog = mp_log_new(tmp, mpctx->log, cmd->cmd->sender);
    struct subprocess_fd_ctx fdctx[3];
    for (int fd = 0; fd < 3; fd++) {
        fdctx[fd] = (struct subprocess_fd_ctx) {
            .log = fdlog,
            .talloc_ctx = tmp,
            .max_size = cmd->args[2].v.i,
            .msgl = fd == 2 ? MSGL_ERR : MSGL_INFO,
        };
    }
    fdctx[1].capture = cmd->args[3].v.b;
    fdctx[2].capture = cmd->args[4].v.b;

    mp_mutex_lock(&mpctx->abort_lock);
    cmd->abort->coupled_to_playback = playback_only;
    mp_abort_recheck_locked(mpctx, cmd->abort);
    mp_mutex_unlock(&mpctx->abort_lock);

    mp_core_unlock(mpctx);

    struct mp_subprocess_opts opts = {
        .exe = args[0],
        .args = args,
        .env = env,
        .cancel = cmd->abort->cancel,
        .detach = detach,
        .fds = {
            {
                .fd = 0, // stdin
                .src_fd = passthrough_stdin ? 0 : -1,
            },
        },
        .num_fds = 1,
    };

    // stdout, stderr
    for (int fd = 1; fd < 3; fd++) {
        bool capture = fdctx[fd].capture || !detach;
        opts.fds[opts.num_fds++] = (struct mp_subprocess_fd){
            .fd = fd,
            .src_fd = capture ? -1 : fd,
            .on_read = capture ? subprocess_read : NULL,
            .on_read_ctx = &fdctx[fd],
        };
    }
    // stdin
    if (stdin_data.len) {
        opts.fds[0] = (struct mp_subprocess_fd){
            .fd = 0,
            .src_fd = -1,
            .on_write = subprocess_write,
            .on_write_ctx = &fdctx[0],
            .write_buf = &stdin_data,
        };
    }

    struct mp_subprocess_result sres;
    mp_subprocess2(&opts, &sres);
    int status = sres.exit_status;
    char *error = NULL;
    if (sres.error < 0) {
        error = (char *)mp_subprocess_err_str(sres.error);
        status = sres.error;
    }

    mp_core_lock(mpctx);

    struct mpv_node *res = &cmd->result;
    node_init(res, MPV_FORMAT_NODE_MAP, NULL);
    node_map_add_int64(res, "status", status);
    node_map_add_flag(res, "killed_by_us", status == MP_SUBPROCESS_EKILLED_BY_US);
    node_map_add_string(res, "error_string", error ? error : "");
    const char *sname[] = {NULL, "stdout", "stderr"};
    for (int fd = 1; fd < 3; fd++) {
        if (!fdctx[fd].capture)
            continue;
        struct mpv_byte_array *ba =
            node_map_add(res, sname[fd], MPV_FORMAT_BYTE_ARRAY)->u.ba;
        *ba = (struct mpv_byte_array){
            .data = talloc_steal(ba, fdctx[fd].output.start),
            .size = fdctx[fd].output.len,
        };
    }

    talloc_free(tmp);
}

static void cmd_enable_input_section(void *p)
{
    struct mp_cmd_ctx *cmd = p;
    struct MPContext *mpctx = cmd->mpctx;
    mp_input_enable_section(mpctx->input, cmd->args[0].v.s, cmd->args[1].v.i);
}

static void cmd_disable_input_section(void *p)
{
    struct mp_cmd_ctx *cmd = p;
    struct MPContext *mpctx = cmd->mpctx;
    mp_input_disable_section(mpctx->input, cmd->args[0].v.s);
}

static void cmd_define_input_section(void *p)
{
    struct mp_cmd_ctx *cmd = p;
    struct MPContext *mpctx = cmd->mpctx;
    mp_input_define_section(mpctx->input, cmd->args[0].v.s, "<api>",
                            cmd->args[1].v.s, !cmd->args[2].v.i,
                            cmd->cmd->sender);
}

static void cmd_ab_loop(void *p)
{
    struct mp_cmd_ctx *cmd = p;
    struct MPContext *mpctx = cmd->mpctx;
    int osd_duration = mpctx->opts->osd_duration;
    int osdl = cmd->msg_osd ? 1 : OSD_LEVEL_INVISIBLE;

    double now = get_current_time(mpctx);
    if (mpctx->opts->ab_loop[0] == MP_NOPTS_VALUE) {
        mp_property_do("ab-loop-a", M_PROPERTY_SET, &now, mpctx);
        show_property_osd(mpctx, "ab-loop-a", cmd->on_osd);
    } else if (mpctx->opts->ab_loop[1] == MP_NOPTS_VALUE) {
        mp_property_do("ab-loop-b", M_PROPERTY_SET, &now, mpctx);
        show_property_osd(mpctx, "ab-loop-b", cmd->on_osd);
    } else {
        now = MP_NOPTS_VALUE;
        mp_property_do("ab-loop-a", M_PROPERTY_SET, &now, mpctx);
        mp_property_do("ab-loop-b", M_PROPERTY_SET, &now, mpctx);
        set_osd_msg(mpctx, osdl, osd_duration, "Clear A-B loop");
    }
}

static void cmd_align_cache_ab(void *p)
{
    struct mp_cmd_ctx *cmd = p;
    struct MPContext *mpctx = cmd->mpctx;

    if (!mpctx->demuxer)
        return;

    double a = demux_probe_cache_dump_target(mpctx->demuxer,
                                             mpctx->opts->ab_loop[0], false);
    double b = demux_probe_cache_dump_target(mpctx->demuxer,
                                             mpctx->opts->ab_loop[1], true);

    mp_property_do("ab-loop-a", M_PROPERTY_SET, &a, mpctx);
    mp_property_do("ab-loop-b", M_PROPERTY_SET, &b, mpctx);

    // Happens to cover both properties.
    show_property_osd(mpctx, "ab-loop-b", cmd->on_osd);
}

static void cmd_drop_buffers(void *p)
{
    struct mp_cmd_ctx *cmd = p;
    struct MPContext *mpctx = cmd->mpctx;

    reset_playback_state(mpctx);

    if (mpctx->demuxer)
        demux_flush(mpctx->demuxer);
}

static void cmd_ao_reload(void *p)
{
    struct mp_cmd_ctx *cmd = p;
    struct MPContext *mpctx = cmd->mpctx;
    reload_audio_output(mpctx);
}

static void cmd_filter(void *p)
{
    struct mp_cmd_ctx *cmd = p;
    struct MPContext *mpctx = cmd->mpctx;
    int type = *(int *)cmd->priv;
    cmd->success = edit_filters_osd(mpctx, type, cmd->args[0].v.s,
                                    cmd->args[1].v.s, cmd->msg_osd) >= 0;
}

static void cmd_filter_command(void *p)
{
    struct mp_cmd_ctx *cmd = p;
    struct MPContext *mpctx = cmd->mpctx;
    int type = *(int *)cmd->priv;

    struct mp_output_chain *chain = NULL;
    if (type == STREAM_VIDEO)
        chain = mpctx->vo_chain ? mpctx->vo_chain->filter : NULL;
    if (type == STREAM_AUDIO)
        chain = mpctx->ao_chain ? mpctx->ao_chain->filter : NULL;
    if (!chain) {
        cmd->success = false;
        return;
    }
    struct mp_filter_command filter_cmd = {
        .type = MP_FILTER_COMMAND_TEXT,
        .target = cmd->args[3].v.s,
        .cmd = cmd->args[1].v.s,
        .arg = cmd->args[2].v.s,
    };
    cmd->success = mp_output_chain_command(chain, cmd->args[0].v.s, &filter_cmd);
}

static void cmd_script_binding(void *p)
{
    struct mp_cmd_ctx *cmd = p;
    struct mp_cmd *incmd = cmd->cmd;
    struct MPContext *mpctx = cmd->mpctx;

    mpv_event_client_message event = {0};
    char *name = cmd->args[0].v.s;
    if (!name || !name[0]) {
        cmd->success = false;
        return;
    }

    char *sep = strchr(name, '/');
    char *target = NULL;
    char space[MAX_CLIENT_NAME];
    if (sep) {
        snprintf(space, sizeof(space), "%.*s", (int)(sep - name), name);
        target = space;
        name = sep + 1;
    }
    char state[3] = {'p', incmd->is_mouse_button ? 'm' : '-'};
    if (incmd->is_up_down)
        state[0] = incmd->repeated ? 'r' : (incmd->is_up ? 'u' : 'd');
    event.num_args = 5;
    event.args = (const char*[5]){"key-binding", name, state,
                                  incmd->key_name ? incmd->key_name : "",
                                  incmd->key_text ? incmd->key_text : ""};
    if (mp_client_send_event_dup(mpctx, target,
                                 MPV_EVENT_CLIENT_MESSAGE, &event) < 0)
    {
        MP_VERBOSE(mpctx, "Can't find script '%s' when handling input.\n",
                    target ? target : "-");
        cmd->success = false;
    }
}

static void cmd_script_message_to(void *p)
{
    struct mp_cmd_ctx *cmd = p;
    struct MPContext *mpctx = cmd->mpctx;

    mpv_event_client_message *event = talloc_ptrtype(NULL, event);
    *event = (mpv_event_client_message){0};
    for (int n = 1; n < cmd->num_args; n++) {
        MP_TARRAY_APPEND(event, event->args, event->num_args,
                         talloc_strdup(event, cmd->args[n].v.s));
    }
    if (mp_client_send_event(mpctx, cmd->args[0].v.s, 0,
                                MPV_EVENT_CLIENT_MESSAGE, event) < 0)
    {
        MP_VERBOSE(mpctx, "Can't find script '%s' to send message to.\n",
                   cmd->args[0].v.s);
        cmd->success = false;
    }
}

static void cmd_script_message(void *p)
{
    struct mp_cmd_ctx *cmd = p;
    struct MPContext *mpctx = cmd->mpctx;

    const char **args = talloc_array(NULL, const char *, cmd->num_args);
    mpv_event_client_message event = {.args = args};
    for (int n = 0; n < cmd->num_args; n++)
        event.args[event.num_args++] = cmd->args[n].v.s;
    mp_client_broadcast_event(mpctx, MPV_EVENT_CLIENT_MESSAGE, &event);
    talloc_free(args);
}

static void cmd_ignore(void *p)
{
}

static void cmd_write_watch_later_config(void *p)
{
    struct mp_cmd_ctx *cmd = p;
    struct MPContext *mpctx = cmd->mpctx;

    mp_write_watch_later_conf(mpctx);
}

static void cmd_delete_watch_later_config(void *p)
{
    struct mp_cmd_ctx *cmd = p;
    struct MPContext *mpctx = cmd->mpctx;

    char *filename = cmd->args[0].v.s;
    if (filename && !*filename)
        filename = NULL;
    mp_delete_watch_later_conf(mpctx, filename);
}

static void cmd_mouse(void *p)
{
    struct mp_cmd_ctx *cmd = p;
    struct MPContext *mpctx = cmd->mpctx;
    int pre_key = 0;

    const int x = cmd->args[0].v.i, y = cmd->args[1].v.i;
    int button = cmd->args[2].v.i;

    if (mpctx->video_out && mpctx->video_out->config_ok) {
        int oldx, oldy, oldhover;
        mp_input_get_mouse_pos(mpctx->input, &oldx, &oldy, &oldhover);
        struct mp_osd_res vo_res = osd_get_vo_res(mpctx->osd);

        // TODO: VOs don't send outside positions. should we abort if outside?
        int hover = x >= 0 && y >= 0 && x < vo_res.w && y < vo_res.h;

        if (vo_res.w && vo_res.h && hover != oldhover)
            pre_key = hover ? MP_KEY_MOUSE_ENTER : MP_KEY_MOUSE_LEAVE;
    }

    if (button == -1) {// no button
        if (pre_key)
            mp_input_put_key_artificial(mpctx->input, pre_key, 1);
        mp_input_set_mouse_pos_artificial(mpctx->input, x, y);
        return;
    }
    if (button < 0 || button >= MP_KEY_MOUSE_BTN_COUNT) {// invalid button
        MP_ERR(mpctx, "%d is not a valid mouse button number.\n", button);
        cmd->success = false;
        return;
    }
    const bool dbc = cmd->args[3].v.i;
    if (dbc && button > (MP_MBTN_RIGHT - MP_MBTN_BASE)) {
        MP_ERR(mpctx, "%d is not a valid mouse button for double-clicks.\n",
               button);
        cmd->success = false;
        return;
    }
    button += dbc ? MP_MBTN_DBL_BASE : MP_MBTN_BASE;
    if (pre_key)
        mp_input_put_key_artificial(mpctx->input, pre_key, 1);
    mp_input_set_mouse_pos_artificial(mpctx->input, x, y);
    mp_input_put_key_artificial(mpctx->input, button, 1);
}

static void cmd_key(void *p)
{
    struct mp_cmd_ctx *cmd = p;
    struct MPContext *mpctx = cmd->mpctx;
    int action = *(int *)cmd->priv;

    const char *key_name = cmd->args[0].v.s;
    if (key_name[0] == '\0' && action == MP_KEY_STATE_UP) {
        mp_input_put_key_artificial(mpctx->input, MP_INPUT_RELEASE_ALL, 1);
    } else {
        int code = mp_input_get_key_from_name(key_name);
        if (code < 0) {
            MP_ERR(mpctx, "%s is not a valid input name.\n", key_name);
            cmd->success = false;
            return;
        }
        double scale = action == 0 ? cmd->args[1].v.d : 1;
        mp_input_put_key_artificial(mpctx->input, code | action, scale);
    }
}

static void cmd_key_bind(void *p)
{
    struct mp_cmd_ctx *cmd = p;
    struct MPContext *mpctx = cmd->mpctx;

    int code = mp_input_get_key_from_name(cmd->args[0].v.s);
    if (code < 0) {
        MP_ERR(mpctx, "%s is not a valid input name.\n", cmd->args[0].v.s);
        cmd->success = false;
        return;
    }
    const char *target_cmd = cmd->args[1].v.s;
    mp_input_bind_key(mpctx->input, code, bstr0(target_cmd));
}

static void cmd_apply_profile(void *p)
{
    struct mp_cmd_ctx *cmd = p;
    struct MPContext *mpctx = cmd->mpctx;

    char *profile = cmd->args[0].v.s;
    int mode = cmd->args[1].v.i;
    if (mode == 0) {
        cmd->success = m_config_set_profile(mpctx->mconfig, profile, 0) >= 0;
    } else {
        cmd->success = m_config_restore_profile(mpctx->mconfig, profile) >= 0;
    }
}

static void cmd_load_config_file(void *p)
{
    struct mp_cmd_ctx *cmd = p;
    struct MPContext *mpctx = cmd->mpctx;

    char *config_file = cmd->args[0].v.s;
    int r = m_config_parse_config_file(mpctx->mconfig, mpctx->global,
                                       config_file, NULL, 0);

    if (r < 1) {
        cmd->success = false;
        return;
    }

    mp_notify_property(mpctx, "profile-list");
}

static void cmd_load_input_conf(void *p)
{
    struct mp_cmd_ctx *cmd = p;
    struct MPContext *mpctx = cmd->mpctx;

    char *config_file = cmd->args[0].v.s;
    cmd->success = mp_input_load_config_file(mpctx->input, config_file);
}

static void cmd_load_script(void *p)
{
    struct mp_cmd_ctx *cmd = p;
    struct MPContext *mpctx = cmd->mpctx;

    char *script = cmd->args[0].v.s;
    int64_t id = mp_load_user_script(mpctx, script);
    if (id > 0) {
        struct mpv_node *res = &cmd->result;
        node_init(res, MPV_FORMAT_NODE_MAP, NULL);
        node_map_add_int64(res, "client_id", id);
    } else {
        cmd->success = false;
    }
}

static void cache_dump_poll(struct MPContext *mpctx)
{
    struct command_ctx *ctx = mpctx->command_ctx;
    struct mp_cmd_ctx *cmd = ctx->cache_dump_cmd;

    if (!cmd)
        return;

    // Can't close demuxer without stopping dumping.
    assert(mpctx->demuxer);

    if (mp_cancel_test(cmd->abort->cancel)) {
        // Synchronous abort. In particular, the dump command shall not report
        // completion to the user before the dump target file was closed.
        demux_cache_dump_set(mpctx->demuxer, 0, 0, NULL);
        assert(demux_cache_dump_get_status(mpctx->demuxer) <= 0);
    }

    int status = demux_cache_dump_get_status(mpctx->demuxer);
    if (status <= 0) {
        if (status < 0) {
            mp_cmd_msg(cmd, MSGL_ERR, "Cache dumping stopped due to error.");
            cmd->success = false;
        } else {
            mp_cmd_msg(cmd, MSGL_INFO, "Cache dumping successfully ended.");
            cmd->success = true;
        }
        ctx->cache_dump_cmd = NULL;
        mp_cmd_ctx_complete(cmd);
    }
}

void mp_abort_cache_dumping(struct MPContext *mpctx)
{
    struct command_ctx *ctx = mpctx->command_ctx;

    if (ctx->cache_dump_cmd)
        mp_cancel_trigger(ctx->cache_dump_cmd->abort->cancel);
    cache_dump_poll(mpctx);
    assert(!ctx->cache_dump_cmd); // synchronous abort, must have worked
}

static void run_dump_cmd(struct mp_cmd_ctx *cmd, double start, double end,
                         char *filename)
{
    struct MPContext *mpctx = cmd->mpctx;
    struct command_ctx *ctx = mpctx->command_ctx;

    mp_abort_cache_dumping(mpctx);

    if (!mpctx->demuxer) {
        mp_cmd_msg(cmd, MSGL_ERR, "No demuxer open.");
        cmd->success = false;
        mp_cmd_ctx_complete(cmd);
        return;
    }

    mp_cmd_msg(cmd, MSGL_INFO, "Cache dumping started.");

    if (!demux_cache_dump_set(mpctx->demuxer, start, end, filename)) {
        mp_cmd_msg(cmd, MSGL_INFO, "Cache dumping stopped.");
        mp_cmd_ctx_complete(cmd);
        return;
    }

    ctx->cache_dump_cmd = cmd;
    cache_dump_poll(mpctx);
}

static void cmd_dump_cache(void *p)
{
    struct mp_cmd_ctx *cmd = p;

    run_dump_cmd(cmd, cmd->args[0].v.d, cmd->args[1].v.d, cmd->args[2].v.s);
}

static void cmd_dump_cache_ab(void *p)
{
    struct mp_cmd_ctx *cmd = p;
    struct MPContext *mpctx = cmd->mpctx;

    run_dump_cmd(cmd, mpctx->opts->ab_loop[0], mpctx->opts->ab_loop[1],
                 cmd->args[0].v.s);
}

static void cmd_begin_vo_dragging(void *p)
{
    struct mp_cmd_ctx *cmd = p;
    struct MPContext *mpctx = cmd->mpctx;
    struct vo *vo = mpctx->video_out;

    if (vo)
        vo_control(vo, VOCTRL_BEGIN_DRAGGING, NULL);
}

/* This array defines all known commands.
 * The first field the command name used in libmpv and input.conf.
 * The second field is the handler function (see mp_cmd_def.handler and
 * run_command()).
 * Then comes the definition of each argument. They are defined like options,
 * except that the result is parsed into mp_cmd.args[] (thus the option variable
 * is a field in the mp_cmd_arg union field). Arguments are optional if either
 * defval is set (usually via OPTDEF_ macros), or the MP_CMD_OPT_ARG flag is
 * set, or if it's the last argument and .vararg is set. If .vararg is set, the
 * command has an arbitrary number of arguments, all using the type indicated by
 * the last argument (they are appended to mp_cmd.args[] starting at the last
 * argument's index).
 * Arguments have names, which can be used by named argument functions, e.g. in
 * Lua with mp.command_native().
 */

// This does not specify the real destination of the command parameter values,
// it just provides a dummy for the OPT_ macros. The real destination is an
// array item  in mp_cmd.args[], using the index of the option definition.
#define OPT_BASE_STRUCT struct mp_cmd_arg

const struct mp_cmd_def mp_cmds[] = {
    { "ignore", cmd_ignore, .is_ignore = true, .is_noisy = true, },

    { "seek", cmd_seek,
        {
            {"target", OPT_TIME(v.d)},
            {"flags", OPT_FLAGS(v.i,
                {"relative", 4|0}, {"-", 4|0},
                {"absolute-percent", 4|1},
                {"absolute", 4|2},
                {"relative-percent", 4|3},
                {"keyframes", 32|8},
                {"exact", 32|16}),
                OPTDEF_INT(4|0)},
            // backwards compatibility only
            {"legacy", OPT_CHOICE(v.i,
                {"unused", 0}, {"default-precise", 0},
                {"keyframes", 32|8},
                {"exact", 32|16}),
                .flags = MP_CMD_OPT_ARG},
        },
        .allow_auto_repeat = true,
        .scalable = true,
    },
    { "revert-seek", cmd_revert_seek,
        { {"flags", OPT_FLAGS(v.i, {"mark", 2|0}, {"mark-permanent", 2|1}),
           .flags = MP_CMD_OPT_ARG} },
    },
    { "quit", cmd_quit, { {"code", OPT_INT(v.i), .flags = MP_CMD_OPT_ARG} },
        .priv = &(const bool){0} },
    { "quit-watch-later", cmd_quit, { {"code", OPT_INT(v.i),
                                       .flags = MP_CMD_OPT_ARG} },
        .priv = &(const bool){1} },
    { "stop", cmd_stop,
        { {"flags", OPT_FLAGS(v.i, {"keep-playlist", 1}), .flags = MP_CMD_OPT_ARG} }
    },
    { "frame-step", cmd_frame_step, .allow_auto_repeat = true,
        .on_updown = true },
    { "frame-back-step", cmd_frame_back_step, .allow_auto_repeat = true },
    { "playlist-next", cmd_playlist_next_prev,
        {
            {"flags", OPT_CHOICE(v.i,
                {"weak", 0},
                {"force", 1}),
                .flags = MP_CMD_OPT_ARG},
        },
        .priv = &(const int){1},
    },
    { "playlist-prev", cmd_playlist_next_prev,
        {
            {"flags", OPT_CHOICE(v.i,
                {"weak", 0},
                {"force", 1}),
                .flags = MP_CMD_OPT_ARG},
        },
        .priv = &(const int){-1},
    },
    { "playlist-next-playlist", cmd_playlist_next_prev_playlist,
        .priv = &(const int){1} },
    { "playlist-prev-playlist", cmd_playlist_next_prev_playlist,
        .priv = &(const int){-1} },
    { "playlist-play-index", cmd_playlist_play_index,
        {
            {"index", OPT_CHOICE(v.i, {"current", -2}, {"none", -1}),
                M_RANGE(-1, INT_MAX)},
        }
    },
    { "playlist-shuffle", cmd_playlist_shuffle, },
    { "playlist-unshuffle", cmd_playlist_unshuffle, },
    { "sub-step", cmd_sub_step_seek,
        {
            {"skip", OPT_INT(v.i)},
            {"flags", OPT_CHOICE(v.i,
                {"primary", 0},
                {"secondary", 1}),
                OPTDEF_INT(0)},
        },
        .allow_auto_repeat = true,
        .priv = &(const bool){true}
    },
    { "sub-seek", cmd_sub_step_seek,
        {
            {"skip", OPT_INT(v.i)},
            {"flags", OPT_CHOICE(v.i,
                {"primary", 0},
                {"secondary", 1}),
                OPTDEF_INT(0)},
        },
        .allow_auto_repeat = true,
        .priv = &(const bool){false}
    },
    { "print-text", cmd_print_text, { {"text", OPT_STRING(v.s)} },
        .is_noisy = true, .allow_auto_repeat = true },
    { "show-text", cmd_show_text,
        {
            {"text", OPT_STRING(v.s)},
            {"duration", OPT_INT(v.i), OPTDEF_INT(-1)},
            {"level", OPT_INT(v.i), .flags = MP_CMD_OPT_ARG},
        },
        .is_noisy = true, .allow_auto_repeat = true},
    { "expand-text", cmd_expand_text, { {"text", OPT_STRING(v.s)} },
        .is_noisy = true },
    { "expand-path", cmd_expand_path, { {"text", OPT_STRING(v.s)} },
        .is_noisy = true },
    { "escape-ass", cmd_escape_ass, { {"text", OPT_STRING(v.s)} },
        .is_noisy = true },
    { "show-progress", cmd_show_progress, .allow_auto_repeat = true,
        .is_noisy = true },

    { "sub-add", cmd_track_add,
        {
            {"url", OPT_STRING(v.s)},
            {"flags", OPT_CHOICE(v.i,
                {"select", 0}, {"auto", 1}, {"cached", 2}),
                .flags = MP_CMD_OPT_ARG},
            {"title", OPT_STRING(v.s), .flags = MP_CMD_OPT_ARG},
            {"lang", OPT_STRING(v.s), .flags = MP_CMD_OPT_ARG},
        },
        .priv = &(const int){STREAM_SUB},
        .spawn_thread = true,
        .can_abort = true,
        .abort_on_playback_end = true,
    },
    { "audio-add", cmd_track_add,
        {
            {"url", OPT_STRING(v.s)},
            {"flags", OPT_CHOICE(v.i,
                {"select", 0}, {"auto", 1}, {"cached", 2}),
                .flags = MP_CMD_OPT_ARG},
            {"title", OPT_STRING(v.s), .flags = MP_CMD_OPT_ARG},
            {"lang", OPT_STRING(v.s), .flags = MP_CMD_OPT_ARG},
        },
        .priv = &(const int){STREAM_AUDIO},
        .spawn_thread = true,
        .can_abort = true,
        .abort_on_playback_end = true,
    },
    { "video-add", cmd_track_add,
        {
            {"url", OPT_STRING(v.s)},
            {"flags", OPT_CHOICE(v.i, {"select", 0}, {"auto", 1}, {"cached", 2}),
                .flags = MP_CMD_OPT_ARG},
            {"title", OPT_STRING(v.s), .flags = MP_CMD_OPT_ARG},
            {"lang", OPT_STRING(v.s), .flags = MP_CMD_OPT_ARG},
            {"albumart", OPT_BOOL(v.b), .flags = MP_CMD_OPT_ARG},
        },
        .priv = &(const int){STREAM_VIDEO},
        .spawn_thread = true,
        .can_abort = true,
        .abort_on_playback_end = true,
    },

    { "sub-remove", cmd_track_remove, { {"id", OPT_INT(v.i), OPTDEF_INT(-1)} },
        .priv = &(const int){STREAM_SUB}, },
    { "audio-remove", cmd_track_remove, { {"id", OPT_INT(v.i), OPTDEF_INT(-1)} },
        .priv = &(const int){STREAM_AUDIO}, },
    { "video-remove", cmd_track_remove, { {"id", OPT_INT(v.i), OPTDEF_INT(-1)} },
        .priv = &(const int){STREAM_VIDEO}, },

    { "sub-reload", cmd_track_reload, { {"id", OPT_INT(v.i), OPTDEF_INT(-1)} },
        .priv = &(const int){STREAM_SUB},
        .spawn_thread = true,
        .can_abort = true,
        .abort_on_playback_end = true,
    },
    { "audio-reload", cmd_track_reload, { {"id", OPT_INT(v.i), OPTDEF_INT(-1)} },
        .priv = &(const int){STREAM_AUDIO},
        .spawn_thread = true,
        .can_abort = true,
        .abort_on_playback_end = true,
    },
    { "video-reload", cmd_track_reload, { {"id", OPT_INT(v.i), OPTDEF_INT(-1)} },
        .priv = &(const int){STREAM_VIDEO},
        .spawn_thread = true,
        .can_abort = true,
        .abort_on_playback_end = true,
    },

    { "rescan-external-files", cmd_rescan_external_files,
        {
            {"flags", OPT_CHOICE(v.i,
                {"keep-selection", 1},
                {"reselect", 0}),
                .flags = MP_CMD_OPT_ARG},
        },
        .spawn_thread = true,
        .can_abort = true,
        .abort_on_playback_end = true,
    },

    { "screenshot", cmd_screenshot,
        {
            {"flags", OPT_FLAGS(v.i,
                {"video", 4|0}, {"-", 4|0},
                {"window", 4|1},
                {"subtitles", 4|2},
                {"each-frame", 8}),
                OPTDEF_INT(4|2)},
            // backwards compatibility
            {"legacy", OPT_CHOICE(v.i,
                {"unused", 0}, {"single", 0},
                {"each-frame", 8}),
                .flags = MP_CMD_OPT_ARG},
        },
        .spawn_thread = true,
    },
    { "screenshot-to-file", cmd_screenshot_to_file,
        {
            {"filename", OPT_STRING(v.s)},
            {"flags", OPT_CHOICE(v.i,
                {"video", 0},
                {"window", 1},
                {"subtitles", 2}),
                OPTDEF_INT(2)},
        },
        .spawn_thread = true,
    },
    { "screenshot-raw", cmd_screenshot_raw,
        {
            {"flags", OPT_CHOICE(v.i,
                {"video", 0},
                {"window", 1},
                {"subtitles", 2}),
                OPTDEF_INT(2)},
        },
    },
    { "loadfile", cmd_loadfile,
        {
            {"url", OPT_STRING(v.s)},
            {"flags", OPT_CHOICE(v.i,
                {"replace", 0},
                {"append", 1},
                {"append-play", 2},
                {"insert-next", 3},
                {"insert-next-play", 4}),
                .flags = MP_CMD_OPT_ARG},
            {"options", OPT_KEYVALUELIST(v.str_list), .flags = MP_CMD_OPT_ARG},
        },
    },
    { "loadlist", cmd_loadlist,
        {
            {"url", OPT_STRING(v.s)},
            {"flags", OPT_CHOICE(v.i,
                {"replace", 0},
                {"append", 1},
                {"append-play", 2},
                {"insert-next", 3},
                {"insert-next-play", 4}),
                .flags = MP_CMD_OPT_ARG},
        },
        .spawn_thread = true,
        .can_abort = true,
    },
    { "playlist-clear", cmd_playlist_clear },
    { "playlist-remove", cmd_playlist_remove, {
        {"index", OPT_CHOICE(v.i, {"current", -1}),
            .flags = MP_CMD_OPT_ARG, M_RANGE(0, INT_MAX)}, }},
    { "playlist-move", cmd_playlist_move,  { {"index1", OPT_INT(v.i)},
                                             {"index2", OPT_INT(v.i)}, }},
    { "run", cmd_run, { {"command", OPT_STRING(v.s)},
                        {"args", OPT_STRING(v.s)}, },
        .vararg = true,
    },
    { "subprocess", cmd_subprocess,
        {
            {"args", OPT_STRINGLIST(v.str_list)},
            {"playback_only", OPT_BOOL(v.b), OPTDEF_INT(1)},
            {"capture_size", OPT_BYTE_SIZE(v.i64), M_RANGE(0, INT_MAX),
                OPTDEF_INT64(64 * 1024 * 1024)},
            {"capture_stdout", OPT_BOOL(v.b), .flags = MP_CMD_OPT_ARG},
            {"capture_stderr", OPT_BOOL(v.b), .flags = MP_CMD_OPT_ARG},
            {"detach", OPT_BOOL(v.b), .flags = MP_CMD_OPT_ARG},
            {"env", OPT_STRINGLIST(v.str_list), .flags = MP_CMD_OPT_ARG},
            {"stdin_data", OPT_STRING(v.s), .flags = MP_CMD_OPT_ARG},
            {"passthrough_stdin", OPT_BOOL(v.b), .flags = MP_CMD_OPT_ARG},
        },
        .spawn_thread = true,
        .can_abort = true,
    },

    { "set", cmd_set, {{"name", OPT_STRING(v.s)}, {"value", OPT_STRING(v.s)}}},
    { "del", cmd_del, {{"name", OPT_STRING(v.s)}}},
    { "change-list", cmd_change_list, { {"name", OPT_STRING(v.s)},
                                        {"operation", OPT_STRING(v.s)},
                                        {"value", OPT_STRING(v.s)} }},
    { "add", cmd_add_cycle, { {"name", OPT_STRING(v.s)},
                              {"value", OPT_DOUBLE(v.d), OPTDEF_DOUBLE(1)}, },
        .allow_auto_repeat = true,
        .scalable = true,
    },
    { "cycle", cmd_add_cycle, { {"name", OPT_STRING(v.s)},
                                {"value", OPT_CYCLEDIR(v.d), OPTDEF_DOUBLE(1)}, },
        .allow_auto_repeat = true,
        .scalable = true,
        .priv = "",
    },
    { "multiply", cmd_multiply, { {"name", OPT_STRING(v.s)},
                                  {"value", OPT_DOUBLE(v.d)}},
        .allow_auto_repeat = true},

    { "cycle-values", cmd_cycle_values, { {"arg0", OPT_STRING(v.s)},
                                          {"arg1", OPT_STRING(v.s)},
                                          {"argN", OPT_STRING(v.s)}, },
        .vararg = true},

    { "enable-section", cmd_enable_input_section,
        {
            {"name", OPT_STRING(v.s)},
            {"flags", OPT_FLAGS(v.i,
                {"default", 0},
                {"exclusive", MP_INPUT_EXCLUSIVE},
                {"allow-hide-cursor", MP_INPUT_ALLOW_HIDE_CURSOR},
                {"allow-vo-dragging", MP_INPUT_ALLOW_VO_DRAGGING}),
                .flags = MP_CMD_OPT_ARG},
        }
    },
    { "disable-section", cmd_disable_input_section,
        {{"name", OPT_STRING(v.s)} }},
    { "define-section", cmd_define_input_section,
        {
            {"name", OPT_STRING(v.s)},
            {"contents", OPT_STRING(v.s)},
            {"flags", OPT_CHOICE(v.i, {"default", 0}, {"force", 1}),
                .flags = MP_CMD_OPT_ARG},
        },
    },

    { "ab-loop", cmd_ab_loop },

    { "drop-buffers", cmd_drop_buffers, },

    { "af", cmd_filter, { {"operation", OPT_STRING(v.s)},
                          {"value", OPT_STRING(v.s)}, },
        .priv = &(const int){STREAM_AUDIO} },
    { "vf", cmd_filter, { {"operation", OPT_STRING(v.s)},
                          {"value", OPT_STRING(v.s)}, },
        .priv = &(const int){STREAM_VIDEO} },

    { "af-command", cmd_filter_command,
        {
            {"label", OPT_STRING(v.s)},
            {"command", OPT_STRING(v.s)},
            {"argument", OPT_STRING(v.s)},
            {"target", OPT_STRING(v.s), OPTDEF_STR("all"),
                .flags = MP_CMD_OPT_ARG},
        },
        .priv = &(const int){STREAM_AUDIO} },
    { "vf-command", cmd_filter_command,
        {
            {"label", OPT_STRING(v.s)},
            {"command", OPT_STRING(v.s)},
            {"argument", OPT_STRING(v.s)},
            {"target", OPT_STRING(v.s), OPTDEF_STR("all"),
                .flags = MP_CMD_OPT_ARG},
        },
        .priv = &(const int){STREAM_VIDEO} },

    { "ao-reload", cmd_ao_reload },

    { "script-binding", cmd_script_binding, { {"name", OPT_STRING(v.s)} },
        .allow_auto_repeat = true, .on_updown = true},

    { "script-message", cmd_script_message, { {"args", OPT_STRING(v.s)} },
        .vararg = true },
    { "script-message-to", cmd_script_message_to, { {"target", OPT_STRING(v.s)},
                                                    {"args", OPT_STRING(v.s)} },
        .vararg = true },

    { "overlay-add", cmd_overlay_add, { {"id", OPT_INT(v.i)},
                                        {"x", OPT_INT(v.i)},
                                        {"y", OPT_INT(v.i)},
                                        {"file", OPT_STRING(v.s)},
                                        {"offset", OPT_INT(v.i)},
                                        {"fmt", OPT_STRING(v.s)},
                                        {"w", OPT_INT(v.i)},
                                        {"h", OPT_INT(v.i)},
                                        {"stride", OPT_INT(v.i)},
                                        {"dw", OPT_INT(v.i), OPTDEF_INT(0)},
                                        {"dh", OPT_INT(v.i), OPTDEF_INT(0)}, }},
    { "overlay-remove", cmd_overlay_remove, { {"id", OPT_INT(v.i)} } },

    { "osd-overlay", cmd_osd_overlay,
        {
            {"id", OPT_INT64(v.i64)},
            {"format", OPT_CHOICE(v.i, {"none", 0}, {"ass-events", 1})},
            {"data", OPT_STRING(v.s)},
            {"res_x", OPT_INT(v.i), OPTDEF_INT(0)},
            {"res_y", OPT_INT(v.i), OPTDEF_INT(720)},
            {"z", OPT_INT(v.i), OPTDEF_INT(0)},
            {"hidden", OPT_BOOL(v.b), OPTDEF_INT(0)},
            {"compute_bounds", OPT_BOOL(v.b), OPTDEF_INT(0)},
        },
        .is_noisy = true,
    },

    { "write-watch-later-config", cmd_write_watch_later_config },
    { "delete-watch-later-config", cmd_delete_watch_later_config,
        {{"filename", OPT_STRING(v.s), .flags = MP_CMD_OPT_ARG} }},

    { "mouse", cmd_mouse, { {"x", OPT_INT(v.i)},
                            {"y", OPT_INT(v.i)},
                            {"button", OPT_INT(v.i), OPTDEF_INT(-1)},
                            {"mode", OPT_CHOICE(v.i,
                                {"single", 0}, {"double", 1}),
                                .flags = MP_CMD_OPT_ARG}}},
    { "keybind", cmd_key_bind, { {"name", OPT_STRING(v.s)},
                                 {"cmd", OPT_STRING(v.s)} }},
    { "keypress", cmd_key, { {"name", OPT_STRING(v.s)},
                             {"scale", OPT_DOUBLE(v.d), OPTDEF_DOUBLE(1)} },
        .priv = &(const int){0}},
    { "keydown", cmd_key, { {"name", OPT_STRING(v.s)} },
        .priv = &(const int){MP_KEY_STATE_DOWN}},
    { "keyup", cmd_key, { {"name", OPT_STRING(v.s), .flags = MP_CMD_OPT_ARG} },
        .priv = &(const int){MP_KEY_STATE_UP}},

    { "apply-profile", cmd_apply_profile, {
        {"name", OPT_STRING(v.s)},
        {"mode", OPT_CHOICE(v.i, {"apply", 0}, {"restore", 1}),
            .flags = MP_CMD_OPT_ARG}, }
    },

    { "load-config-file", cmd_load_config_file, {{"filename", OPT_STRING(v.s)}} },

    { "load-input-conf", cmd_load_input_conf, {{"filename", OPT_STRING(v.s)}} },

    { "load-script", cmd_load_script, {{"filename", OPT_STRING(v.s)}} },

    { "dump-cache", cmd_dump_cache, { {"start", OPT_TIME(v.d),
                                        .flags = M_OPT_ALLOW_NO},
                                      {"end", OPT_TIME(v.d),
                                        .flags = M_OPT_ALLOW_NO},
                                      {"filename", OPT_STRING(v.s)} },
        .exec_async = true,
        .can_abort = true,
    },

    { "ab-loop-dump-cache", cmd_dump_cache_ab, { {"filename", OPT_STRING(v.s)} },
        .exec_async = true,
        .can_abort = true,
    },

    { "ab-loop-align-cache", cmd_align_cache_ab },

    { "begin-vo-dragging", cmd_begin_vo_dragging },

    {0}
};

#undef OPT_BASE_STRUCT
#undef ARG

void command_uninit(struct MPContext *mpctx)
{
    struct command_ctx *ctx = mpctx->command_ctx;

    assert(!ctx->cache_dump_cmd); // closing the demuxer must have aborted it

    overlay_uninit(mpctx);
    ao_hotplug_destroy(ctx->hotplug);

    m_option_free(&script_props_type, &ctx->script_props);

    talloc_free(mpctx->command_ctx);
    mpctx->command_ctx = NULL;
}

void command_init(struct MPContext *mpctx)
{
    struct command_ctx *ctx = talloc(NULL, struct command_ctx);
    *ctx = (struct command_ctx){
        .last_seek_pts = MP_NOPTS_VALUE,
    };
    mpctx->command_ctx = ctx;

    int num_base = MP_ARRAY_SIZE(mp_properties_base);
    int num_opts = m_config_get_co_count(mpctx->mconfig);
    ctx->properties =
        talloc_zero_array(ctx, struct m_property, num_base + num_opts + 1);
    memcpy(ctx->properties, mp_properties_base, sizeof(mp_properties_base));

    int count = num_base;
    for (int n = 0; n < num_opts; n++) {
        struct m_config_option *co = m_config_get_co_index(mpctx->mconfig, n);
        assert(co->name[0]);
        if (co->opt->flags & M_OPT_NOPROP)
            continue;

        struct m_property prop = {
            .name = co->name,
            .call = mp_property_generic_option,
            .is_option = true,
        };

        if (co->opt->type == &m_option_type_alias) {
            prop.priv = co->opt->priv;

            prop.call = co->opt->deprecation_message ?
                            mp_property_deprecated_alias : mp_property_alias;

            // Check whether this eventually arrives at a real option. If not,
            // it's some CLI special handling thing. For example, "nosound" is
            // mapped to "no-audio", which has CLI special-handling, and cannot
            // be set as property.
            struct m_config_option *co2 = co;
            while (co2 && co2->opt->type == &m_option_type_alias) {
                const char *alias = (const char *)co2->opt->priv;
                co2 = m_config_get_co_raw(mpctx->mconfig, bstr0(alias));
            }
            if (!co2)
                continue;
        }

        // The option might be covered by a manual property already.
        if (m_property_list_find(ctx->properties, prop.name))
            continue;

        ctx->properties[count++] = prop;
    }

    node_init(&ctx->udata, MPV_FORMAT_NODE_MAP, NULL);
    talloc_steal(ctx, ctx->udata.u.list);
}

static void command_event(struct MPContext *mpctx, int event, void *arg)
{
    struct command_ctx *ctx = mpctx->command_ctx;

    if (event == MPV_EVENT_START_FILE) {
        ctx->last_seek_pts = MP_NOPTS_VALUE;
        ctx->marked_pts = MP_NOPTS_VALUE;
        ctx->marked_permanent = false;
    }

    if (event == MPV_EVENT_PLAYBACK_RESTART)
        ctx->last_seek_time = mp_time_sec();

    if (event == MPV_EVENT_END_FILE)
        mp_msg_flush_status_line(mpctx->log, false);

    if (event == MPV_EVENT_END_FILE || event == MPV_EVENT_FILE_LOADED) {
        // Update chapters - does nothing if something else is visible.
        set_osd_bar_chapters(mpctx, OSD_BAR_SEEK);
    }
    if (event == MP_EVENT_WIN_STATE2)
        ctx->cached_window_scale = 0;

    if (event == MP_EVENT_METADATA_UPDATE) {
        struct playlist_entry *const pe = mpctx->playing;
        if (pe && !pe->title) {
            const char *const name = find_non_filename_media_title(mpctx);
            if (name && name[0]) {
                pe->title = talloc_strdup(pe, name);
                mp_notify_property(mpctx, "playlist");
            }
        }
    }
}

void handle_command_updates(struct MPContext *mpctx)
{
    struct command_ctx *ctx = mpctx->command_ctx;

    // This is a bit messy: ao_hotplug wakes up the player, and then we have
    // to recheck the state. Then the client(s) will read the property.
    if (ctx->hotplug && ao_hotplug_check_update(ctx->hotplug))
        mp_notify_property(mpctx, "audio-device-list");

    // Depends on polling demuxer wakeup callback notifications.
    cache_dump_poll(mpctx);

    // Potentially run the commands now (idle) instead of waiting for a file to load.
    if (mpctx->stop_play == PT_STOP)
        run_command_opts(mpctx);
}

void run_command_opts(struct MPContext *mpctx)
{
    struct MPOpts *opts = mpctx->opts;
    struct command_ctx *ctx = mpctx->command_ctx;

    if (!opts->input_commands || ctx->command_opts_processed)
        return;

    // Take easy way out and add these to the input queue.
    for (int i = 0; opts->input_commands[i]; i++) {
        struct mp_cmd *cmd = mp_input_parse_cmd(mpctx->input, bstr0(opts->input_commands[i]),
                                                "the command line");
        mp_input_queue_cmd(mpctx->input, cmd);
    }
    ctx->command_opts_processed = true;
}

void mp_notify(struct MPContext *mpctx, int event, void *arg)
{
    // The OSD can implicitly reference some properties.
    mpctx->osd_idle_update = true;

    command_event(mpctx, event, arg);

    mp_client_broadcast_event(mpctx, event, arg);
}

static void update_priority(struct MPContext *mpctx)
{
#if HAVE_WIN32_DESKTOP
    struct MPOpts *opts = mpctx->opts;
    if (opts->w32_priority > 0)
        SetPriorityClass(GetCurrentProcess(), opts->w32_priority);
#endif
}

static void update_track_switch(struct MPContext *mpctx, int order, int type)
{
    if (!mpctx->playback_initialized)
        return;

    int tid = mpctx->opts->stream_id[order][type];
    struct track *track;
    if (tid == -1) {
        // If "auto" reset to default track selection
        track = select_default_track(mpctx, order, type);
        mark_track_selection(mpctx, order, type, -1);
    } else {
        track = mp_track_by_tid(mpctx, type, tid);
    }
    mp_switch_track_n(mpctx, order, type, track, (tid == -1) ? 0 : FLAG_MARK_SELECTION);
    print_track_list(mpctx, "Track switched:");
    mp_wakeup_core(mpctx);
}

void mp_option_change_callback(void *ctx, struct m_config_option *co, int flags,
                               bool self_update)
{
    struct MPContext *mpctx = ctx;
    struct MPOpts *opts = mpctx->opts;
    bool init = !co;
    void *opt_ptr = init ? NULL : co->data; // NULL on start

    if (co)
        mp_notify_property(mpctx, co->name);
    if (opt_ptr == &opts->media_title)
        mp_notify(mpctx, MP_EVENT_METADATA_UPDATE, NULL);

    if (self_update)
        return;

    if (flags & UPDATE_TERM)
        mp_update_logging(mpctx, false);

    if (flags & (UPDATE_OSD | UPDATE_SUB_FILT | UPDATE_SUB_HARD)) {
        for (int n = 0; n < num_ptracks[STREAM_SUB]; n++) {
            struct track *track = mpctx->current_track[n][STREAM_SUB];
            struct dec_sub *sub = track ? track->d_sub : NULL;
            if (sub) {
                int ret = sub_control(sub, SD_CTRL_UPDATE_OPTS,
                                      (void *)(uintptr_t)flags);
                if (ret == CONTROL_OK && flags & (UPDATE_SUB_FILT | UPDATE_SUB_HARD)) {
                    sub_redecode_cached_packets(sub);
                    if (track->selected)
                        reselect_demux_stream(mpctx, track, true);
                }
            }
        }
        osd_changed(mpctx->osd);
    }

    if (flags & UPDATE_BUILTIN_SCRIPTS)
        mp_load_builtin_scripts(mpctx);

    if (flags & UPDATE_IMGPAR) {
        struct track *track = mpctx->current_track[0][STREAM_VIDEO];
        if (track && track->dec) {
            mp_decoder_wrapper_reset_params(track->dec);
            mp_force_video_refresh(mpctx);
        }
    }

    if (flags & UPDATE_INPUT)
        mp_input_update_opts(mpctx->input);

    if (flags & UPDATE_SUB_EXTS)
        mp_update_subtitle_exts(mpctx->opts);

    if (init || opt_ptr == &opts->ipc_path || opt_ptr == &opts->ipc_client) {
        mp_uninit_ipc(mpctx->ipc_ctx);
        mpctx->ipc_ctx = mp_init_ipc(mpctx->clients, mpctx->global);
    }

    if (opt_ptr == &opts->vo->video_driver_list ||
        opt_ptr == &opts->ra_ctx_opts->context_name ||
        opt_ptr == &opts->ra_ctx_opts->context_type) {
        struct track *track = mpctx->current_track[0][STREAM_VIDEO];
        uninit_video_out(mpctx);
        handle_force_window(mpctx, true);
        reinit_video_chain(mpctx);
        if (track)
            queue_seek(mpctx, MPSEEK_RELATIVE, 0.0, MPSEEK_EXACT, 0);

        mp_wakeup_core(mpctx);
    }

    if (flags & UPDATE_AUDIO)
        reload_audio_output(mpctx);

    if (flags & UPDATE_PRIORITY)
        update_priority(mpctx);

    if (flags & UPDATE_SCREENSAVER)
        update_screensaver_state(mpctx);

    if (flags & UPDATE_VOL)
        audio_update_volume(mpctx);

    if (flags & UPDATE_LAVFI_COMPLEX)
        update_lavfi_complex(mpctx);

    if (flags & UPDATE_VIDEO) {
        if (mpctx->video_out) {
            vo_control(mpctx->video_out, VOCTRL_UPDATE_RENDER_OPTS, NULL);
            mp_wakeup_core(mpctx);
        }
    }

    if (opt_ptr == &opts->vo->android_surface_size) {
        if (mpctx->video_out)
            vo_control(mpctx->video_out, VOCTRL_EXTERNAL_RESIZE, NULL);
    }

    if (opt_ptr == &opts->input_commands) {
        mpctx->command_ctx->command_opts_processed = false;
        run_command_opts(mpctx);
    }

    if (opt_ptr == &opts->playback_speed) {
        update_playback_speed(mpctx);
        mp_wakeup_core(mpctx);
    }

    if (opt_ptr == &opts->play_dir) {
        if (mpctx->play_dir != opts->play_dir) {
            // Some weird things for play_dir if we're at EOF.
            // 1. The option must be set before we seek.
            // 2. queue_seek can change the stop_play value; always keep the old one.
            int old_stop_play = mpctx->stop_play;
            if (old_stop_play == AT_END_OF_FILE)
                mpctx->play_dir = opts->play_dir;
            queue_seek(mpctx, MPSEEK_ABSOLUTE, get_current_time(mpctx),
                       MPSEEK_EXACT, 0);
            if (old_stop_play == AT_END_OF_FILE)
                mpctx->stop_play = old_stop_play;
        }
    }

    if (opt_ptr == &opts->edition_id) {
        struct demuxer *demuxer = mpctx->demuxer;
        if (mpctx->playback_initialized && demuxer && demuxer->num_editions > 0) {
            if (opts->edition_id != demuxer->edition) {
                if (!mpctx->stop_play)
                    mpctx->stop_play = PT_CURRENT_ENTRY;
                mp_wakeup_core(mpctx);
            }
        }
    }

    if (opt_ptr == &opts->pause)
        set_pause_state(mpctx, opts->pause);

    if (opt_ptr == &opts->audio_delay) {
        if (mpctx->ao_chain) {
            mpctx->delay += mpctx->opts->audio_delay - mpctx->ao_chain->delay;
            mpctx->ao_chain->delay = mpctx->opts->audio_delay;
        }
        mp_wakeup_core(mpctx);
    }

    if (flags & UPDATE_HWDEC) {
        struct track *track = mpctx->current_track[0][STREAM_VIDEO];
        struct mp_decoder_wrapper *dec = track ? track->dec : NULL;
        if (dec) {
            mp_decoder_wrapper_control(dec, VDCTRL_REINIT, NULL);
            double last_pts = mpctx->video_pts;
            if (last_pts != MP_NOPTS_VALUE)
                queue_seek(mpctx, MPSEEK_ABSOLUTE, last_pts, MPSEEK_EXACT, 0);
        }
    }

    if (opt_ptr == &opts->vo->window_scale)
        update_window_scale(mpctx);

    if (opt_ptr == &opts->vo->hidpi_window_scale)
        update_hidpi_window_scale(mpctx, opts->vo->hidpi_window_scale);

    if (opt_ptr == &opts->cursor_autohide_delay)
        mpctx->mouse_timer = 0;

    if (flags & UPDATE_DVB_PROG) {
        if (!mpctx->stop_play)
            mpctx->stop_play = PT_CURRENT_ENTRY;
    }

    if (opt_ptr == &opts->ab_loop[0] || opt_ptr == &opts->ab_loop[1]) {
        update_ab_loop_clip(mpctx);
        // Update if visible
        set_osd_bar_chapters(mpctx, OSD_BAR_SEEK);
        mp_wakeup_core(mpctx);
    }

    if (opt_ptr == &opts->vf_settings)
        set_filters(mpctx, STREAM_VIDEO, opts->vf_settings);

    if (opt_ptr == &opts->af_settings)
        set_filters(mpctx, STREAM_AUDIO, opts->af_settings);

    for (int type = 0; type < STREAM_TYPE_COUNT; type++) {
        for (int order = 0; order < num_ptracks[type]; order++) {
            if (opt_ptr == &opts->stream_id[order][type])
                update_track_switch(mpctx, order, type);
        }
    }

    if (opt_ptr == &opts->vo->fullscreen && !opts->vo->fullscreen)
        mpctx->mouse_event_ts--; // Show mouse cursor

    if (opt_ptr == &opts->vo->taskbar_progress)
        update_vo_playback_state(mpctx);

    if (opt_ptr == &opts->image_display_duration && mpctx->vo_chain
        && mpctx->vo_chain->is_sparse && !mpctx->ao_chain
        && mpctx->video_status == STATUS_DRAINING)
        mpctx->time_frame = opts->image_display_duration;
}

void mp_notify_property(struct MPContext *mpctx, const char *property)
{
    mp_client_property_change(mpctx, property);
}<|MERGE_RESOLUTION|>--- conflicted
+++ resolved
@@ -3741,7 +3741,7 @@
         assert(node);
         m_option_copy(&udata_type, arg, node);
         return M_PROPERTY_OK;
-    case M_PROPERTY_FIXED_LEN_PRINT:
+    case M_PROPERTY_FIXED_LEN_PRINT: 
     case M_PROPERTY_PRINT: {
         char *str = m_option_pretty_print(&udata_type, node, action == M_PROPERTY_FIXED_LEN_PRINT);
         *(char **)arg = str;
@@ -5570,8 +5570,6 @@
     };
 }
 
-<<<<<<< HEAD
-=======
 static void cmd_escape_ass(void *p)
 {
     struct mp_cmd_ctx *cmd = p;
@@ -5585,44 +5583,6 @@
     };
 }
 
-static struct load_action get_load_action(struct MPContext *mpctx, int action_flag)
-{
-    switch (action_flag) {
-    case 0: // replace
-        return (struct load_action){LOAD_TYPE_REPLACE, .play = true};
-    case 1: // append
-        return (struct load_action){LOAD_TYPE_APPEND, .play = false};
-    case 2: // append-play
-        return (struct load_action){LOAD_TYPE_APPEND, .play = true};
-    case 3: // insert-next
-        return (struct load_action){LOAD_TYPE_INSERT_NEXT, .play = false};
-    case 4: // insert-next-play
-        return (struct load_action){LOAD_TYPE_INSERT_NEXT, .play = true};
-    case 5: // insert-at
-        return (struct load_action){LOAD_TYPE_INSERT_AT, .play = false};
-    case 6: // insert-at-play
-        return (struct load_action){LOAD_TYPE_INSERT_AT, .play = true};
-    default: // default: replace
-        return (struct load_action){LOAD_TYPE_REPLACE, .play = true};
-    }
-}
-
-static struct playlist_entry *get_insert_entry(struct MPContext *mpctx, struct load_action *action,
-                                               int insert_at_idx)
-{
-    switch (action->type) {
-    case LOAD_TYPE_INSERT_NEXT:
-        return playlist_get_next(mpctx->playlist, +1);
-    case LOAD_TYPE_INSERT_AT:
-        return playlist_entry_from_index(mpctx->playlist, insert_at_idx);
-    case LOAD_TYPE_REPLACE:
-    case LOAD_TYPE_APPEND:
-    default:
-        return NULL;
-    }
-}
-
->>>>>>> 9cee4414
 static void cmd_loadfile(void *p)
 {
     struct mp_cmd_ctx *cmd = p;
@@ -7147,7 +7107,7 @@
 
     // Depends on polling demuxer wakeup callback notifications.
     cache_dump_poll(mpctx);
-
+		
     // Potentially run the commands now (idle) instead of waiting for a file to load.
     if (mpctx->stop_play == PT_STOP)
         run_command_opts(mpctx);
@@ -7306,7 +7266,7 @@
             vo_control(mpctx->video_out, VOCTRL_EXTERNAL_RESIZE, NULL);
     }
 
-    if (opt_ptr == &opts->input_commands) {
+   if (opt_ptr == &opts->input_commands) {
         mpctx->command_ctx->command_opts_processed = false;
         run_command_opts(mpctx);
     }
