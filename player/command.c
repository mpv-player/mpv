/*
 * This file is part of mpv.
 *
 * mpv is free software; you can redistribute it and/or
 * modify it under the terms of the GNU Lesser General Public
 * License as published by the Free Software Foundation; either
 * version 2.1 of the License, or (at your option) any later version.
 *
 * mpv is distributed in the hope that it will be useful,
 * but WITHOUT ANY WARRANTY; without even the implied warranty of
 * MERCHANTABILITY or FITNESS FOR A PARTICULAR PURPOSE.  See the
 * GNU Lesser General Public License for more details.
 *
 * You should have received a copy of the GNU Lesser General Public
 * License along with mpv.  If not, see <http://www.gnu.org/licenses/>.
 */

#include <float.h>
#include <stdlib.h>
#include <inttypes.h>
#include <unistd.h>
#include <string.h>
#include <stdbool.h>
#include <assert.h>
#include <time.h>
#include <math.h>
#include <sys/types.h>

#include <ass/ass.h>
#include <libavutil/avstring.h>
#include <libavutil/common.h>

#include "mpv_talloc.h"
#include "client.h"
#include "external_files.h"
#include "common/av_common.h"
#include "common/codecs.h"
#include "common/msg.h"
#include "common/msg_control.h"
#include "common/stats.h"
#include "filters/f_decoder_wrapper.h"
#include "command.h"
#include "osdep/threads.h"
#include "osdep/timer.h"
#include "common/common.h"
#include "input/input.h"
#include "input/keycodes.h"
#include "stream/stream.h"
#include "demux/demux.h"
#include "demux/stheader.h"
#include "common/playlist.h"
#include "sub/dec_sub.h"
#include "sub/osd.h"
#include "sub/sd.h"
#include "options/m_option.h"
#include "options/m_property.h"
#include "options/m_config_frontend.h"
#include "osdep/getpid.h"
#include "video/out/vo.h"
#include "video/csputils.h"
#include "video/hwdec.h"
#include "audio/aframe.h"
#include "audio/format.h"
#include "audio/out/ao.h"
#include "video/out/bitmap_packer.h"
#include "options/path.h"
#include "screenshot.h"
#include "misc/dispatch.h"
#include "misc/node.h"
#include "misc/thread_pool.h"
#include "misc/thread_tools.h"

#include "osdep/io.h"
#include "osdep/subprocess.h"

#include "core.h"

#ifdef _WIN32
#include <windows.h>
#endif

struct command_ctx {
    // All properties, terminated with a {0} item.
    struct m_property *properties;

    double last_seek_time;
    double last_seek_pts;
    double marked_pts;
    bool marked_permanent;

    char **warned_deprecated;
    int num_warned_deprecated;

    struct overlay *overlays;
    int num_overlays;
    // One of these is in use by the OSD; the other one exists so that the
    // bitmap list can be manipulated without additional synchronization.
    struct sub_bitmaps overlay_osd[2];
    int overlay_osd_current;
    struct bitmap_packer *overlay_packer;

    struct hook_handler **hooks;
    int num_hooks;
    int64_t hook_seq; // for hook_handler.seq

    struct ao_hotplug *hotplug;

    struct mp_cmd_ctx *cache_dump_cmd; // in progress cache dumping

    char **script_props;
    mpv_node udata;

    double cached_window_scale;
};

static const struct m_option script_props_type = {
    .type = &m_option_type_keyvalue_list
};

static const struct m_option udata_type = {
    .type = CONF_TYPE_NODE
};

struct overlay {
    struct mp_image *source;
    int x, y;
    int dw, dh;
};

struct hook_handler {
    char *client;   // client mpv_handle name (for logging)
    int64_t client_id; // client mpv_handle ID
    char *type;     // kind of hook, e.g. "on_load"
    uint64_t user_id; // user-chosen ID
    int priority;   // priority for global hook order
    int64_t seq;    // unique ID, != 0, also for fixed order on equal priorities
    bool active;    // hook is currently in progress (only 1 at a time for now)
};

// U+279C HEAVY ROUND-TIPPED RIGHTWARDS ARROW
// U+00A0 NO-BREAK SPACE
#define ARROW_SP "\342\236\234\302\240"

const char list_current[] = OSD_ASS_0 ARROW_SP OSD_ASS_1;
const char list_normal[] = OSD_ASS_0 "{\\alpha&HFF}" ARROW_SP "{\\r}" OSD_ASS_1;

static int edit_filters(struct MPContext *mpctx, struct mp_log *log,
                        enum stream_type mediatype,
                        const char *cmd, const char *arg);
static int set_filters(struct MPContext *mpctx, enum stream_type mediatype,
                       struct m_obj_settings *new_chain);

static bool is_property_set(int action, void *val);

static void hook_remove(struct MPContext *mpctx, struct hook_handler *h)
{
    struct command_ctx *cmd = mpctx->command_ctx;
    for (int n = 0; n < cmd->num_hooks; n++) {
        if (cmd->hooks[n] == h) {
            talloc_free(cmd->hooks[n]);
            MP_TARRAY_REMOVE_AT(cmd->hooks, cmd->num_hooks, n);
            return;
        }
    }
    MP_ASSERT_UNREACHABLE();
}

bool mp_hook_test_completion(struct MPContext *mpctx, char *type)
{
    struct command_ctx *cmd = mpctx->command_ctx;
    for (int n = 0; n < cmd->num_hooks; n++) {
        struct hook_handler *h = cmd->hooks[n];
        if (h->active && strcmp(h->type, type) == 0) {
            if (!mp_client_id_exists(mpctx, h->client_id)) {
                MP_WARN(mpctx, "client removed during hook handling\n");
                hook_remove(mpctx, h);
                break;
            }
            return false;
        }
    }
    return true;
}

static int invoke_hook_handler(struct MPContext *mpctx, struct hook_handler *h)
{
    MP_VERBOSE(mpctx, "Running hook: %s/%s\n", h->client, h->type);
    h->active = true;

    uint64_t reply_id = 0;
    mpv_event_hook *m = talloc_ptrtype(NULL, m);
    *m = (mpv_event_hook){
        .name = talloc_strdup(m, h->type),
        .id = h->seq,
    },
    reply_id = h->user_id;
    char *name = mp_tprintf(22, "@%"PRIi64, h->client_id);
    int r = mp_client_send_event(mpctx, name, reply_id, MPV_EVENT_HOOK, m);
    if (r < 0) {
        MP_WARN(mpctx, "Sending hook command failed. Removing hook.\n");
        hook_remove(mpctx, h);
        mp_wakeup_core(mpctx); // repeat next iteration to finish
    }
    return r;
}

static int run_next_hook_handler(struct MPContext *mpctx, char *type, int index)
{
    struct command_ctx *cmd = mpctx->command_ctx;

    for (int n = index; n < cmd->num_hooks; n++) {
        struct hook_handler *h = cmd->hooks[n];
        if (strcmp(h->type, type) == 0)
            return invoke_hook_handler(mpctx, h);
    }

    mp_wakeup_core(mpctx); // finished hook
    return 0;
}

// Start processing script/client API hooks. This is asynchronous, and the
// caller needs to use mp_hook_test_completion() to check whether they're done.
void mp_hook_start(struct MPContext *mpctx, char *type)
{
    while (run_next_hook_handler(mpctx, type, 0) < 0) {
        // We can repeat this until all broken clients have been removed, and
        // hook processing is successfully started.
    }
}

int mp_hook_continue(struct MPContext *mpctx, int64_t client_id, uint64_t id)
{
    struct command_ctx *cmd = mpctx->command_ctx;

    for (int n = 0; n < cmd->num_hooks; n++) {
        struct hook_handler *h = cmd->hooks[n];
        if (h->client_id == client_id && h->seq == id) {
            if (!h->active)
                break;
            h->active = false;
            return run_next_hook_handler(mpctx, h->type, n + 1);
        }
    }

    MP_ERR(mpctx, "invalid hook API usage\n");
    return MPV_ERROR_INVALID_PARAMETER;
}

static int compare_hook(const void *pa, const void *pb)
{
    struct hook_handler **h1 = (void *)pa;
    struct hook_handler **h2 = (void *)pb;
    if ((*h1)->priority != (*h2)->priority)
        return (*h1)->priority - (*h2)->priority;
    return (*h1)->seq - (*h2)->seq;
}

void mp_hook_add(struct MPContext *mpctx, char *client, int64_t client_id,
                 const char *name, uint64_t user_id, int pri)
{
    struct command_ctx *cmd = mpctx->command_ctx;
    struct hook_handler *h = talloc_ptrtype(cmd, h);
    int64_t seq = ++cmd->hook_seq;
    *h = (struct hook_handler){
        .client = talloc_strdup(h, client),
        .client_id = client_id,
        .type = talloc_strdup(h, name),
        .user_id = user_id,
        .priority = pri,
        .seq = seq,
    };
    MP_TARRAY_APPEND(cmd, cmd->hooks, cmd->num_hooks, h);
    qsort(cmd->hooks, cmd->num_hooks, sizeof(cmd->hooks[0]), compare_hook);
}

// Call before a seek, in order to allow revert-seek to undo the seek.
void mark_seek(struct MPContext *mpctx)
{
    struct command_ctx *cmd = mpctx->command_ctx;
    double now = mp_time_sec();
    if (now > cmd->last_seek_time + 2.0 || cmd->last_seek_pts == MP_NOPTS_VALUE)
        cmd->last_seek_pts = get_current_time(mpctx);
    cmd->last_seek_time = now;
}

static char *skip_n_lines(char *text, int lines)
{
    while (text && lines > 0) {
        char *next = strchr(text, '\n');
        text = next ? next + 1 : NULL;
        lines--;
    }
    return text;
}

static int count_lines(char *text)
{
    int count = 0;
    while (text) {
        char *next = strchr(text, '\n');
        if (!next || (next[0] == '\n' && !next[1]))
            break;
        text = next + 1;
        count++;
    }
    return count;
}

// Given a huge string separated by new lines, attempts to cut off text above
// the current line to keep the line visible, and below to keep rendering
// performance up. pos gives the current line (0 for the first line).
// "text" might be returned as is, or it can be freed and a new allocation is
// returned.
// This is only a heuristic - we can't deal with line breaking.
static char *cut_osd_list(struct MPContext *mpctx, char *text, int pos)
{
    int screen_h, font_h;
    osd_get_text_size(mpctx->osd, &screen_h, &font_h);
    int max_lines = screen_h / MPMAX(font_h, 1) - 1;

    if (!text || max_lines < 5)
        return text;

    int count = count_lines(text);
    if (count <= max_lines)
        return text;

    char *new = talloc_strdup(NULL, "");

    int start = MPMAX(pos - max_lines / 2, 0);
    if (start == 1)
        start = 0; // avoid weird transition when pad_h becomes visible
    int pad_h = start > 0;

    int space = max_lines - pad_h - 1;
    int pad_t = count - start > space;
    if (!pad_t)
        start = count - space;

    if (pad_h) {
        new = talloc_asprintf_append_buffer(new, "\342\206\221 (%d hidden items)\n",
                                            start);
    }

    char *head = skip_n_lines(text, start);
    if (!head) {
        talloc_free(new);
        return text;
    }

    int lines_shown = max_lines - pad_h - pad_t;
    char *tail = skip_n_lines(head, lines_shown);
    new = talloc_asprintf_append_buffer(new, "%.*s",
                            (int)(tail ? tail - head : strlen(head)), head);
    if (pad_t) {
        new = talloc_asprintf_append_buffer(new, "\342\206\223 (%d hidden items)\n",
                                            count - start - lines_shown + 1);
    }

    talloc_free(text);
    return new;
}

static char *format_delay(double time)
{
    return talloc_asprintf(NULL, "%d ms", (int)lrint(time * 1000));
}

// Property-option bridge. (Maps the property to the option with the same name.)
static int mp_property_generic_option(void *ctx, struct m_property *prop,
                                      int action, void *arg)
{
    MPContext *mpctx = ctx;
    struct m_config_option *opt =
        m_config_get_co(mpctx->mconfig, bstr0(prop->name));

    if (!opt)
        return M_PROPERTY_UNKNOWN;

    switch (action) {
    case M_PROPERTY_GET_TYPE:
        *(struct m_option *)arg = *(opt->opt);
        return M_PROPERTY_OK;
    case M_PROPERTY_GET:
        if (!opt->data)
            return M_PROPERTY_NOT_IMPLEMENTED;
        m_option_copy(opt->opt, arg, opt->data);
        return M_PROPERTY_OK;
    case M_PROPERTY_SET:
        if (m_config_set_option_raw(mpctx->mconfig, opt, arg, 0) < 0)
            return M_PROPERTY_ERROR;
        return M_PROPERTY_OK;
    }
    return M_PROPERTY_NOT_IMPLEMENTED;
}

/// Playback speed (RW)
static int mp_property_playback_speed(void *ctx, struct m_property *prop,
                                      int action, void *arg)
{
    MPContext *mpctx = ctx;
    if (action == M_PROPERTY_PRINT) {
        double speed = mpctx->opts->playback_speed;
        *(char **)arg = talloc_asprintf(NULL, "%.2f", speed);
        return M_PROPERTY_OK;
    }
    return mp_property_generic_option(mpctx, prop, action, arg);
}

static int mp_property_av_speed_correction(void *ctx, struct m_property *prop,
                                           int action, void *arg)
{
    MPContext *mpctx = ctx;
    char *type = prop->priv;
    double val = 0;
    switch (type[0]) {
    case 'a': val = mpctx->speed_factor_a; break;
    case 'v': val = mpctx->speed_factor_v; break;
    default: MP_ASSERT_UNREACHABLE();
    }

    if (action == M_PROPERTY_PRINT) {
        *(char **)arg = talloc_asprintf(NULL, "%+.3g%%", (val - 1) * 100);
        return M_PROPERTY_OK;
    }

    return m_property_double_ro(action, arg, val);
}

static int mp_property_display_sync_active(void *ctx, struct m_property *prop,
                                           int action, void *arg)
{
    MPContext *mpctx = ctx;
    return m_property_bool_ro(action, arg, mpctx->display_sync_active);
}

static int mp_property_pid(void *ctx, struct m_property *prop,
                           int action, void *arg)
{
    // 32 bit on linux/windows - which C99 `int' is not guaranteed to hold
    return m_property_int64_ro(action, arg, mp_getpid());
}

/// filename with path (RO)
static int mp_property_path(void *ctx, struct m_property *prop,
                            int action, void *arg)
{
    MPContext *mpctx = ctx;
    if (!mpctx->filename)
        return M_PROPERTY_UNAVAILABLE;
    return m_property_strdup_ro(action, arg, mpctx->filename);
}

static int mp_property_filename(void *ctx, struct m_property *prop,
                                int action, void *arg)
{
    MPContext *mpctx = ctx;
    if (!mpctx->filename)
        return M_PROPERTY_UNAVAILABLE;
    char *filename = talloc_strdup(NULL, mpctx->filename);
    if (mp_is_url(bstr0(filename)))
        mp_url_unescape_inplace(filename);
    char *f = (char *)mp_basename(filename);
    if (!f[0])
        f = filename;
    if (action == M_PROPERTY_KEY_ACTION) {
        struct m_property_action_arg *ka = arg;
        if (strcmp(ka->key, "no-ext") == 0) {
            action = ka->action;
            arg = ka->arg;
            bstr root;
            if (mp_splitext(f, &root))
                f = bstrto0(filename, root);
        }
    }
    int r = m_property_strdup_ro(action, arg, f);
    talloc_free(filename);
    return r;
}

static int mp_property_stream_open_filename(void *ctx, struct m_property *prop,
                                            int action, void *arg)
{
    MPContext *mpctx = ctx;
    if (!mpctx->stream_open_filename || !mpctx->playing)
        return M_PROPERTY_UNAVAILABLE;
    switch (action) {
    case M_PROPERTY_SET: {
        if (mpctx->demuxer)
            return M_PROPERTY_ERROR;
        mpctx->stream_open_filename =
            talloc_strdup(mpctx->stream_open_filename, *(char **)arg);
        mp_notify_property(mpctx, prop->name);
        return M_PROPERTY_OK;
    }
    case M_PROPERTY_GET_TYPE:
    case M_PROPERTY_GET:
        return m_property_strdup_ro(action, arg, mpctx->stream_open_filename);
    }
    return M_PROPERTY_NOT_IMPLEMENTED;
}

static int mp_property_file_size(void *ctx, struct m_property *prop,
                                 int action, void *arg)
{
    MPContext *mpctx = ctx;
    if (!mpctx->demuxer)
        return M_PROPERTY_UNAVAILABLE;

    int64_t size = mpctx->demuxer->filesize;
    if (size < 0)
        return M_PROPERTY_UNAVAILABLE;

    if (action == M_PROPERTY_PRINT) {
        *(char **)arg = format_file_size(size);
        return M_PROPERTY_OK;
    }
    return m_property_int64_ro(action, arg, size);
}

static const char *find_non_filename_media_title(MPContext *mpctx)
{
    const char *name = mpctx->opts->media_title;
    if (name && name[0])
        return name;
    if (mpctx->demuxer) {
        name = mp_tags_get_str(mpctx->demuxer->metadata, "service_name");
        if (name && name[0])
            return name;
        name = mp_tags_get_str(mpctx->demuxer->metadata, "title");
        if (name && name[0])
            return name;
        name = mp_tags_get_str(mpctx->demuxer->metadata, "icy-title");
        if (name && name[0])
            return name;
    }
    if (mpctx->playing && mpctx->playing->title)
        return mpctx->playing->title;
    return NULL;
}

static int mp_property_media_title(void *ctx, struct m_property *prop,
                                   int action, void *arg)
{
    MPContext *mpctx = ctx;
    const char *name = find_non_filename_media_title(mpctx);
    if (name && name[0])
        return m_property_strdup_ro(action, arg, name);
    return mp_property_filename(ctx, prop, action, arg);
}

static int mp_property_stream_path(void *ctx, struct m_property *prop,
                                   int action, void *arg)
{
    MPContext *mpctx = ctx;
    if (!mpctx->demuxer || !mpctx->demuxer->filename)
        return M_PROPERTY_UNAVAILABLE;
    return m_property_strdup_ro(action, arg, mpctx->demuxer->filename);
}

/// Demuxer name (RO)
static int mp_property_demuxer(void *ctx, struct m_property *prop,
                               int action, void *arg)
{
    MPContext *mpctx = ctx;
    struct demuxer *demuxer = mpctx->demuxer;
    if (!demuxer)
        return M_PROPERTY_UNAVAILABLE;
    return m_property_strdup_ro(action, arg, demuxer->desc->name);
}

static int mp_property_file_format(void *ctx, struct m_property *prop,
                                   int action, void *arg)
{
    MPContext *mpctx = ctx;
    struct demuxer *demuxer = mpctx->demuxer;
    if (!demuxer)
        return M_PROPERTY_UNAVAILABLE;
    const char *name = demuxer->filetype ? demuxer->filetype : demuxer->desc->name;
    return m_property_strdup_ro(action, arg, name);
}

static int mp_property_stream_pos(void *ctx, struct m_property *prop,
                                  int action, void *arg)
{
    MPContext *mpctx = ctx;
    struct demuxer *demuxer = mpctx->demuxer;
    if (!demuxer || demuxer->filepos < 0)
        return M_PROPERTY_UNAVAILABLE;
    return m_property_int64_ro(action, arg, demuxer->filepos);
}

/// Stream end offset (RO)
static int mp_property_stream_end(void *ctx, struct m_property *prop,
                                  int action, void *arg)
{
    return mp_property_file_size(ctx, prop, action, arg);
}

// Does some magic to handle "<name>/full" as time formatted with milliseconds.
// Assumes prop is the type of the actual property.
static int property_time(int action, void *arg, double time)
{
    if (time == MP_NOPTS_VALUE)
        return M_PROPERTY_UNAVAILABLE;

    const struct m_option time_type = {.type = CONF_TYPE_TIME};
    switch (action) {
    case M_PROPERTY_GET:
        *(double *)arg = time;
        return M_PROPERTY_OK;
    case M_PROPERTY_GET_TYPE:
        *(struct m_option *)arg = time_type;
        return M_PROPERTY_OK;
    case M_PROPERTY_KEY_ACTION: {
        struct m_property_action_arg *ka = arg;

        if (strcmp(ka->key, "full") != 0)
            return M_PROPERTY_UNKNOWN;

        switch (ka->action) {
        case M_PROPERTY_GET:
            *(double *)ka->arg = time;
            return M_PROPERTY_OK;
        case M_PROPERTY_PRINT:
            *(char **)ka->arg = mp_format_time(time, true);
            return M_PROPERTY_OK;
        case M_PROPERTY_GET_TYPE:
            *(struct m_option *)ka->arg = time_type;
            return M_PROPERTY_OK;
        }
    }
    }
    return M_PROPERTY_NOT_IMPLEMENTED;
}

static int mp_property_duration(void *ctx, struct m_property *prop,
                                int action, void *arg)
{
    MPContext *mpctx = ctx;
    double len = get_time_length(mpctx);

    if (len < 0)
        return M_PROPERTY_UNAVAILABLE;

    return property_time(action, arg, len);
}

static int mp_property_avsync(void *ctx, struct m_property *prop,
                              int action, void *arg)
{
    MPContext *mpctx = ctx;
    if (!mpctx->ao_chain || !mpctx->vo_chain)
        return M_PROPERTY_UNAVAILABLE;
    if (action == M_PROPERTY_PRINT) {
        // Truncate anything < 1e-4 to avoid switching to scientific notation
        if (fabs(mpctx->last_av_difference) < 1e-4) {
            *(char **)arg = talloc_strdup(NULL, "0");
        } else {
            *(char **)arg = talloc_asprintf(NULL, "%+.2g", mpctx->last_av_difference);
        }
        return M_PROPERTY_OK;
    }
    return m_property_double_ro(action, arg, mpctx->last_av_difference);
}

static int mp_property_total_avsync_change(void *ctx, struct m_property *prop,
                                           int action, void *arg)
{
    MPContext *mpctx = ctx;
    if (!mpctx->ao_chain || !mpctx->vo_chain)
        return M_PROPERTY_UNAVAILABLE;
    if (mpctx->total_avsync_change == MP_NOPTS_VALUE)
        return M_PROPERTY_UNAVAILABLE;
    return m_property_double_ro(action, arg, mpctx->total_avsync_change);
}

static int mp_property_frame_drop_dec(void *ctx, struct m_property *prop,
                                      int action, void *arg)
{
    MPContext *mpctx = ctx;
    struct mp_decoder_wrapper *dec = mpctx->vo_chain && mpctx->vo_chain->track
        ? mpctx->vo_chain->track->dec : NULL;
    if (!dec)
        return M_PROPERTY_UNAVAILABLE;

    return m_property_int_ro(action, arg,
                             mp_decoder_wrapper_get_frames_dropped(dec));
}

static int mp_property_mistimed_frame_count(void *ctx, struct m_property *prop,
                                            int action, void *arg)
{
    MPContext *mpctx = ctx;
    if (!mpctx->vo_chain || !mpctx->display_sync_active)
        return M_PROPERTY_UNAVAILABLE;

    return m_property_int_ro(action, arg, mpctx->mistimed_frames_total);
}

static int mp_property_vsync_ratio(void *ctx, struct m_property *prop,
                                   int action, void *arg)
{
    MPContext *mpctx = ctx;
    if (!mpctx->vo_chain || !mpctx->display_sync_active)
        return M_PROPERTY_UNAVAILABLE;

    int vsyncs = 0, frames = 0;
    for (int n = 0; n < mpctx->num_past_frames; n++) {
        int vsync = mpctx->past_frames[n].num_vsyncs;
        if (vsync < 0)
            break;
        vsyncs += vsync;
        frames += 1;
    }

    if (!frames)
        return M_PROPERTY_UNAVAILABLE;

    return m_property_double_ro(action, arg, vsyncs / (double)frames);
}

static int mp_property_frame_drop_vo(void *ctx, struct m_property *prop,
                                     int action, void *arg)
{
    MPContext *mpctx = ctx;
    if (!mpctx->vo_chain)
        return M_PROPERTY_UNAVAILABLE;

    return m_property_int_ro(action, arg, vo_get_drop_count(mpctx->video_out));
}

static int mp_property_vo_delayed_frame_count(void *ctx, struct m_property *prop,
                                              int action, void *arg)
{
    MPContext *mpctx = ctx;
    if (!mpctx->vo_chain)
        return M_PROPERTY_UNAVAILABLE;

    return m_property_int_ro(action, arg, vo_get_delayed_count(mpctx->video_out));
}

/// Current position in percent (RW)
static int mp_property_percent_pos(void *ctx, struct m_property *prop,
                                   int action, void *arg)
{
    MPContext *mpctx = ctx;
    if (!mpctx->playback_initialized)
        return M_PROPERTY_UNAVAILABLE;

    switch (action) {
    case M_PROPERTY_SET: {
        double pos = *(double *)arg;
        queue_seek(mpctx, MPSEEK_FACTOR, pos / 100.0, MPSEEK_DEFAULT, 0);
        return M_PROPERTY_OK;
    }
    case M_PROPERTY_GET: {
        double pos = get_current_pos_ratio(mpctx, false) * 100.0;
        if (pos < 0)
            return M_PROPERTY_UNAVAILABLE;
        *(double *)arg = pos;
        return M_PROPERTY_OK;
    }
    case M_PROPERTY_GET_TYPE:
        *(struct m_option *)arg = (struct m_option){
            .type = CONF_TYPE_DOUBLE,
            .min = 0,
            .max = 100,
        };
        return M_PROPERTY_OK;
    case M_PROPERTY_PRINT: {
        int pos = get_percent_pos(mpctx);
        if (pos < 0)
            return M_PROPERTY_UNAVAILABLE;
        *(char **)arg = talloc_asprintf(NULL, "%d", pos);
        return M_PROPERTY_OK;
    }
    }
    return M_PROPERTY_NOT_IMPLEMENTED;
}

static int mp_property_time_start(void *ctx, struct m_property *prop,
                                  int action, void *arg)
{
    // minor backwards-compat.
    return property_time(action, arg, 0);
}

/// Current position in seconds (RW)
static int mp_property_time_pos(void *ctx, struct m_property *prop,
                                int action, void *arg)
{
    MPContext *mpctx = ctx;
    if (!mpctx->playback_initialized)
        return M_PROPERTY_UNAVAILABLE;

    if (action == M_PROPERTY_SET) {
        queue_seek(mpctx, MPSEEK_ABSOLUTE, *(double *)arg, MPSEEK_DEFAULT, 0);
        return M_PROPERTY_OK;
    }
    return property_time(action, arg, get_current_time(mpctx));
}

/// Current audio pts in seconds (R)
static int mp_property_audio_pts(void *ctx, struct m_property *prop,
                                int action, void *arg)
{
    MPContext *mpctx = ctx;
    if (!mpctx->playback_initialized || mpctx->audio_status < STATUS_PLAYING ||
        mpctx->audio_status >= STATUS_EOF)
        return M_PROPERTY_UNAVAILABLE;

    return property_time(action, arg, playing_audio_pts(mpctx));
}

static bool time_remaining(MPContext *mpctx, double *remaining)
{
    double len = get_time_length(mpctx);
    double playback = get_playback_time(mpctx);

    if (playback == MP_NOPTS_VALUE || len <= 0)
        return false;

    *remaining = len - playback;

    return len >= 0;
}

static int mp_property_remaining(void *ctx, struct m_property *prop,
                                 int action, void *arg)
{
    double remaining;
    if (!time_remaining(ctx, &remaining))
        return M_PROPERTY_UNAVAILABLE;

    return property_time(action, arg, remaining);
}

static int mp_property_playtime_remaining(void *ctx, struct m_property *prop,
                                          int action, void *arg)
{
    MPContext *mpctx = ctx;
    double remaining;
    if (!time_remaining(mpctx, &remaining))
        return M_PROPERTY_UNAVAILABLE;

    double speed = mpctx->video_speed;
    return property_time(action, arg, remaining / speed);
}

static int mp_property_playback_time(void *ctx, struct m_property *prop,
                                     int action, void *arg)
{
    MPContext *mpctx = ctx;
    if (!mpctx->playback_initialized)
        return M_PROPERTY_UNAVAILABLE;

    if (action == M_PROPERTY_SET) {
        queue_seek(mpctx, MPSEEK_ABSOLUTE, *(double *)arg, MPSEEK_DEFAULT, 0);
        return M_PROPERTY_OK;
    }
    return property_time(action, arg, get_playback_time(mpctx));
}

/// Current chapter (RW)
static int mp_property_chapter(void *ctx, struct m_property *prop,
                               int action, void *arg)
{
    MPContext *mpctx = ctx;
    if (!mpctx->playback_initialized)
        return M_PROPERTY_UNAVAILABLE;

    int chapter = get_current_chapter(mpctx);
    int num = get_chapter_count(mpctx);
    if (chapter < -1)
        return M_PROPERTY_UNAVAILABLE;

    switch (action) {
    case M_PROPERTY_GET:
        *(int *) arg = chapter;
        return M_PROPERTY_OK;
    case M_PROPERTY_GET_TYPE:
        *(struct m_option *)arg = (struct m_option){
            .type = CONF_TYPE_INT,
            .min = -1,
            .max = num - 1,
        };
        return M_PROPERTY_OK;
    case M_PROPERTY_PRINT: {
        *(char **) arg = chapter_display_name(mpctx, chapter);
        return M_PROPERTY_OK;
    }
    case M_PROPERTY_SWITCH:
    case M_PROPERTY_SET: ;
        mark_seek(mpctx);
        int step_all;
        if (action == M_PROPERTY_SWITCH) {
            struct m_property_switch_arg *sarg = arg;
            step_all = lrint(sarg->inc);
            // Check threshold for relative backward seeks
            if (mpctx->opts->chapter_seek_threshold >= 0 && step_all < 0) {
                double current_chapter_start =
                    chapter_start_time(mpctx, chapter);
                // If we are far enough into a chapter, seek back to the
                // beginning of current chapter instead of previous one
                if (current_chapter_start != MP_NOPTS_VALUE &&
                    get_current_time(mpctx) - current_chapter_start >
                    mpctx->opts->chapter_seek_threshold)
                {
                    step_all++;
                }
            }
        } else // Absolute set
            step_all = *(int *)arg - chapter;
        chapter += step_all;
        if (chapter < 0) // avoid using -1 if first chapter starts at 0
            chapter = (chapter_start_time(mpctx, 0) <= 0) ? 0 : -1;
        if (chapter >= num && step_all > 0) {
            if (mpctx->opts->keep_open) {
                seek_to_last_frame(mpctx);
            } else {
                // semi-broken file; ignore for user convenience
                if (action == M_PROPERTY_SWITCH && num < 2)
                    return M_PROPERTY_UNAVAILABLE;
                if (!mpctx->stop_play)
                    mpctx->stop_play = PT_NEXT_ENTRY;
                mp_wakeup_core(mpctx);
            }
        } else {
            double pts = chapter_start_time(mpctx, chapter);
            if (pts != MP_NOPTS_VALUE) {
                queue_seek(mpctx, MPSEEK_CHAPTER, pts, MPSEEK_DEFAULT, 0);
                mpctx->last_chapter_seek = chapter;
                mpctx->last_chapter_flag = true;
            }
        }
        return M_PROPERTY_OK;
    }
    return M_PROPERTY_NOT_IMPLEMENTED;
}

static int get_chapter_entry(int item, int action, void *arg, void *ctx)
{
    struct MPContext *mpctx = ctx;
    char *name = chapter_name(mpctx, item);
    double time = chapter_start_time(mpctx, item);
    struct m_sub_property props[] = {
        {"title",       SUB_PROP_STR(name)},
        {"time",        {.type = CONF_TYPE_TIME}, {.time = time}},
        {0}
    };

    int r = m_property_read_sub(props, action, arg);
    return r;
}

static int parse_node_chapters(struct MPContext *mpctx,
                               struct mpv_node *given_chapters)
{
    if (!mpctx->demuxer)
        return M_PROPERTY_UNAVAILABLE;

    if (given_chapters->format != MPV_FORMAT_NODE_ARRAY)
        return M_PROPERTY_ERROR;

    double len = get_time_length(mpctx);

    talloc_free(mpctx->chapters);
    mpctx->num_chapters = 0;
    mpctx->chapters = talloc_array(NULL, struct demux_chapter, 0);

    for (int n = 0; n < given_chapters->u.list->num; n++) {
        struct mpv_node *chapter_data = &given_chapters->u.list->values[n];

        if (chapter_data->format != MPV_FORMAT_NODE_MAP)
            continue;

        mpv_node_list *chapter_data_elements = chapter_data->u.list;

        double time = -1;
        char *title = 0;

        for (int e = 0; e < chapter_data_elements->num; e++) {
            struct mpv_node *chapter_data_element =
                &chapter_data_elements->values[e];
            char *key = chapter_data_elements->keys[e];
            switch (chapter_data_element->format) {
            case MPV_FORMAT_INT64:
                if (strcmp(key, "time") == 0)
                    time = (double)chapter_data_element->u.int64;
                break;
            case MPV_FORMAT_DOUBLE:
                if (strcmp(key, "time") == 0)
                    time = chapter_data_element->u.double_;
                break;
            case MPV_FORMAT_STRING:
                if (strcmp(key, "title") == 0)
                    title = chapter_data_element->u.string;
                break;
            }
        }

        if (time >= 0 && time < len) {
            struct demux_chapter new = {
                .pts = time,
                .metadata = talloc_zero(mpctx->chapters, struct mp_tags),
            };
            if (title)
                mp_tags_set_str(new.metadata, "title", title);
            MP_TARRAY_APPEND(NULL, mpctx->chapters, mpctx->num_chapters, new);
        }
    }

    mp_notify(mpctx, MP_EVENT_CHAPTER_CHANGE, NULL);
    mp_notify_property(mpctx, "chapter-list");

    return M_PROPERTY_OK;
}

static int mp_property_list_chapters(void *ctx, struct m_property *prop,
                                     int action, void *arg)
{
    MPContext *mpctx = ctx;
    int count = get_chapter_count(mpctx);
    switch (action) {
    case M_PROPERTY_PRINT: {
        int cur = mpctx->playback_initialized ? get_current_chapter(mpctx) : -1;
        char *res = NULL;
        int n;

        if (count < 1) {
            res = talloc_asprintf_append(res, "No chapters.");
        }

        for (n = 0; n < count; n++) {
            char *name = chapter_display_name(mpctx, n);
            double t = chapter_start_time(mpctx, n);
            char* time = mp_format_time(t, false);
            res = talloc_asprintf_append(res, "%s", time);
            talloc_free(time);
            const char *m = n == cur ? list_current : list_normal;
            res = talloc_asprintf_append(res, "   %s%s\n", m, name);
            talloc_free(name);
        }

        *(char **)arg = res;
        return M_PROPERTY_OK;
    }
    case M_PROPERTY_SET: {
        struct mpv_node *given_chapters = arg;
        return parse_node_chapters(mpctx, given_chapters);
    }
    }
    return m_property_read_list(action, arg, count, get_chapter_entry, mpctx);
}

static int mp_property_current_edition(void *ctx, struct m_property *prop,
                                      int action, void *arg)
{
    MPContext *mpctx = ctx;
    struct demuxer *demuxer = mpctx->demuxer;
    if (!demuxer || demuxer->num_editions <= 0)
        return M_PROPERTY_UNAVAILABLE;
    return m_property_int_ro(action, arg, demuxer->edition);
}

static int mp_property_edition(void *ctx, struct m_property *prop,
                               int action, void *arg)
{
    MPContext *mpctx = ctx;
    struct demuxer *demuxer = mpctx->demuxer;
    char *name = NULL;

    if (!demuxer)
        return mp_property_generic_option(mpctx, prop, action, arg);

    int ed = demuxer->edition;

    if (demuxer->num_editions <= 1)
        return M_PROPERTY_UNAVAILABLE;

    switch (action) {
    case M_PROPERTY_GET_CONSTRICTED_TYPE: {
        *(struct m_option *)arg = (struct m_option){
            .type = CONF_TYPE_INT,
            .min = 0,
            .max = demuxer->num_editions - 1,
        };
        return M_PROPERTY_OK;
    }
    case M_PROPERTY_PRINT: {
        if (ed < 0)
            return M_PROPERTY_UNAVAILABLE;
        name = mp_tags_get_str(demuxer->editions[ed].metadata, "title");
        if (name) {
            *(char **) arg = talloc_strdup(NULL, name);
        } else {
            *(char **) arg = talloc_asprintf(NULL, "%d", ed + 1);
        }
        return M_PROPERTY_OK;
    }
    default:
        return mp_property_generic_option(mpctx, prop, action, arg);
    }
}

static int get_edition_entry(int item, int action, void *arg, void *ctx)
{
    struct MPContext *mpctx = ctx;

    struct demuxer *demuxer = mpctx->demuxer;
    struct demux_edition *ed = &demuxer->editions[item];

    char *title = mp_tags_get_str(ed->metadata, "title");

    struct m_sub_property props[] = {
        {"id",          SUB_PROP_INT(item)},
        {"title",       SUB_PROP_STR(title),
                        .unavailable = !title},
        {"default",     SUB_PROP_BOOL(ed->default_edition)},
        {0}
    };

    return m_property_read_sub(props, action, arg);
}

static int property_list_editions(void *ctx, struct m_property *prop,
                                  int action, void *arg)
{
    MPContext *mpctx = ctx;
    struct demuxer *demuxer = mpctx->demuxer;
    if (!demuxer)
        return M_PROPERTY_UNAVAILABLE;

    if (action == M_PROPERTY_PRINT) {
        char *res = NULL;

        struct demux_edition *editions = demuxer->editions;
        int num_editions = demuxer->num_editions;
        int current = demuxer->edition;

        if (!num_editions)
            res = talloc_asprintf_append(res, "No editions.");

        for (int n = 0; n < num_editions; n++) {
            struct demux_edition *ed = &editions[n];

            res = talloc_strdup_append(res, n == current ? list_current
                                                         : list_normal);
            res = talloc_asprintf_append(res, "%d: ", n);
            char *title = mp_tags_get_str(ed->metadata, "title");
            if (!title)
                title = "unnamed";
            res = talloc_asprintf_append(res, "'%s'\n", title);
        }

        *(char **)arg = res;
        return M_PROPERTY_OK;
    }
    return m_property_read_list(action, arg, demuxer->num_editions,
                                get_edition_entry, mpctx);
}

/// Number of chapters in file
static int mp_property_chapters(void *ctx, struct m_property *prop,
                                int action, void *arg)
{
    MPContext *mpctx = ctx;
    if (!mpctx->playback_initialized)
        return M_PROPERTY_UNAVAILABLE;
    int count = get_chapter_count(mpctx);
    return m_property_int_ro(action, arg, count);
}

static int mp_property_editions(void *ctx, struct m_property *prop,
                                int action, void *arg)
{
    MPContext *mpctx = ctx;
    struct demuxer *demuxer = mpctx->demuxer;
    if (!demuxer)
        return M_PROPERTY_UNAVAILABLE;
    if (demuxer->num_editions <= 0)
        return M_PROPERTY_UNAVAILABLE;
    return m_property_int_ro(action, arg, demuxer->num_editions);
}

static int get_tag_entry(int item, int action, void *arg, void *ctx)
{
    struct mp_tags *tags = ctx;

    struct m_sub_property props[] = {
        {"key",     SUB_PROP_STR(tags->keys[item])},
        {"value",   SUB_PROP_STR(tags->values[item])},
        {0}
    };

    return m_property_read_sub(props, action, arg);
}

// tags can be NULL for M_PROPERTY_GET_TYPE. (In all other cases, tags must be
// provided, even for M_PROPERTY_KEY_ACTION GET_TYPE sub-actions.)
static int tag_property(int action, void *arg, struct mp_tags *tags)
{
    switch (action) {
    case M_PROPERTY_GET_NODE: // same as GET, because type==mpv_node
    case M_PROPERTY_GET: {
        mpv_node_list *list = talloc_zero(NULL, mpv_node_list);
        mpv_node node = {
            .format = MPV_FORMAT_NODE_MAP,
            .u.list = list,
        };
        list->num = tags->num_keys;
        list->values = talloc_array(list, mpv_node, list->num);
        list->keys = talloc_array(list, char*, list->num);
        for (int n = 0; n < tags->num_keys; n++) {
            list->keys[n] = talloc_strdup(list, tags->keys[n]);
            list->values[n] = (struct mpv_node){
                .format = MPV_FORMAT_STRING,
                .u.string = talloc_strdup(list, tags->values[n]),
            };
        }
        *(mpv_node*)arg = node;
        return M_PROPERTY_OK;
    }
    case M_PROPERTY_GET_TYPE: {
        *(struct m_option *)arg = (struct m_option){.type = CONF_TYPE_NODE};
        return M_PROPERTY_OK;
    }
    case M_PROPERTY_PRINT: {
        char *res = NULL;
        for (int n = 0; n < tags->num_keys; n++) {
            res = talloc_asprintf_append_buffer(res, "%s: %s\n",
                                                tags->keys[n], tags->values[n]);
        }
        if (!res)
            res = talloc_strdup(NULL, "(empty)");
        *(char **)arg = res;
        return M_PROPERTY_OK;
    }
    case M_PROPERTY_KEY_ACTION: {
        struct m_property_action_arg *ka = arg;
        bstr key;
        char *rem;
        m_property_split_path(ka->key, &key, &rem);
        if (bstr_equals0(key, "list")) {
            struct m_property_action_arg nka = *ka;
            nka.key = rem;
            return m_property_read_list(action, &nka, tags->num_keys,
                                        get_tag_entry, tags);
        }
        // Direct access without this prefix is allowed for compatibility.
        bstr k = bstr0(ka->key);
        bstr_eatstart0(&k, "by-key/");
        char *meta = mp_tags_get_bstr(tags, k);
        if (!meta)
            return M_PROPERTY_UNKNOWN;
        switch (ka->action) {
        case M_PROPERTY_GET:
            *(char **)ka->arg = talloc_strdup(NULL, meta);
            return M_PROPERTY_OK;
        case M_PROPERTY_GET_TYPE:
            *(struct m_option *)ka->arg = (struct m_option){
                .type = CONF_TYPE_STRING,
            };
            return M_PROPERTY_OK;
        }
    }
    }
    return M_PROPERTY_NOT_IMPLEMENTED;
}

/// Demuxer meta data
static int mp_property_metadata(void *ctx, struct m_property *prop,
                                int action, void *arg)
{
    MPContext *mpctx = ctx;
    struct demuxer *demuxer = mpctx->demuxer;
    if (!demuxer)
        return M_PROPERTY_UNAVAILABLE;

    return tag_property(action, arg, demuxer->metadata);
}

static int mp_property_filtered_metadata(void *ctx, struct m_property *prop,
                                         int action, void *arg)
{
    MPContext *mpctx = ctx;
    if (!mpctx->filtered_tags)
        return M_PROPERTY_UNAVAILABLE;

    return tag_property(action, arg, mpctx->filtered_tags);
}

static int mp_property_chapter_metadata(void *ctx, struct m_property *prop,
                                        int action, void *arg)
{
    MPContext *mpctx = ctx;
    int chapter = get_current_chapter(mpctx);
    if (chapter < 0)
        return M_PROPERTY_UNAVAILABLE;
    return tag_property(action, arg, mpctx->chapters[chapter].metadata);
}

static int mp_property_filter_metadata(void *ctx, struct m_property *prop,
                                       int action, void *arg)
{
    MPContext *mpctx = ctx;
    const char *type = prop->priv;

    if (action == M_PROPERTY_KEY_ACTION) {
        struct m_property_action_arg *ka = arg;
        bstr key;
        char *rem;
        m_property_split_path(ka->key, &key, &rem);
        struct mp_tags *metadata = NULL;
        struct mp_output_chain *chain = NULL;
        if (strcmp(type, "vf") == 0) {
            chain = mpctx->vo_chain ? mpctx->vo_chain->filter : NULL;
        } else if (strcmp(type, "af") == 0) {
            chain = mpctx->ao_chain ? mpctx->ao_chain->filter : NULL;
        }
        if (!chain)
            return M_PROPERTY_UNAVAILABLE;

        if (ka->action != M_PROPERTY_GET_TYPE) {
            struct mp_filter_command cmd = {
                .type = MP_FILTER_COMMAND_GET_META,
                .res = &metadata,
            };
            mp_output_chain_command(chain, mp_tprintf(80, "%.*s", BSTR_P(key)),
                                    &cmd);

            if (!metadata)
                return M_PROPERTY_ERROR;
        }

        int res;
        if (strlen(rem)) {
            struct m_property_action_arg next_ka = *ka;
            next_ka.key = rem;
            res = tag_property(M_PROPERTY_KEY_ACTION, &next_ka, metadata);
        } else {
            res = tag_property(ka->action, ka->arg, metadata);
        }
        talloc_free(metadata);
        return res;
    }
    return M_PROPERTY_NOT_IMPLEMENTED;
}

static int mp_property_core_idle(void *ctx, struct m_property *prop,
                                 int action, void *arg)
{
    MPContext *mpctx = ctx;
    return m_property_bool_ro(action, arg, !mpctx->playback_active);
}

static int mp_property_idle(void *ctx, struct m_property *prop,
                            int action, void *arg)
{
    MPContext *mpctx = ctx;
    return m_property_bool_ro(action, arg, mpctx->stop_play == PT_STOP);
}

static int mp_property_window_id(void *ctx, struct m_property *prop,
                                 int action, void *arg)
{
    MPContext *mpctx = ctx;
    struct vo *vo = mpctx->video_out;
    int64_t wid;
    if (!vo || vo_control(vo, VOCTRL_GET_WINDOW_ID, &wid) <= 0)
        return M_PROPERTY_UNAVAILABLE;
    return m_property_int64_ro(action, arg, wid);
}

static int mp_property_eof_reached(void *ctx, struct m_property *prop,
                                   int action, void *arg)
{
    MPContext *mpctx = ctx;
    if (!mpctx->playback_initialized)
        return M_PROPERTY_UNAVAILABLE;
    bool eof = mpctx->video_status == STATUS_EOF &&
               mpctx->audio_status == STATUS_EOF;
    return m_property_bool_ro(action, arg, eof);
}

static int mp_property_seeking(void *ctx, struct m_property *prop,
                               int action, void *arg)
{
    MPContext *mpctx = ctx;
    if (!mpctx->playback_initialized)
        return M_PROPERTY_UNAVAILABLE;
    return m_property_bool_ro(action, arg, !mpctx->restart_complete);
}

static int mp_property_playback_abort(void *ctx, struct m_property *prop,
                                      int action, void *arg)
{
    MPContext *mpctx = ctx;
    return m_property_bool_ro(action, arg, !mpctx->playing || mpctx->stop_play);
}

static int mp_property_cache_speed(void *ctx, struct m_property *prop,
                                   int action, void *arg)
{
    MPContext *mpctx = ctx;
    if (!mpctx->demuxer)
        return M_PROPERTY_UNAVAILABLE;

    struct demux_reader_state s;
    demux_get_reader_state(mpctx->demuxer, &s);

    uint64_t val = s.bytes_per_second;

    if (action == M_PROPERTY_PRINT) {
        *(char **)arg = talloc_strdup_append(format_file_size(val), "/s");
        return M_PROPERTY_OK;
    }
    return m_property_int64_ro(action, arg, val);
}

static int mp_property_demuxer_cache_duration(void *ctx, struct m_property *prop,
                                              int action, void *arg)
{
    MPContext *mpctx = ctx;
    if (!mpctx->demuxer)
        return M_PROPERTY_UNAVAILABLE;

    struct demux_reader_state s;
    demux_get_reader_state(mpctx->demuxer, &s);

    if (s.ts_duration < 0)
        return M_PROPERTY_UNAVAILABLE;

    return m_property_double_ro(action, arg, s.ts_duration);
}

static int mp_property_demuxer_cache_time(void *ctx, struct m_property *prop,
                                          int action, void *arg)
{
    MPContext *mpctx = ctx;
    if (!mpctx->demuxer)
        return M_PROPERTY_UNAVAILABLE;

    struct demux_reader_state s;
    demux_get_reader_state(mpctx->demuxer, &s);

    if (s.ts_end == MP_NOPTS_VALUE)
        return M_PROPERTY_UNAVAILABLE;

    return m_property_double_ro(action, arg, s.ts_end);
}

static int mp_property_demuxer_cache_idle(void *ctx, struct m_property *prop,
                                          int action, void *arg)
{
    MPContext *mpctx = ctx;
    if (!mpctx->demuxer)
        return M_PROPERTY_UNAVAILABLE;

    struct demux_reader_state s;
    demux_get_reader_state(mpctx->demuxer, &s);

    return m_property_bool_ro(action, arg, s.idle);
}

static int mp_property_demuxer_cache_state(void *ctx, struct m_property *prop,
                                           int action, void *arg)
{
    MPContext *mpctx = ctx;
    if (!mpctx->demuxer)
        return M_PROPERTY_UNAVAILABLE;

    if (action == M_PROPERTY_GET_TYPE) {
        *(struct m_option *)arg = (struct m_option){.type = CONF_TYPE_NODE};
        return M_PROPERTY_OK;
    }
    if (action != M_PROPERTY_GET)
        return M_PROPERTY_NOT_IMPLEMENTED;

    struct demux_reader_state s;
    demux_get_reader_state(mpctx->demuxer, &s);

    struct mpv_node *r = (struct mpv_node *)arg;
    node_init(r, MPV_FORMAT_NODE_MAP, NULL);

    if (s.ts_end != MP_NOPTS_VALUE)
        node_map_add_double(r, "cache-end", s.ts_end);

    if (s.ts_reader != MP_NOPTS_VALUE)
        node_map_add_double(r, "reader-pts", s.ts_reader);

    if (s.ts_duration >= 0)
        node_map_add_double(r, "cache-duration", s.ts_duration);

    node_map_add_flag(r, "eof", s.eof);
    node_map_add_flag(r, "underrun", s.underrun);
    node_map_add_flag(r, "idle", s.idle);
    node_map_add_int64(r, "total-bytes", s.total_bytes);
    node_map_add_int64(r, "fw-bytes", s.fw_bytes);
    if (s.file_cache_bytes >= 0)
        node_map_add_int64(r, "file-cache-bytes", s.file_cache_bytes);
    if (s.bytes_per_second > 0)
        node_map_add_int64(r, "raw-input-rate", s.bytes_per_second);
    if (s.seeking != MP_NOPTS_VALUE)
        node_map_add_double(r, "debug-seeking", s.seeking);
    node_map_add_int64(r, "debug-low-level-seeks", s.low_level_seeks);
    node_map_add_int64(r, "debug-byte-level-seeks", s.byte_level_seeks);
    if (s.ts_last != MP_NOPTS_VALUE)
        node_map_add_double(r, "debug-ts-last", s.ts_last);

    node_map_add_flag(r, "bof-cached", s.bof_cached);
    node_map_add_flag(r, "eof-cached", s.eof_cached);

    struct mpv_node *ranges =
        node_map_add(r, "seekable-ranges", MPV_FORMAT_NODE_ARRAY);
    for (int n = s.num_seek_ranges - 1; n >= 0; n--) {
        struct demux_seek_range *range = &s.seek_ranges[n];
        struct mpv_node *sub = node_array_add(ranges, MPV_FORMAT_NODE_MAP);
        node_map_add_double(sub, "start", range->start);
        node_map_add_double(sub, "end", range->end);
    }

    return M_PROPERTY_OK;
}

static int mp_property_demuxer_start_time(void *ctx, struct m_property *prop,
                                          int action, void *arg)
{
    MPContext *mpctx = ctx;
    if (!mpctx->demuxer)
        return M_PROPERTY_UNAVAILABLE;

    return m_property_double_ro(action, arg, mpctx->demuxer->start_time);
}

static int mp_property_paused_for_cache(void *ctx, struct m_property *prop,
                                        int action, void *arg)
{
    MPContext *mpctx = ctx;
    if (!mpctx->playback_initialized)
        return M_PROPERTY_UNAVAILABLE;
    return m_property_bool_ro(action, arg, mpctx->paused_for_cache);
}

static int mp_property_cache_buffering(void *ctx, struct m_property *prop,
                                       int action, void *arg)
{
    MPContext *mpctx = ctx;
    int state = get_cache_buffering_percentage(mpctx);
    if (state < 0)
        return M_PROPERTY_UNAVAILABLE;
    return m_property_int_ro(action, arg, state);
}

static int mp_property_demuxer_is_network(void *ctx, struct m_property *prop,
                                          int action, void *arg)
{
    MPContext *mpctx = ctx;
    if (!mpctx->demuxer)
        return M_PROPERTY_UNAVAILABLE;

    return m_property_bool_ro(action, arg, mpctx->demuxer->is_network);
}


static int mp_property_clock(void *ctx, struct m_property *prop,
                             int action, void *arg)
{
    char outstr[6];
    time_t t = time(NULL);
    struct tm *tmp = localtime(&t);

    if ((tmp != NULL) && (strftime(outstr, sizeof(outstr), "%H:%M", tmp) == 5))
        return m_property_strdup_ro(action, arg, outstr);
    return M_PROPERTY_UNAVAILABLE;
}

static int mp_property_seekable(void *ctx, struct m_property *prop,
                                int action, void *arg)
{
    MPContext *mpctx = ctx;
    if (!mpctx->demuxer)
        return M_PROPERTY_UNAVAILABLE;
    return m_property_bool_ro(action, arg, mpctx->demuxer->seekable);
}

static int mp_property_partially_seekable(void *ctx, struct m_property *prop,
                                          int action, void *arg)
{
    MPContext *mpctx = ctx;
    if (!mpctx->demuxer)
        return M_PROPERTY_UNAVAILABLE;
    return m_property_bool_ro(action, arg, mpctx->demuxer->partially_seekable);
}

static int mp_property_mixer_active(void *ctx, struct m_property *prop,
                                    int action, void *arg)
{
    MPContext *mpctx = ctx;
    return m_property_bool_ro(action, arg, !!mpctx->ao);
}

/// Volume (RW)
static int mp_property_volume(void *ctx, struct m_property *prop,
                              int action, void *arg)
{
    MPContext *mpctx = ctx;
    struct MPOpts *opts = mpctx->opts;

    switch (action) {
    case M_PROPERTY_GET_CONSTRICTED_TYPE:
        *(struct m_option *)arg = (struct m_option){
            .type = CONF_TYPE_FLOAT,
            .min = 0,
            .max = opts->softvol_max,
        };
        return M_PROPERTY_OK;
    case M_PROPERTY_PRINT:
        *(char **)arg = talloc_asprintf(NULL, "%i", (int)opts->softvol_volume);
        return M_PROPERTY_OK;
    }

    return mp_property_generic_option(mpctx, prop, action, arg);
}

static int mp_property_ao_volume(void *ctx, struct m_property *prop,
                                 int action, void *arg)
{
    MPContext *mpctx = ctx;
    struct ao *ao = mpctx->ao;
    if (!ao)
        return M_PROPERTY_NOT_IMPLEMENTED;

    switch (action) {
    case M_PROPERTY_SET: {
        float vol = *(float *)arg;
        if (ao_control(ao, AOCONTROL_SET_VOLUME, &vol) != CONTROL_OK)
            return M_PROPERTY_UNAVAILABLE;
        return M_PROPERTY_OK;
    }
    case M_PROPERTY_GET: {
        if (ao_control(ao, AOCONTROL_GET_VOLUME, arg) != CONTROL_OK)
            return M_PROPERTY_UNAVAILABLE;
        return M_PROPERTY_OK;
    }
    case M_PROPERTY_GET_TYPE:
        *(struct m_option *)arg = (struct m_option){
            .type = CONF_TYPE_FLOAT,
            .min = 0,
            .max = 100,
        };
        return M_PROPERTY_OK;
    case M_PROPERTY_PRINT: {
        float vol = 0;
        if (ao_control(ao, AOCONTROL_GET_VOLUME, &vol) != CONTROL_OK)
            return M_PROPERTY_UNAVAILABLE;
        *(char **)arg = talloc_asprintf(NULL, "%.f", vol);
        return M_PROPERTY_OK;
    }
    }
    return M_PROPERTY_NOT_IMPLEMENTED;
}


static int mp_property_ao_mute(void *ctx, struct m_property *prop,
                               int action, void *arg)
{
    MPContext *mpctx = ctx;
    struct ao *ao = mpctx->ao;
    if (!ao)
        return M_PROPERTY_NOT_IMPLEMENTED;

    switch (action) {
    case M_PROPERTY_SET: {
        bool value = *(int *)arg;
        if (ao_control(ao, AOCONTROL_SET_MUTE, &value) != CONTROL_OK)
            return M_PROPERTY_UNAVAILABLE;
        return M_PROPERTY_OK;
    }
    case M_PROPERTY_GET: {
        bool value = false;
        if (ao_control(ao, AOCONTROL_GET_MUTE, &value) != CONTROL_OK)
            return M_PROPERTY_UNAVAILABLE;
        *(int *)arg = value;
        return M_PROPERTY_OK;
    }
    case M_PROPERTY_GET_TYPE:
        *(struct m_option *)arg = (struct m_option){.type = CONF_TYPE_BOOL};
        return M_PROPERTY_OK;
    }
    return M_PROPERTY_NOT_IMPLEMENTED;
}

static int get_device_entry(int item, int action, void *arg, void *ctx)
{
    struct ao_device_list *list = ctx;
    struct ao_device_desc *entry = &list->devices[item];

    struct m_sub_property props[] = {
        {"name",        SUB_PROP_STR(entry->name)},
        {"description", SUB_PROP_STR(entry->desc)},
        {0}
    };

    return m_property_read_sub(props, action, arg);
}

static void create_hotplug(struct MPContext *mpctx)
{
    struct command_ctx *cmd = mpctx->command_ctx;

    if (!cmd->hotplug) {
        cmd->hotplug = ao_hotplug_create(mpctx->global, mp_wakeup_core_cb,
                                         mpctx);
    }
}

static int mp_property_audio_device(void *ctx, struct m_property *prop,
                                    int action, void *arg)
{
    struct MPContext *mpctx = ctx;
    struct command_ctx *cmd = mpctx->command_ctx;
    if (action == M_PROPERTY_PRINT) {
        create_hotplug(mpctx);

        char *name = NULL;
        if (mp_property_generic_option(mpctx, prop, M_PROPERTY_GET, &name) < 1)
            name = NULL;

        struct ao_device_list *list = ao_hotplug_get_device_list(cmd->hotplug, mpctx->ao);
        for (int n = 0; n < list->num_devices; n++) {
            struct ao_device_desc *dev = &list->devices[n];
            if (dev->name && name && strcmp(dev->name, name) == 0) {
                *(char **)arg = talloc_strdup(NULL, dev->desc ? dev->desc : "?");
                talloc_free(name);
                return M_PROPERTY_OK;
            }
        }

        talloc_free(name);
    }
    return mp_property_generic_option(mpctx, prop, action, arg);
}

static int mp_property_audio_devices(void *ctx, struct m_property *prop,
                                     int action, void *arg)
{
    struct MPContext *mpctx = ctx;
    struct command_ctx *cmd = mpctx->command_ctx;
    create_hotplug(mpctx);

    struct ao_device_list *list = ao_hotplug_get_device_list(cmd->hotplug, mpctx->ao);
    return m_property_read_list(action, arg, list->num_devices,
                                get_device_entry, list);
}

static int mp_property_ao(void *ctx, struct m_property *p, int action, void *arg)
{
    MPContext *mpctx = ctx;
    return m_property_strdup_ro(action, arg,
                                    mpctx->ao ? ao_get_name(mpctx->ao) : NULL);
}

/// Audio delay (RW)
static int mp_property_audio_delay(void *ctx, struct m_property *prop,
                                   int action, void *arg)
{
    MPContext *mpctx = ctx;
    if (action == M_PROPERTY_PRINT) {
        *(char **)arg = format_delay(mpctx->opts->audio_delay);
        return M_PROPERTY_OK;
    }
    return mp_property_generic_option(mpctx, prop, action, arg);
}

/// Audio codec tag (RO)
static int mp_property_audio_codec_name(void *ctx, struct m_property *prop,
                                        int action, void *arg)
{
    MPContext *mpctx = ctx;
    struct track *track = mpctx->current_track[0][STREAM_AUDIO];
    const char *c = track && track->stream ? track->stream->codec->codec : NULL;
    return m_property_strdup_ro(action, arg, c);
}

/// Audio codec name (RO)
static int mp_property_audio_codec(void *ctx, struct m_property *prop,
                                   int action, void *arg)
{
    MPContext *mpctx = ctx;
    struct track *track = mpctx->current_track[0][STREAM_AUDIO];
    char desc[256] = "";
    if (track && track->dec)
        mp_decoder_wrapper_get_desc(track->dec, desc, sizeof(desc));
    return m_property_strdup_ro(action, arg, desc[0] ? desc : NULL);
}

static int property_audiofmt(struct mp_aframe *fmt, int action, void *arg)
{
    if (!fmt || !mp_aframe_config_is_valid(fmt))
        return M_PROPERTY_UNAVAILABLE;

    struct mp_chmap chmap = {0};
    mp_aframe_get_chmap(fmt, &chmap);

    struct m_sub_property props[] = {
        {"samplerate",      SUB_PROP_INT(mp_aframe_get_rate(fmt))},
        {"channel-count",   SUB_PROP_INT(chmap.num)},
        {"channels",        SUB_PROP_STR(mp_chmap_to_str(&chmap))},
        {"hr-channels",     SUB_PROP_STR(mp_chmap_to_str_hr(&chmap))},
        {"format",          SUB_PROP_STR(af_fmt_to_str(mp_aframe_get_format(fmt)))},
        {0}
    };

    return m_property_read_sub(props, action, arg);
}

static int mp_property_audio_params(void *ctx, struct m_property *prop,
                                    int action, void *arg)
{
    MPContext *mpctx = ctx;
    return property_audiofmt(mpctx->ao_chain ?
        mpctx->ao_chain->filter->input_aformat : NULL, action, arg);
}

static int mp_property_audio_out_params(void *ctx, struct m_property *prop,
                                        int action, void *arg)
{
    MPContext *mpctx = ctx;
    struct mp_aframe *frame = NULL;
    if (mpctx->ao) {
        frame = mp_aframe_create();
        int samplerate;
        int format;
        struct mp_chmap channels;
        ao_get_format(mpctx->ao, &samplerate, &format, &channels);
        mp_aframe_set_rate(frame, samplerate);
        mp_aframe_set_format(frame, format);
        mp_aframe_set_chmap(frame, &channels);
    }
    int r = property_audiofmt(frame, action, arg);
    talloc_free(frame);
    return r;
}

static struct track* track_next(struct MPContext *mpctx, enum stream_type type,
                                int direction, struct track *track)
{
    assert(direction == -1 || direction == +1);
    struct track *prev = NULL, *next = NULL;
    bool seen = track == NULL;
    for (int n = 0; n < mpctx->num_tracks; n++) {
        struct track *cur = mpctx->tracks[n];
        if (cur->type == type) {
            if (cur == track) {
                seen = true;
            } else if (!cur->selected) {
                if (seen && !next) {
                    next = cur;
                }
                if (!seen || !track) {
                    prev = cur;
                }
            }
        }
    }
    return direction > 0 ? next : prev;
}

static int property_switch_track(void *ctx, struct m_property *prop,
                                 int action, void *arg)
{
    MPContext *mpctx = ctx;
    const int *def = prop->priv;
    int order = def[0];
    enum stream_type type = def[1];

    struct track *track = mpctx->current_track[order][type];

    switch (action) {
    case M_PROPERTY_GET:
        if (mpctx->playback_initialized) {
            *(int *)arg = track ? track->user_tid : -2;
        } else {
            *(int *)arg = mpctx->opts->stream_id[order][type];
        }
        return M_PROPERTY_OK;
    case M_PROPERTY_PRINT:
        if (track) {
            char *lang = track->lang;
            if (!lang && type != STREAM_VIDEO) {
                lang = "unknown";
            } else if (!lang) {
                lang = "";
            }

            if (track->title) {
                *(char **)arg = talloc_asprintf(NULL, "(%d) %s (\"%s\")",
                                           track->user_tid, lang, track->title);
            } else {
                *(char **)arg = talloc_asprintf(NULL, "(%d) %s",
                                                track->user_tid, lang);
            }
        } else {
            const char *msg = "no";
            if (!mpctx->playback_initialized &&
                mpctx->opts->stream_id[order][type] == -1)
                msg = "auto";
            *(char **) arg = talloc_strdup(NULL, msg);
        }
        return M_PROPERTY_OK;

    case M_PROPERTY_SWITCH: {
        if (mpctx->playback_initialized) {
            struct m_property_switch_arg *sarg = arg;
            do {
                track = track_next(mpctx, type, sarg->inc >= 0 ? +1 : -1, track);
                mp_switch_track_n(mpctx, order, type, track, FLAG_MARK_SELECTION);
            } while (mpctx->current_track[order][type] != track);
            print_track_list(mpctx, "Track switched:");
        } else {
            // Simply cycle between "no" and "auto". It's possible that this does
            // not always do what the user means, but keep the complexity low.
            mark_track_selection(mpctx, order, type,
                mpctx->opts->stream_id[order][type] == -1 ? -2 : -1);
        }
        return M_PROPERTY_OK;
    }
    }
    return mp_property_generic_option(mpctx, prop, action, arg);
}

static int track_channels(struct track *track)
{
    return track->stream ? track->stream->codec->channels.num : 0;
}

static int get_track_entry(int item, int action, void *arg, void *ctx)
{
    struct MPContext *mpctx = ctx;
    struct track *track = mpctx->tracks[item];

    struct mp_codec_params p =
        track->stream ? *track->stream->codec : (struct mp_codec_params){0};

    char decoder_desc[256] = {0};
    if (track->dec)
        mp_decoder_wrapper_get_desc(track->dec, decoder_desc, sizeof(decoder_desc));

    bool has_rg = track->stream && track->stream->codec->replaygain_data;
    struct replaygain_data rg = has_rg ? *track->stream->codec->replaygain_data
                                       : (struct replaygain_data){0};

    double par = 0.0;
    if (p.par_h)
        par = p.par_w / (double) p.par_h;

    int order = -1;
    if (track->selected) {
        for (int i = 0; i < num_ptracks[track->type]; i++) {
            if (mpctx->current_track[i][track->type] == track) {
                order = i;
                break;
            }
        }
    }

    bool has_crop = mp_rect_w(p.crop) > 0 && mp_rect_h(p.crop) > 0;
    struct m_sub_property props[] = {
        {"id",          SUB_PROP_INT(track->user_tid)},
        {"type",        SUB_PROP_STR(stream_type_name(track->type)),
                        .unavailable = !stream_type_name(track->type)},
        {"src-id",      SUB_PROP_INT(track->demuxer_id),
                        .unavailable = track->demuxer_id == -1},
        {"title",       SUB_PROP_STR(track->title),
                        .unavailable = !track->title},
        {"lang",        SUB_PROP_STR(track->lang),
                        .unavailable = !track->lang},
        {"audio-channels", SUB_PROP_INT(track_channels(track)),
                        .unavailable = track_channels(track) <= 0},
        {"image",       SUB_PROP_BOOL(track->image)},
        {"albumart",    SUB_PROP_BOOL(track->attached_picture)},
        {"default",     SUB_PROP_BOOL(track->default_track)},
        {"forced",      SUB_PROP_BOOL(track->forced_track)},
        {"dependent",   SUB_PROP_BOOL(track->dependent_track)},
        {"visual-impaired",  SUB_PROP_BOOL(track->visual_impaired_track)},
        {"hearing-impaired", SUB_PROP_BOOL(track->hearing_impaired_track)},
        {"external",    SUB_PROP_BOOL(track->is_external)},
        {"selected",    SUB_PROP_BOOL(track->selected)},
        {"main-selection", SUB_PROP_INT(order), .unavailable = order < 0},
        {"external-filename", SUB_PROP_STR(track->external_filename),
                        .unavailable = !track->external_filename},
        {"ff-index",    SUB_PROP_INT(track->ff_index)},
        {"hls-bitrate", SUB_PROP_INT(track->hls_bitrate),
                        .unavailable = !track->hls_bitrate},
        {"program-id",  SUB_PROP_INT(track->program_id),
                        .unavailable = track->program_id < 0},
        {"decoder-desc", SUB_PROP_STR(decoder_desc),
                        .unavailable = !decoder_desc[0]},
        {"codec",       SUB_PROP_STR(p.codec),
                        .unavailable = !p.codec},
        {"demux-w",     SUB_PROP_INT(p.disp_w), .unavailable = !p.disp_w},
        {"demux-h",     SUB_PROP_INT(p.disp_h), .unavailable = !p.disp_h},
        {"demux-crop-x",SUB_PROP_INT(p.crop.x0), .unavailable = !has_crop},
        {"demux-crop-y",SUB_PROP_INT(p.crop.y0), .unavailable = !has_crop},
        {"demux-crop-w",SUB_PROP_INT(mp_rect_w(p.crop)), .unavailable = !has_crop},
        {"demux-crop-h",SUB_PROP_INT(mp_rect_h(p.crop)), .unavailable = !has_crop},
        {"demux-channel-count", SUB_PROP_INT(p.channels.num),
                        .unavailable = !p.channels.num},
        {"demux-channels", SUB_PROP_STR(mp_chmap_to_str(&p.channels)),
                        .unavailable = !p.channels.num},
        {"demux-samplerate", SUB_PROP_INT(p.samplerate),
                        .unavailable = !p.samplerate},
        {"demux-fps",   SUB_PROP_DOUBLE(p.fps), .unavailable = p.fps <= 0},
        {"demux-bitrate",  SUB_PROP_INT(p.bitrate), .unavailable = p.bitrate <= 0},
        {"demux-rotation", SUB_PROP_INT(p.rotate),  .unavailable = p.rotate <= 0},
        {"demux-par",      SUB_PROP_DOUBLE(par),    .unavailable = par <= 0},
        {"replaygain-track-peak", SUB_PROP_FLOAT(rg.track_peak),
                        .unavailable = !has_rg},
        {"replaygain-track-gain", SUB_PROP_FLOAT(rg.track_gain),
                        .unavailable = !has_rg},
        {"replaygain-album-peak", SUB_PROP_FLOAT(rg.album_peak),
                        .unavailable = !has_rg},
        {"replaygain-album-gain", SUB_PROP_FLOAT(rg.album_gain),
                        .unavailable = !has_rg},
        {0}
    };

    return m_property_read_sub(props, action, arg);
}

static const char *track_type_name(enum stream_type t)
{
    switch (t) {
    case STREAM_VIDEO: return "Video";
    case STREAM_AUDIO: return "Audio";
    case STREAM_SUB: return "Sub";
    }
    return NULL;
}

static int property_list_tracks(void *ctx, struct m_property *prop,
                                int action, void *arg)
{
    MPContext *mpctx = ctx;
    if (action == M_PROPERTY_PRINT) {
        char *res = NULL;

        for (int type = 0; type < STREAM_TYPE_COUNT; type++) {
            for (int n = 0; n < mpctx->num_tracks; n++) {
                struct track *track = mpctx->tracks[n];
                if (track->type != type)
                    continue;

                res = talloc_asprintf_append(res, "%s: ",
                                             track_type_name(track->type));
                res = talloc_strdup_append(res,
                                track->selected ? list_current : list_normal);
                res = talloc_asprintf_append(res, "(%d) ", track->user_tid);
                if (track->title)
                    res = talloc_asprintf_append(res, "'%s' ", track->title);
                if (track->lang)
                    res = talloc_asprintf_append(res, "(%s) ", track->lang);
                if (track->is_external)
                    res = talloc_asprintf_append(res, "(external) ");
                res = talloc_asprintf_append(res, "\n");
            }

            res = talloc_asprintf_append(res, "\n");
        }

        struct demuxer *demuxer = mpctx->demuxer;
        if (demuxer && demuxer->num_editions > 1)
            res = talloc_asprintf_append(res, "\nEdition: %d of %d\n",
                                        demuxer->edition + 1,
                                        demuxer->num_editions);

        *(char **)arg = res;
        return M_PROPERTY_OK;
    }
    return m_property_read_list(action, arg, mpctx->num_tracks,
                                get_track_entry, mpctx);
}

static int property_current_tracks(void *ctx, struct m_property *prop,
                                   int action, void *arg)
{
    MPContext *mpctx = ctx;

    if (action != M_PROPERTY_KEY_ACTION)
        return M_PROPERTY_UNAVAILABLE;

    int type = -1;
    int order = 0;

    struct m_property_action_arg *ka = arg;
    bstr key;
    char *rem;
    m_property_split_path(ka->key, &key, &rem);

    if (bstr_equals0(key, "video")) {
        type = STREAM_VIDEO;
    } else if (bstr_equals0(key, "audio")) {
        type = STREAM_AUDIO;
    } else if (bstr_equals0(key, "sub")) {
        type = STREAM_SUB;
    } else if (bstr_equals0(key, "sub2")) {
        type = STREAM_SUB;
        order = 1;
    }

    if (type < 0)
        return M_PROPERTY_UNKNOWN;

    struct track *t = mpctx->current_track[order][type];

    if (!t && mpctx->lavfi) {
        for (int n = 0; n < mpctx->num_tracks; n++) {
            if (mpctx->tracks[n]->type == type && mpctx->tracks[n]->selected) {
                t = mpctx->tracks[n];
                break;
            }
        }
    }

    if (!t)
        return M_PROPERTY_UNAVAILABLE;

    int index = -1;
    for (int n = 0; n < mpctx->num_tracks; n++) {
        if (mpctx->tracks[n] == t) {
            index = n;
            break;
        }
    }
    assert(index >= 0);

    char *name = mp_tprintf(80, "track-list/%d/%s", index, rem);
    return mp_property_do(name, ka->action, ka->arg, ctx);
}

static int mp_property_hwdec_current(void *ctx, struct m_property *prop,
                                     int action, void *arg)
{
    MPContext *mpctx = ctx;
    struct track *track = mpctx->current_track[0][STREAM_VIDEO];
    struct mp_decoder_wrapper *dec = track ? track->dec : NULL;

    if (!dec)
        return M_PROPERTY_UNAVAILABLE;

    char *current = NULL;
    mp_decoder_wrapper_control(dec, VDCTRL_GET_HWDEC, &current);
    if (!current || !current[0])
        current = "no";
    return m_property_strdup_ro(action, arg, current);
}

static int mp_property_hwdec_interop(void *ctx, struct m_property *prop,
                                     int action, void *arg)
{
    MPContext *mpctx = ctx;
    if (!mpctx->video_out || !mpctx->video_out->hwdec_devs)
        return M_PROPERTY_UNAVAILABLE;

    char *names = hwdec_devices_get_names(mpctx->video_out->hwdec_devs);
    int res = m_property_strdup_ro(action, arg, names);
    talloc_free(names);
    return res;
}

static int get_frame_count(struct MPContext *mpctx)
{
    struct demuxer *demuxer = mpctx->demuxer;
    if (!demuxer)
        return -1;
    if (!mpctx->vo_chain)
        return -1;
    double len = get_time_length(mpctx);
    double fps = mpctx->vo_chain->filter->container_fps;
    if (len < 0 || fps <= 0)
        return 0;

    return len * fps;
}

static int mp_property_frame_number(void *ctx, struct m_property *prop,
                                    int action, void *arg)
{
    MPContext *mpctx = ctx;
    int frames = get_frame_count(mpctx);
    if (frames < 0)
        return M_PROPERTY_UNAVAILABLE;

    return m_property_int_ro(action, arg,
        lrint(get_current_pos_ratio(mpctx, false) * frames));
}

static int mp_property_frame_count(void *ctx, struct m_property *prop,
                                   int action, void *arg)
{
    MPContext *mpctx = ctx;
    int frames = get_frame_count(mpctx);
    if (frames < 0)
        return M_PROPERTY_UNAVAILABLE;

    return m_property_int_ro(action, arg, frames);
}

/// Video codec tag (RO)
static int mp_property_video_format(void *ctx, struct m_property *prop,
                                    int action, void *arg)
{
    MPContext *mpctx = ctx;
    struct track *track = mpctx->current_track[0][STREAM_VIDEO];
    const char *c = track && track->stream ? track->stream->codec->codec : NULL;
    return m_property_strdup_ro(action, arg, c);
}

/// Video codec name (RO)
static int mp_property_video_codec(void *ctx, struct m_property *prop,
                                   int action, void *arg)
{
    MPContext *mpctx = ctx;
    struct track *track = mpctx->current_track[0][STREAM_VIDEO];
    char desc[256] = "";
    if (track && track->dec)
        mp_decoder_wrapper_get_desc(track->dec, desc, sizeof(desc));
    return m_property_strdup_ro(action, arg, desc[0] ? desc : NULL);
}

static const char *get_aspect_ratio_name(double ratio)
{
    // Depending on cropping/mastering exact ratio may differ.
#define RATIO_THRESH 0.025
#define RATIO_CASE(ref, name)                     \
    if (fabs(ratio - (ref)) < RATIO_THRESH)       \
        return name;                              \

    // https://en.wikipedia.org/wiki/Aspect_ratio_(image)
    RATIO_CASE(9.0 / 16.0, "Vertical")
    RATIO_CASE(1.0, "Square");
    RATIO_CASE(19.0 / 16.0, "Movietone Ratio");
    RATIO_CASE(5.0 / 4.0, "5:4");
    RATIO_CASE(4.0 / 3.0, "4:3");
    RATIO_CASE(11.0 / 8.0, "Academy Ratio");
    RATIO_CASE(1.43, "IMAX Ratio");
    RATIO_CASE(3.0 / 2.0, "VistaVision Ratio");
    RATIO_CASE(16.0 / 10.0, "16:10");
    RATIO_CASE(5.0 / 3.0, "35mm Widescreen Ratio");
    RATIO_CASE(16.0 / 9.0, "16:9");
    RATIO_CASE(7.0 / 4.0, "Early 35mm Widescreen Ratio");
    RATIO_CASE(1.85, "Academy Flat");
    RATIO_CASE(256.0 / 135.0, "SMPTE/DCI Ratio");
    RATIO_CASE(2.0, "Univisium");
    RATIO_CASE(2.208, "70mm film");
    RATIO_CASE(2.35, "Scope");
    RATIO_CASE(2.39, "Panavision");
    RATIO_CASE(2.55, "Original CinemaScope");
    RATIO_CASE(2.59, "Full-frame Cinerama");
    RATIO_CASE(24.0 / 9.0, "Full-frame Super 16mm");
    RATIO_CASE(2.76, "Ultra Panavision 70");
    RATIO_CASE(32.0 / 9.0, "32:9");
    RATIO_CASE(3.6, "Ultra-WideScreen 3.6");
    RATIO_CASE(4.0, "Polyvision");
    RATIO_CASE(12.0, "Circle-Vision 360°");

    return NULL;

#undef RATIO_THRESH
#undef RATIO_CASE
}

static int property_imgparams(const struct mp_image_params *p, int action, void *arg)
{
    if (!p->imgfmt)
        return M_PROPERTY_UNAVAILABLE;

    int d_w, d_h;
    mp_image_params_get_dsize(p, &d_w, &d_h);

    struct mp_imgfmt_desc desc = mp_imgfmt_get_desc(p->imgfmt);
    int bpp = 0;
    for (int i = 0; i < desc.num_planes; i++)
        bpp += desc.bpp[i] >> (desc.xs[i] + desc.ys[i]);

    enum mp_alpha_type alpha = p->alpha;
    // Alpha type is not supported by FFmpeg, so MP_ALPHA_AUTO may mean alpha
    // is of an unknown type, or simply not present. Normalize to AUTO=no alpha.
    if (!!(desc.flags & MP_IMGFLAG_ALPHA) != (alpha != MP_ALPHA_AUTO))
        alpha = (desc.flags & MP_IMGFLAG_ALPHA) ? MP_ALPHA_STRAIGHT : MP_ALPHA_AUTO;

    const struct pl_hdr_metadata *hdr = &p->color.hdr;
    bool has_cie_y     = pl_hdr_metadata_contains(hdr, PL_HDR_METADATA_CIE_Y);
    bool has_hdr10     = pl_hdr_metadata_contains(hdr, PL_HDR_METADATA_HDR10);
    bool has_hdr10plus = pl_hdr_metadata_contains(hdr, PL_HDR_METADATA_HDR10PLUS);

    bool has_crop = mp_rect_w(p->crop) > 0 && mp_rect_h(p->crop) > 0;
    const char *aspect_name = get_aspect_ratio_name(d_w / (double)d_h);
    const char *sar_name = get_aspect_ratio_name(p->w / (double)p->h);
    struct m_sub_property props[] = {
        {"pixelformat",     SUB_PROP_STR(mp_imgfmt_to_name(p->imgfmt))},
        {"hw-pixelformat",  SUB_PROP_STR(mp_imgfmt_to_name(p->hw_subfmt)),
                            .unavailable = !p->hw_subfmt},
        {"average-bpp",     SUB_PROP_INT(bpp),
                            .unavailable = !bpp},
        {"w",               SUB_PROP_INT(p->w)},
        {"h",               SUB_PROP_INT(p->h)},
        {"dw",              SUB_PROP_INT(d_w)},
        {"dh",              SUB_PROP_INT(d_h)},
        {"crop-x",          SUB_PROP_INT(p->crop.x0), .unavailable = !has_crop},
        {"crop-y",          SUB_PROP_INT(p->crop.y0), .unavailable = !has_crop},
        {"crop-w",          SUB_PROP_INT(mp_rect_w(p->crop)), .unavailable = !has_crop},
        {"crop-h",          SUB_PROP_INT(mp_rect_h(p->crop)), .unavailable = !has_crop},
        {"aspect",          SUB_PROP_FLOAT(d_w / (double)d_h)},
        {"aspect-name",     SUB_PROP_STR(aspect_name), .unavailable = !aspect_name},
        {"par",             SUB_PROP_FLOAT(p->p_w / (double)p->p_h)},
        {"sar",             SUB_PROP_FLOAT(p->w / (double)p->h)},
        {"sar-name",        SUB_PROP_STR(sar_name), .unavailable = !sar_name},
        {"colormatrix",
            SUB_PROP_STR(m_opt_choice_str(mp_csp_names, p->color.space))},
        {"colorlevels",
            SUB_PROP_STR(m_opt_choice_str(mp_csp_levels_names, p->color.levels))},
        {"primaries",
            SUB_PROP_STR(m_opt_choice_str(mp_csp_prim_names, p->color.primaries))},
        {"gamma",
            SUB_PROP_STR(m_opt_choice_str(mp_csp_trc_names, p->color.gamma))},
        {"sig-peak", SUB_PROP_FLOAT(p->color.hdr.max_luma / MP_REF_WHITE)},
        {"light",
            SUB_PROP_STR(m_opt_choice_str(mp_csp_light_names, p->color.light))},
        {"chroma-location",
            SUB_PROP_STR(m_opt_choice_str(mp_chroma_names, p->chroma_location))},
        {"stereo-in",
            SUB_PROP_STR(m_opt_choice_str(mp_stereo3d_names, p->stereo3d))},
        {"rotate",          SUB_PROP_INT(p->rotate)},
        {"alpha",
            SUB_PROP_STR(m_opt_choice_str(mp_alpha_names, alpha)),
            // avoid using "auto" for "no", so just make it unavailable
            .unavailable = alpha == MP_ALPHA_AUTO},
        {"min-luma",    SUB_PROP_FLOAT(hdr->min_luma),     .unavailable = !has_hdr10},
        {"max-luma",    SUB_PROP_FLOAT(hdr->max_luma),     .unavailable = !has_hdr10},
        {"max-cll",     SUB_PROP_FLOAT(hdr->max_cll),      .unavailable = !has_hdr10},
        {"max-fall",    SUB_PROP_FLOAT(hdr->max_fall),     .unavailable = !has_hdr10},
        {"scene-max-r", SUB_PROP_FLOAT(hdr->scene_max[0]), .unavailable = !has_hdr10plus},
        {"scene-max-g", SUB_PROP_FLOAT(hdr->scene_max[1]), .unavailable = !has_hdr10plus},
        {"scene-max-b", SUB_PROP_FLOAT(hdr->scene_max[2]), .unavailable = !has_hdr10plus},
        {"scene-avg",   SUB_PROP_FLOAT(hdr->scene_avg),    .unavailable = !has_hdr10plus},
        {"max-pq-y",    SUB_PROP_FLOAT(hdr->max_pq_y),     .unavailable = !has_cie_y},
        {"avg-pq-y",    SUB_PROP_FLOAT(hdr->avg_pq_y),     .unavailable = !has_cie_y},
        {0}
    };

    return m_property_read_sub(props, action, arg);
}

static struct mp_image_params get_video_out_params(struct MPContext *mpctx)
{
    if (!mpctx->vo_chain)
        return (struct mp_image_params){0};

    struct mp_image_params o_params = mpctx->vo_chain->filter->output_params;
    if (mpctx->video_out) {
        struct m_geometry *gm = &mpctx->video_out->opts->video_crop;
        if (gm->xy_valid || (gm->wh_valid && (gm->w > 0 || gm->h > 0)))
        {
            m_rect_apply(&o_params.crop, o_params.w, o_params.h, gm);
        }
    }

    return o_params;
}

static int mp_property_vo_imgparams(void *ctx, struct m_property *prop,
                                    int action, void *arg)
{
    MPContext *mpctx = ctx;
    struct vo *vo = mpctx->video_out;
    if (!vo)
        return M_PROPERTY_UNAVAILABLE;

    int valid = m_property_read_sub_validate(ctx, prop, action, arg);
    if (valid != M_PROPERTY_VALID)
        return valid;

    struct mp_image_params p = vo_get_current_params(vo);
    return property_imgparams(&p, action, arg);
}

static int mp_property_dec_imgparams(void *ctx, struct m_property *prop,
                                    int action, void *arg)
{
    MPContext *mpctx = ctx;
    struct mp_image_params p = {0};
    struct vo_chain *vo_c = mpctx->vo_chain;
    if (!vo_c || !vo_c->track)
        return M_PROPERTY_UNAVAILABLE;

    int valid = m_property_read_sub_validate(ctx, prop, action, arg);
    if (valid != M_PROPERTY_VALID)
        return valid;

    mp_decoder_wrapper_get_video_dec_params(vo_c->track->dec, &p);
    if (!p.imgfmt)
        return M_PROPERTY_UNAVAILABLE;
    return property_imgparams(&p, action, arg);
}

static int mp_property_vd_imgparams(void *ctx, struct m_property *prop,
                                    int action, void *arg)
{
    MPContext *mpctx = ctx;
    struct vo_chain *vo_c = mpctx->vo_chain;
    if (!vo_c)
        return M_PROPERTY_UNAVAILABLE;
    struct track *track = mpctx->current_track[0][STREAM_VIDEO];
    struct mp_codec_params *c =
        track && track->stream ? track->stream->codec : NULL;
    if (vo_c->filter->input_params.imgfmt) {
        return property_imgparams(&vo_c->filter->input_params, action, arg);
    } else if (c && c->disp_w && c->disp_h) {
        // Simplistic fallback for stupid scripts querying "width"/"height"
        // before the first frame is decoded.
        struct m_sub_property props[] = {
            {"w", SUB_PROP_INT(c->disp_w)},
            {"h", SUB_PROP_INT(c->disp_h)},
            {0}
        };
        return m_property_read_sub(props, action, arg);
    }
    return M_PROPERTY_UNAVAILABLE;
}

static int mp_property_video_frame_info(void *ctx, struct m_property *prop,
                                        int action, void *arg)
{
    MPContext *mpctx = ctx;
    if (!mpctx->video_out)
        return M_PROPERTY_UNAVAILABLE;

    int valid = m_property_read_sub_validate(ctx, prop, action, arg);
    if (valid != M_PROPERTY_VALID)
        return valid;

    struct mp_image *f = vo_get_current_frame(mpctx->video_out);
    if (!f)
        return M_PROPERTY_UNAVAILABLE;

    const char *pict_types[] = {0, "I", "P", "B"};
    const char *pict_type = f->pict_type >= 1 && f->pict_type <= 3
                          ? pict_types[f->pict_type] : NULL;

    struct m_sub_property props[] = {
        {"picture-type",    SUB_PROP_STR(pict_type), .unavailable = !pict_type},
        {"interlaced",      SUB_PROP_BOOL(!!(f->fields & MP_IMGFIELD_INTERLACED))},
        {"tff",             SUB_PROP_BOOL(!!(f->fields & MP_IMGFIELD_TOP_FIRST))},
        {"repeat",          SUB_PROP_BOOL(!!(f->fields & MP_IMGFIELD_REPEAT_FIRST))},
        {0}
    };

    talloc_free(f);
    return m_property_read_sub(props, action, arg);
}

static int mp_property_current_window_scale(void *ctx, struct m_property *prop,
                                            int action, void *arg)
{
    MPContext *mpctx = ctx;
    struct vo *vo = mpctx->video_out;
    if (!vo)
        return M_PROPERTY_UNAVAILABLE;

    struct mp_image_params params = get_video_out_params(mpctx);
    int vid_w, vid_h;
    mp_image_params_get_dsize(&params, &vid_w, &vid_h);
    if (vid_w < 1 || vid_h < 1)
        return M_PROPERTY_UNAVAILABLE;

    if (params.rotate % 180 == 90 && (vo->driver->caps & VO_CAP_ROTATE90))
        MPSWAP(int, vid_w, vid_h);

    if (vo->monitor_par < 1) {
        vid_h = MPCLAMP(vid_h / vo->monitor_par, 1, 16000);
    } else {
        vid_w = MPCLAMP(vid_w * vo->monitor_par, 1, 16000);
    }

    if (action == M_PROPERTY_SET) {
        // Also called by update_window_scale as a NULL property.
        double scale = *(double *)arg;
        int s[2] = {vid_w * scale, vid_h * scale};
        if (s[0] <= 0 || s[1] <= 0)
            return M_PROPERTY_INVALID_FORMAT;
        vo_control(vo, VOCTRL_SET_UNFS_WINDOW_SIZE, s);
        return M_PROPERTY_OK;
    }

    int s[2];
    if (vo_control(vo, VOCTRL_GET_UNFS_WINDOW_SIZE, s) <= 0 ||
        s[0] < 1 || s[1] < 1)
        return M_PROPERTY_UNAVAILABLE;

    double xs = (double)s[0] / vid_w;
    double ys = (double)s[1] / vid_h;
    return m_property_double_ro(action, arg, (xs + ys) / 2);
}

static void update_window_scale(struct MPContext *mpctx)
{
    double scale = mpctx->opts->vo->window_scale;
    mp_property_current_window_scale(mpctx, (struct m_property *)NULL,
                                     M_PROPERTY_SET, (void*)&scale);
}

static int mp_property_display_fps(void *ctx, struct m_property *prop,
                                   int action, void *arg)
{
    MPContext *mpctx = ctx;
    double fps = mpctx->video_out ? vo_get_display_fps(mpctx->video_out) : 0;
    switch (action) {
    case M_PROPERTY_GET:
        if (fps <= 0)
            return M_PROPERTY_UNAVAILABLE;
        return m_property_double_ro(action, arg, fps);
    case M_PROPERTY_GET_TYPE:
        *(struct m_option *)arg = (struct m_option){.type = CONF_TYPE_DOUBLE};
        return M_PROPERTY_OK;
    }
    return M_PROPERTY_NOT_IMPLEMENTED;
}

static int mp_property_estimated_display_fps(void *ctx, struct m_property *prop,
                                             int action, void *arg)
{
    MPContext *mpctx = ctx;
    struct vo *vo = mpctx->video_out;
    if (!vo)
        return M_PROPERTY_UNAVAILABLE;
    double interval = vo_get_estimated_vsync_interval(vo) / 1e9;
    if (interval <= 0)
        return M_PROPERTY_UNAVAILABLE;
    return m_property_double_ro(action, arg, 1.0 / interval);
}

static int mp_property_vsync_jitter(void *ctx, struct m_property *prop,
                                    int action, void *arg)
{
    MPContext *mpctx = ctx;
    struct vo *vo = mpctx->video_out;
    if (!vo)
        return M_PROPERTY_UNAVAILABLE;
    double stddev = vo_get_estimated_vsync_jitter(vo);
    if (stddev < 0)
        return M_PROPERTY_UNAVAILABLE;
    return m_property_double_ro(action, arg, stddev);
}

static int mp_property_display_resolution(void *ctx, struct m_property *prop,
                                          int action, void *arg)
{
    MPContext *mpctx = ctx;
    struct vo *vo = mpctx->video_out;
    if (!vo)
        return M_PROPERTY_UNAVAILABLE;
    int res[2];
    if (vo_control(vo, VOCTRL_GET_DISPLAY_RES, &res) <= 0)
        return M_PROPERTY_UNAVAILABLE;
    if (strcmp(prop->name, "display-width") == 0) {
        return m_property_int_ro(action, arg, res[0]);
    } else {
        return m_property_int_ro(action, arg, res[1]);
    }
}

static int mp_property_hidpi_scale(void *ctx, struct m_property *prop,
                                   int action, void *arg)
{
    MPContext *mpctx = ctx;
    struct command_ctx *cmd = mpctx->command_ctx;
    struct vo *vo = mpctx->video_out;
    if (!vo)
        return M_PROPERTY_UNAVAILABLE;
    if (!cmd->cached_window_scale) {
        double scale = 0;
        if (vo_control(vo, VOCTRL_GET_HIDPI_SCALE, &scale) < 1 || !scale)
            scale = -1;
        cmd->cached_window_scale = scale;
    }
    if (cmd->cached_window_scale < 0)
        return M_PROPERTY_UNAVAILABLE;
    return m_property_double_ro(action, arg, cmd->cached_window_scale);
}

static int mp_property_focused(void *ctx, struct m_property *prop,
                                     int action, void *arg)
{
    MPContext *mpctx = ctx;
    struct vo *vo = mpctx->video_out;
    if (!vo)
        return M_PROPERTY_UNAVAILABLE;

    bool focused;
    if (vo_control(vo, VOCTRL_GET_FOCUSED, &focused) < 1)
        return M_PROPERTY_UNAVAILABLE;

    return m_property_bool_ro(action, arg, focused);
}

static int mp_property_display_names(void *ctx, struct m_property *prop,
                                     int action, void *arg)
{
    MPContext *mpctx = ctx;
    struct vo *vo = mpctx->video_out;
    if (!vo)
        return M_PROPERTY_UNAVAILABLE;

    switch (action) {
    case M_PROPERTY_GET_TYPE:
        *(struct m_option *)arg = (struct m_option){.type = CONF_TYPE_STRING_LIST};
        return M_PROPERTY_OK;
    case M_PROPERTY_GET: {
        char** display_names;
        if (vo_control(vo, VOCTRL_GET_DISPLAY_NAMES, &display_names) < 1)
            return M_PROPERTY_UNAVAILABLE;

        *(char ***)arg = display_names;
        return M_PROPERTY_OK;
    }
    }
    return M_PROPERTY_NOT_IMPLEMENTED;
}

static int mp_property_vo_configured(void *ctx, struct m_property *prop,
                                     int action, void *arg)
{
    MPContext *mpctx = ctx;
    return m_property_bool_ro(action, arg,
                        mpctx->video_out && mpctx->video_out->config_ok);
}

static void get_frame_perf(struct mpv_node *node, struct mp_frame_perf *perf)
{
    for (int i = 0; i < perf->count; i++) {
        struct mp_pass_perf *data = &perf->perf[i];
        struct mpv_node *pass = node_array_add(node, MPV_FORMAT_NODE_MAP);

        node_map_add_string(pass, "desc", perf->desc[i]);
        node_map_add(pass, "last", MPV_FORMAT_INT64)->u.int64 = data->last;
        node_map_add(pass, "avg", MPV_FORMAT_INT64)->u.int64 = data->avg;
        node_map_add(pass, "peak", MPV_FORMAT_INT64)->u.int64 = data->peak;
        node_map_add(pass, "count", MPV_FORMAT_INT64)->u.int64 = data->count;
        struct mpv_node *samples = node_map_add(pass, "samples", MPV_FORMAT_NODE_ARRAY);
        for (int n = 0; n < data->count; n++)
            node_array_add(samples, MPV_FORMAT_INT64)->u.int64 = data->samples[n];
    }
}

static char *asprint_perf(char *res, struct mp_frame_perf *perf)
{
    for (int i = 0; i < perf->count; i++) {
        struct mp_pass_perf *pass = &perf->perf[i];
        res = talloc_asprintf_append(res,
                  "- %s: last %dus avg %dus peak %dus\n", perf->desc[i],
                  (int)pass->last/1000, (int)pass->avg/1000, (int)pass->peak/1000);
    }

    return res;
}

static int mp_property_vo_passes(void *ctx, struct m_property *prop,
                                 int action, void *arg)
{
    MPContext *mpctx = ctx;
    if (!mpctx->video_out)
        return M_PROPERTY_UNAVAILABLE;

    // Return early, to avoid having to go through a completely unnecessary VOCTRL
    switch (action) {
    case M_PROPERTY_PRINT:
    case M_PROPERTY_GET:
        break;
    case M_PROPERTY_GET_TYPE:
        *(struct m_option *)arg = (struct m_option){.type = CONF_TYPE_NODE};
        return M_PROPERTY_OK;
    default:
        return M_PROPERTY_NOT_IMPLEMENTED;
    }

    struct voctrl_performance_data *data = talloc_ptrtype(NULL, data);
    if (vo_control(mpctx->video_out, VOCTRL_PERFORMANCE_DATA, data) <= 0) {
        talloc_free(data);
        return M_PROPERTY_UNAVAILABLE;
    }

    switch (action) {
    case M_PROPERTY_PRINT: {
        char *res = NULL;
        res = talloc_asprintf_append(res, "fresh:\n");
        res = asprint_perf(res, &data->fresh);
        res = talloc_asprintf_append(res, "\nredraw:\n");
        res = asprint_perf(res, &data->redraw);
        *(char **)arg = res;
        break;
    }

    case M_PROPERTY_GET: {
        struct mpv_node node;
        node_init(&node, MPV_FORMAT_NODE_MAP, NULL);
        struct mpv_node *fresh = node_map_add(&node, "fresh", MPV_FORMAT_NODE_ARRAY);
        struct mpv_node *redraw = node_map_add(&node, "redraw", MPV_FORMAT_NODE_ARRAY);
        get_frame_perf(fresh, &data->fresh);
        get_frame_perf(redraw, &data->redraw);
        *(struct mpv_node *)arg = node;
        break;
    }
    }

    talloc_free(data);
    return M_PROPERTY_OK;
}

static int mp_property_perf_info(void *ctx, struct m_property *p, int action,
                                 void *arg)
{
    MPContext *mpctx = ctx;

    switch (action) {
    case M_PROPERTY_GET_TYPE:
        *(struct m_option *)arg = (struct m_option){.type = CONF_TYPE_NODE};
        return M_PROPERTY_OK;
    case M_PROPERTY_GET: {
        stats_global_query(mpctx->global, (struct mpv_node *)arg);
        return M_PROPERTY_OK;
    }
    }
    return M_PROPERTY_NOT_IMPLEMENTED;
}

static int mp_property_vo(void *ctx, struct m_property *p, int action, void *arg)
{
    MPContext *mpctx = ctx;
    return m_property_strdup_ro(action, arg,
                    mpctx->video_out ? mpctx->video_out->driver->name : NULL);
}

static int mp_property_osd_dim(void *ctx, struct m_property *prop,
                               int action, void *arg)
{
    MPContext *mpctx = ctx;
    struct mp_osd_res vo_res = osd_get_vo_res(mpctx->osd);

    if (!mpctx->video_out || !mpctx->video_out->config_ok)
        vo_res = (struct mp_osd_res){0};

    double aspect = 1.0 * vo_res.w / MPMAX(vo_res.h, 1) /
                    (vo_res.display_par ? vo_res.display_par : 1);

    struct m_sub_property props[] = {
        {"w",       SUB_PROP_INT(vo_res.w)},
        {"h",       SUB_PROP_INT(vo_res.h)},
        {"par",     SUB_PROP_DOUBLE(vo_res.display_par)},
        {"aspect",  SUB_PROP_DOUBLE(aspect)},
        {"mt",      SUB_PROP_INT(vo_res.mt)},
        {"mb",      SUB_PROP_INT(vo_res.mb)},
        {"ml",      SUB_PROP_INT(vo_res.ml)},
        {"mr",      SUB_PROP_INT(vo_res.mr)},
        {0}
    };

    return m_property_read_sub(props, action, arg);
}

static int mp_property_osd_sym(void *ctx, struct m_property *prop,
                               int action, void *arg)
{
    MPContext *mpctx = ctx;
    char temp[20];
    get_current_osd_sym(mpctx, temp, sizeof(temp));
    return m_property_strdup_ro(action, arg, temp);
}

static int mp_property_osd_ass(void *ctx, struct m_property *prop,
                               int action, void *arg)
{
    struct m_sub_property props[] = {
        {"0",   SUB_PROP_STR(OSD_ASS_0)},
        {"1",   SUB_PROP_STR(OSD_ASS_1)},
        {0}
    };
    return m_property_read_sub(props, action, arg);
}

static int mp_property_mouse_pos(void *ctx, struct m_property *prop,
                                    int action, void *arg)
{
    MPContext *mpctx = ctx;

    switch (action) {
    case M_PROPERTY_GET_TYPE:
        *(struct m_option *)arg = (struct m_option){.type = CONF_TYPE_NODE};
        return M_PROPERTY_OK;

    case M_PROPERTY_GET: {
        struct mpv_node node;
        int x, y, hover;
        mp_input_get_mouse_pos(mpctx->input, &x, &y, &hover);

        node_init(&node, MPV_FORMAT_NODE_MAP, NULL);
        node_map_add_int64(&node, "x", x);
        node_map_add_int64(&node, "y", y);
        node_map_add_flag(&node, "hover", hover);
        *(struct mpv_node *)arg = node;

        return M_PROPERTY_OK;
    }
    }

    return M_PROPERTY_NOT_IMPLEMENTED;
}

/// Video fps (RO)
static int mp_property_fps(void *ctx, struct m_property *prop,
                           int action, void *arg)
{
    MPContext *mpctx = ctx;
    float fps = mpctx->vo_chain ? mpctx->vo_chain->filter->container_fps : 0;
    if (fps < 0.1 || !isfinite(fps))
        return M_PROPERTY_UNAVAILABLE;;
    return m_property_float_ro(action, arg, fps);
}

static int mp_property_vf_fps(void *ctx, struct m_property *prop,
                              int action, void *arg)
{
    MPContext *mpctx = ctx;
    if (!mpctx->vo_chain)
        return M_PROPERTY_UNAVAILABLE;
    double avg = calc_average_frame_duration(mpctx);
    if (avg <= 0)
        return M_PROPERTY_UNAVAILABLE;
    return m_property_double_ro(action, arg, 1.0 / avg);
}

#define doubles_equal(x, y) (fabs((x) - (y)) <= 0.001)

static int mp_property_video_aspect_override(void *ctx, struct m_property *prop,
                                             int action, void *arg)
{
    MPContext *mpctx = ctx;
    if (action == M_PROPERTY_PRINT) {
        double aspect_ratio;
        mp_property_generic_option(mpctx, prop, M_PROPERTY_GET, &aspect_ratio);

        if (doubles_equal(aspect_ratio, 2.35 / 1.0))
            *(char **)arg = talloc_asprintf(NULL, "2.35:1");
        else if (doubles_equal(aspect_ratio, 16.0 / 9.0))
            *(char **)arg = talloc_asprintf(NULL, "16:9");
        else if (doubles_equal(aspect_ratio, 16.0 / 10.0))
            *(char **)arg = talloc_asprintf(NULL, "16:10");
        else if (doubles_equal(aspect_ratio, 4.0 / 3.0))
            *(char **)arg = talloc_asprintf(NULL, "4:3");
        else if (doubles_equal(aspect_ratio, -1.0))
            *(char **)arg = talloc_asprintf(NULL, "Original");
        else
            *(char **)arg = talloc_asprintf(NULL, "%.3f", aspect_ratio);

        return M_PROPERTY_OK;
    }
    return mp_property_generic_option(mpctx, prop, action, arg);
}

/// Subtitle delay (RW)
static int mp_property_sub_delay(void *ctx, struct m_property *prop,
                                 int action, void *arg)
{
    MPContext *mpctx = ctx;
    struct MPOpts *opts = mpctx->opts;
    int track_ind = *(int *)prop->priv;
    switch (action) {
    case M_PROPERTY_PRINT:
        *(char **)arg = format_delay(opts->subs_rend->sub_delay[track_ind]);
        return M_PROPERTY_OK;
    }
    return mp_property_generic_option(mpctx, prop, action, arg);
}

/// Subtitle speed (RW)
static int mp_property_sub_speed(void *ctx, struct m_property *prop,
                                 int action, void *arg)
{
    MPContext *mpctx = ctx;
    struct MPOpts *opts = mpctx->opts;
    if (action == M_PROPERTY_PRINT) {
        *(char **)arg =
            talloc_asprintf(NULL, "%4.1f%%", 100 * opts->subs_rend->sub_speed);
        return M_PROPERTY_OK;
    }
    return mp_property_generic_option(mpctx, prop, action, arg);
}

static int mp_property_sub_pos(void *ctx, struct m_property *prop,
                               int action, void *arg)
{
    MPContext *mpctx = ctx;
    struct MPOpts *opts = mpctx->opts;
    if (action == M_PROPERTY_PRINT) {
        *(char **)arg = talloc_asprintf(NULL, "%4.2f%%/100", opts->subs_rend->sub_pos);
        return M_PROPERTY_OK;
    }
    return mp_property_generic_option(mpctx, prop, action, arg);
}

static int mp_property_sub_ass_extradata(void *ctx, struct m_property *prop,
                                     int action, void *arg)
{
    MPContext *mpctx = ctx;
    struct track *track = mpctx->current_track[0][STREAM_SUB];
    struct dec_sub *sub = track ? track->d_sub : NULL;
    if (!sub)
        return M_PROPERTY_UNAVAILABLE;
    switch (action) {
    case M_PROPERTY_GET: {
        char *data = sub_ass_get_extradata(sub);
        if (!data)
            return M_PROPERTY_UNAVAILABLE;
        *(char **)arg = data;
        return M_PROPERTY_OK;
    }
    case M_PROPERTY_GET_TYPE:
        *(struct m_option *)arg = (struct m_option){.type = CONF_TYPE_STRING};
        return M_PROPERTY_OK;
    }
    return M_PROPERTY_NOT_IMPLEMENTED;
}

static int get_sub_text(void *ctx, struct m_property *prop,
                        int action, void *arg, int sub_index)
{
    int type = *(int *)prop->priv;
    MPContext *mpctx = ctx;
    struct track *track = mpctx->current_track[sub_index][STREAM_SUB];
    struct dec_sub *sub = track ? track->d_sub : NULL;
    double pts = mpctx->playback_pts;
    if (!sub || pts == MP_NOPTS_VALUE)
        return M_PROPERTY_UNAVAILABLE;

    switch (action) {
    case M_PROPERTY_GET: {
        char *text = sub_get_text(sub, pts, type);
        if (!text)
            text = talloc_strdup(NULL, "");
        *(char **)arg = text;
        return M_PROPERTY_OK;
    }
    case M_PROPERTY_GET_TYPE:
        *(struct m_option *)arg = (struct m_option){.type = CONF_TYPE_STRING};
        return M_PROPERTY_OK;
    }
    return M_PROPERTY_NOT_IMPLEMENTED;
}

static int mp_property_sub_text(void *ctx, struct m_property *prop,
                                int action, void *arg)
{
    return get_sub_text(ctx, prop, action, arg, 0);
}

static int mp_property_secondary_sub_text(void *ctx, struct m_property *prop,
                                          int action, void *arg)
{
    return get_sub_text(ctx, prop, action, arg, 1);
}

static struct sd_times get_times(void *ctx, struct m_property *prop,
                                int action, void *arg)
{
    struct sd_times res = { .start = MP_NOPTS_VALUE, .end = MP_NOPTS_VALUE };
    MPContext *mpctx = ctx;
    int track_ind = *(int *)prop->priv;
    struct track *track = mpctx->current_track[track_ind][STREAM_SUB];
    struct dec_sub *sub = track ? track->d_sub : NULL;
    double pts = mpctx->playback_pts;
    if (!sub || pts == MP_NOPTS_VALUE)
        return res;
    return sub_get_times(sub, pts);
}

static int mp_property_sub_start(void *ctx, struct m_property *prop,
                                int action, void *arg)
{
    double start = get_times(ctx, prop, action, arg).start;
    if (start == MP_NOPTS_VALUE)
        return M_PROPERTY_UNAVAILABLE;
    return m_property_double_ro(action, arg, start);
}


static int mp_property_sub_end(void *ctx, struct m_property *prop,
                                int action, void *arg)
{
    double end = get_times(ctx, prop, action, arg).end;
    if (end == MP_NOPTS_VALUE)
        return M_PROPERTY_UNAVAILABLE;
    return m_property_double_ro(action, arg, end);
}

static int mp_property_playlist_current_pos(void *ctx, struct m_property *prop,
                                            int action, void *arg)
{
    MPContext *mpctx = ctx;
    struct playlist *pl = mpctx->playlist;

    switch (action) {
    case M_PROPERTY_GET: {
        *(int *)arg = playlist_entry_to_index(pl, pl->current);
        return M_PROPERTY_OK;
    }
    case M_PROPERTY_SET: {
        pl->current = playlist_entry_from_index(pl, *(int *)arg);
        mp_notify(mpctx, MP_EVENT_CHANGE_PLAYLIST, NULL);
        return M_PROPERTY_OK;
    }
    case M_PROPERTY_GET_TYPE:
        *(struct m_option *)arg = (struct m_option){.type = CONF_TYPE_INT};
        return M_PROPERTY_OK;
    }
    return M_PROPERTY_NOT_IMPLEMENTED;
}


static int mp_property_playlist_playing_pos(void *ctx, struct m_property *prop,
                                            int action, void *arg)
{
    MPContext *mpctx = ctx;
    struct playlist *pl = mpctx->playlist;
    return m_property_int_ro(action, arg,
                             playlist_entry_to_index(pl, mpctx->playing));
}

static int mp_property_playlist_pos_x(void *ctx, struct m_property *prop,
                                      int action, void *arg, int base)
{
    MPContext *mpctx = ctx;
    struct playlist *pl = mpctx->playlist;

    switch (action) {
    case M_PROPERTY_GET: {
        int pos = playlist_entry_to_index(pl, pl->current);
        *(int *)arg = pos < 0 ? -1 : pos + base;
        return M_PROPERTY_OK;
    }
    case M_PROPERTY_SET: {
        int pos = *(int *)arg - base;
        if (pos >= 0 && playlist_entry_to_index(pl, pl->current) == pos)
            return M_PROPERTY_OK;
        mp_set_playlist_entry(mpctx, playlist_entry_from_index(pl, pos));
        return M_PROPERTY_OK;
    }
    case M_PROPERTY_GET_TYPE:
        *(struct m_option *)arg = (struct m_option){.type = CONF_TYPE_INT};
        return M_PROPERTY_OK;
    case M_PROPERTY_GET_CONSTRICTED_TYPE: {
        struct m_option opt = {
            .type = CONF_TYPE_INT,
            .min = base,
            .max = playlist_entry_count(pl) - 1 + base,
        };
        *(struct m_option *)arg = opt;
        return M_PROPERTY_OK;
    }
    }
    return M_PROPERTY_NOT_IMPLEMENTED;
}

static int mp_property_playlist_pos(void *ctx, struct m_property *prop,
                                    int action, void *arg)
{
    return mp_property_playlist_pos_x(ctx, prop, action, arg, 0);
}

static int mp_property_playlist_pos_1(void *ctx, struct m_property *prop,
                                      int action, void *arg)
{
    return mp_property_playlist_pos_x(ctx, prop, action, arg, 1);
}

static int get_playlist_entry(int item, int action, void *arg, void *ctx)
{
    struct MPContext *mpctx = ctx;

    struct playlist_entry *e = playlist_entry_from_index(mpctx->playlist, item);
    if (!e)
        return M_PROPERTY_ERROR;

    bool current = mpctx->playlist->current == e;
    bool playing = mpctx->playing == e;
    struct m_sub_property props[] = {
        {"filename",      SUB_PROP_STR(e->filename)},
        {"current",       SUB_PROP_BOOL(1), .unavailable = !current},
        {"playing",       SUB_PROP_BOOL(1), .unavailable = !playing},
        {"title",         SUB_PROP_STR(e->title), .unavailable = !e->title},
        {"id",            SUB_PROP_INT64(e->id)},
        {"playlist-path", SUB_PROP_STR(e->playlist_path), .unavailable = !e->playlist_path},
        {0}
    };

    return m_property_read_sub(props, action, arg);
}

static int mp_property_playlist_path(void *ctx, struct m_property *prop,
                                     int action, void *arg)
{
    MPContext *mpctx = ctx;
    if (!mpctx->playlist->current)
        return M_PROPERTY_UNAVAILABLE;

    struct playlist_entry *e = mpctx->playlist->current;
    return m_property_strdup_ro(action, arg, e->playlist_path);
}

static int mp_property_playlist(void *ctx, struct m_property *prop,
                                int action, void *arg)
{
    MPContext *mpctx = ctx;
    if (action == M_PROPERTY_PRINT) {
        struct playlist *pl = mpctx->playlist;
        char *res = talloc_strdup(NULL, "");

        for (int n = 0; n < pl->num_entries; n++) {
            struct playlist_entry *e = pl->entries[n];
            char *p = e->title;
            if (!p) {
                p = e->filename;
                if (!mp_is_url(bstr0(p))) {
                    char *s = mp_basename(e->filename);
                    if (s[0])
                        p = s;
                }
            }
            const char *m = pl->current == e ? list_current : list_normal;
            res = talloc_asprintf_append(res, "%s%s\n", m, p);
        }

        *(char **)arg =
            cut_osd_list(mpctx, res, playlist_entry_to_index(pl, pl->current));
        return M_PROPERTY_OK;
    }

    return m_property_read_list(action, arg, playlist_entry_count(mpctx->playlist),
                                get_playlist_entry, mpctx);
}

static char *print_obj_osd_list(struct m_obj_settings *list)
{
    char *res = NULL;
    for (int n = 0; list && list[n].name; n++) {
        res = talloc_asprintf_append(res, "%s [", list[n].name);
        for (int i = 0; list[n].attribs && list[n].attribs[i]; i += 2) {
            res = talloc_asprintf_append(res, "%s%s=%s", i > 0 ? " " : "",
                                         list[n].attribs[i],
                                         list[n].attribs[i + 1]);
        }
        res = talloc_asprintf_append(res, "]");
        if (!list[n].enabled)
            res = talloc_strdup_append(res, " (disabled)");
        res = talloc_strdup_append(res, "\n");
    }
    if (!res)
        res = talloc_strdup(NULL, "(empty)");
    return res;
}

static int property_filter(struct m_property *prop, int action, void *arg,
                           MPContext *mpctx, enum stream_type mt)
{
    if (action == M_PROPERTY_PRINT) {
        struct m_config_option *opt = m_config_get_co(mpctx->mconfig,
                                                      bstr0(prop->name));
        *(char **)arg = print_obj_osd_list(*(struct m_obj_settings **)opt->data);
        return M_PROPERTY_OK;
    }
    return mp_property_generic_option(mpctx, prop, action, arg);
}

static int mp_property_vf(void *ctx, struct m_property *prop,
                          int action, void *arg)
{
    return property_filter(prop, action, arg, ctx, STREAM_VIDEO);
}

static int mp_property_af(void *ctx, struct m_property *prop,
                          int action, void *arg)
{
    return property_filter(prop, action, arg, ctx, STREAM_AUDIO);
}

static int mp_property_ab_loop(void *ctx, struct m_property *prop,
                               int action, void *arg)
{
    struct MPContext *mpctx = ctx;
    if (action == M_PROPERTY_KEY_ACTION) {
        double val;
        if (mp_property_generic_option(mpctx, prop, M_PROPERTY_GET, &val) < 1)
            return M_PROPERTY_ERROR;

        return property_time(action, arg, val);
    }
    return mp_property_generic_option(mpctx, prop, action, arg);
}

static int mp_property_packet_bitrate(void *ctx, struct m_property *prop,
                                      int action, void *arg)
{
    MPContext *mpctx = ctx;
    int type = (uintptr_t)prop->priv & ~0x100;
    bool old = (uintptr_t)prop->priv & 0x100;

    struct demuxer *demuxer = NULL;
    if (mpctx->current_track[0][type])
        demuxer = mpctx->current_track[0][type]->demuxer;
    if (!demuxer)
        demuxer = mpctx->demuxer;
    if (!demuxer)
        return M_PROPERTY_UNAVAILABLE;

    double r[STREAM_TYPE_COUNT];
    demux_get_bitrate_stats(demuxer, r);
    if (r[type] < 0)
        return M_PROPERTY_UNAVAILABLE;

    // r[type] is in bytes/second -> bits
    double rate = r[type] * 8;

    // Same story, but used kilobits for some reason.
    if (old)
        return m_property_int64_ro(action, arg, llrint(rate / 1000.0));

    if (action == M_PROPERTY_PRINT) {
        rate /= 1000;
        if (rate < 1000) {
            *(char **)arg = talloc_asprintf(NULL, "%d kbps", (int)rate);
        } else {
            *(char **)arg = talloc_asprintf(NULL, "%.3f mbps", rate / 1000.0);
        }
        return M_PROPERTY_OK;
    }
    return m_property_int64_ro(action, arg, llrint(rate));
}

static int mp_property_cwd(void *ctx, struct m_property *prop,
                           int action, void *arg)
{
    switch (action) {
    case M_PROPERTY_GET: {
        char *cwd = mp_getcwd(NULL);
        if (!cwd)
            return M_PROPERTY_ERROR;
        *(char **)arg = cwd;
        return M_PROPERTY_OK;
    }
    case M_PROPERTY_GET_TYPE:
        *(struct m_option *)arg = (struct m_option){.type = CONF_TYPE_STRING};
        return M_PROPERTY_OK;
    }
    return M_PROPERTY_NOT_IMPLEMENTED;
}

static int mp_property_protocols(void *ctx, struct m_property *prop,
                                 int action, void *arg)
{
    switch (action) {
    case M_PROPERTY_GET:
        *(char ***)arg = stream_get_proto_list();
        return M_PROPERTY_OK;
    case M_PROPERTY_GET_TYPE:
        *(struct m_option *)arg = (struct m_option){.type = CONF_TYPE_STRING_LIST};
        return M_PROPERTY_OK;
    }
    return M_PROPERTY_NOT_IMPLEMENTED;
}

static int mp_property_keylist(void *ctx, struct m_property *prop,
                               int action, void *arg)
{
    switch (action) {
    case M_PROPERTY_GET:
        *(char ***)arg = mp_get_key_list();
        return M_PROPERTY_OK;
    case M_PROPERTY_GET_TYPE:
        *(struct m_option *)arg = (struct m_option){.type = CONF_TYPE_STRING_LIST};
        return M_PROPERTY_OK;
    }
    return M_PROPERTY_NOT_IMPLEMENTED;
}

static int get_decoder_entry(int item, int action, void *arg, void *ctx)
{
    struct mp_decoder_list *codecs = ctx;
    struct mp_decoder_entry *c = &codecs->entries[item];

    struct m_sub_property props[] = {
        {"codec",       SUB_PROP_STR(c->codec)},
        {"driver" ,     SUB_PROP_STR(c->decoder)},
        {"description", SUB_PROP_STR(c->desc)},
        {0}
    };

    return m_property_read_sub(props, action, arg);
}

static int mp_property_decoders(void *ctx, struct m_property *prop,
                                int action, void *arg)
{
    struct mp_decoder_list *codecs = talloc_zero(NULL, struct mp_decoder_list);
    struct mp_decoder_list *v = talloc_steal(codecs, video_decoder_list());
    struct mp_decoder_list *a = talloc_steal(codecs, audio_decoder_list());
    mp_append_decoders(codecs, v);
    mp_append_decoders(codecs, a);
    int r = m_property_read_list(action, arg, codecs->num_entries,
                                 get_decoder_entry, codecs);
    talloc_free(codecs);
    return r;
}

static int mp_property_encoders(void *ctx, struct m_property *prop,
                                int action, void *arg)
{
    struct mp_decoder_list *codecs = talloc_zero(NULL, struct mp_decoder_list);
    mp_add_lavc_encoders(codecs);
    int r = m_property_read_list(action, arg, codecs->num_entries,
                                 get_decoder_entry, codecs);
    talloc_free(codecs);
    return r;
}

static int mp_property_lavf_demuxers(void *ctx, struct m_property *prop,
                                 int action, void *arg)
{
    switch (action) {
    case M_PROPERTY_GET:
        *(char ***)arg = mp_get_lavf_demuxers();
        return M_PROPERTY_OK;
    case M_PROPERTY_GET_TYPE:
        *(struct m_option *)arg = (struct m_option){.type = CONF_TYPE_STRING_LIST};
        return M_PROPERTY_OK;
    }
    return M_PROPERTY_NOT_IMPLEMENTED;
}

static int mp_property_version(void *ctx, struct m_property *prop,
                               int action, void *arg)
{
    return m_property_strdup_ro(action, arg, mpv_version);
}

static int mp_property_configuration(void *ctx, struct m_property *prop,
                                     int action, void *arg)
{
    return m_property_strdup_ro(action, arg, CONFIGURATION);
}

static int mp_property_ffmpeg(void *ctx, struct m_property *prop,
                               int action, void *arg)
{
    return m_property_strdup_ro(action, arg, av_version_info());
}

static int mp_property_libass_version(void *ctx, struct m_property *prop,
                                      int action, void *arg)
{
    return m_property_int64_ro(action, arg, ass_library_version());
}

static int mp_property_platform(void *ctx, struct m_property *prop,
                                int action, void *arg)
{
    return m_property_strdup_ro(action, arg, PLATFORM);
}

static int mp_property_alias(void *ctx, struct m_property *prop,
                             int action, void *arg)
{
    const char *real_property = prop->priv;
    return mp_property_do(real_property, action, arg, ctx);
}

static int mp_property_deprecated_alias(void *ctx, struct m_property *prop,
                                        int action, void *arg)
{
    MPContext *mpctx = ctx;
    struct command_ctx *cmd = mpctx->command_ctx;
    const char *real_property = prop->priv;
    for (int n = 0; n < cmd->num_warned_deprecated; n++) {
        if (strcmp(cmd->warned_deprecated[n], prop->name) == 0)
            goto done;
    }
    MP_WARN(mpctx, "Warning: property '%s' was replaced with '%s' and "
            "might be removed in the future.\n", prop->name, real_property);
    MP_TARRAY_APPEND(cmd, cmd->warned_deprecated, cmd->num_warned_deprecated,
                     (char *)prop->name);

done:
    return mp_property_do(real_property, action, arg, ctx);
}

static int access_options(struct m_property_action_arg *ka, bool local,
                          MPContext *mpctx)
{
    struct m_config_option *opt = m_config_get_co(mpctx->mconfig,
                                                  bstr0(ka->key));
    if (!opt)
        return M_PROPERTY_UNKNOWN;
    if (!opt->data)
        return M_PROPERTY_UNAVAILABLE;

    switch (ka->action) {
    case M_PROPERTY_GET:
        m_option_copy(opt->opt, ka->arg, opt->data);
        return M_PROPERTY_OK;
    case M_PROPERTY_SET: {
        if (local && !mpctx->playing)
            return M_PROPERTY_ERROR;
        int flags = local ? M_SETOPT_BACKUP : 0;
        int r = m_config_set_option_raw(mpctx->mconfig, opt, ka->arg, flags);
        mp_wakeup_core(mpctx);
        return r < 0 ? M_PROPERTY_ERROR : M_PROPERTY_OK;
    }
    case M_PROPERTY_GET_TYPE:
        *(struct m_option *)ka->arg = *opt->opt;
        return M_PROPERTY_OK;
    }
    return M_PROPERTY_NOT_IMPLEMENTED;
}

static int access_option_list(int action, void *arg, bool local, MPContext *mpctx)
{
    switch (action) {
    case M_PROPERTY_GET_TYPE:
        *(struct m_option *)arg = (struct m_option){.type = CONF_TYPE_STRING_LIST};
        return M_PROPERTY_OK;
    case M_PROPERTY_GET:
        *(char ***)arg = m_config_list_options(NULL, mpctx->mconfig);
        return M_PROPERTY_OK;
    case M_PROPERTY_KEY_ACTION:
        return access_options(arg, local, mpctx);
    }
    return M_PROPERTY_NOT_IMPLEMENTED;
}


static int mp_property_options(void *ctx, struct m_property *prop,
                               int action, void *arg)
{
    MPContext *mpctx = ctx;
    return access_option_list(action, arg, false, mpctx);
}

static int mp_property_local_options(void *ctx, struct m_property *prop,
                                     int action, void *arg)
{
    MPContext *mpctx = ctx;
    return access_option_list(action, arg, true, mpctx);
}

static int mp_property_option_info(void *ctx, struct m_property *prop,
                                   int action, void *arg)
{
    MPContext *mpctx = ctx;
    switch (action) {
    case M_PROPERTY_KEY_ACTION: {
        struct m_property_action_arg *ka = arg;
        bstr key;
        char *rem;
        m_property_split_path(ka->key, &key, &rem);
        struct m_config_option *co = m_config_get_co(mpctx->mconfig, key);
        if (!co)
            return M_PROPERTY_UNKNOWN;
        const struct m_option *opt = co->opt;

        union m_option_value def = m_option_value_default;
        const void *def_ptr = m_config_get_co_default(mpctx->mconfig, co);
        if (def_ptr && opt->type->size > 0)
            memcpy(&def, def_ptr, opt->type->size);

        bool has_minmax = opt->min < opt->max &&
            (opt->type->flags & M_OPT_TYPE_USES_RANGE);
        char **choices = NULL;

        if (opt->type == &m_option_type_choice) {
            const struct m_opt_choice_alternatives *alt = opt->priv;
            int num = 0;
            for ( ; alt->name; alt++)
                MP_TARRAY_APPEND(NULL, choices, num, alt->name);
            MP_TARRAY_APPEND(NULL, choices, num, NULL);
        }
        if (opt->type == &m_option_type_obj_settings_list) {
            const struct m_obj_list *objs = opt->priv;
            int num = 0;
            for (int n = 0; ; n++) {
                struct m_obj_desc desc = {0};
                if (!objs->get_desc(&desc, n))
                    break;
                MP_TARRAY_APPEND(NULL, choices, num, (char *)desc.name);
            }
            MP_TARRAY_APPEND(NULL, choices, num, NULL);
        }

        struct m_sub_property props[] = {
            {"name",                    SUB_PROP_STR(co->name)},
            {"type",                    SUB_PROP_STR(opt->type->name)},
            {"set-from-commandline",    SUB_PROP_BOOL(co->is_set_from_cmdline)},
            {"set-locally",             SUB_PROP_BOOL(co->is_set_locally)},
            {"default-value",           *opt, def},
            {"min",                     SUB_PROP_DOUBLE(opt->min),
             .unavailable = !(has_minmax && opt->min != DBL_MIN)},
            {"max",                     SUB_PROP_DOUBLE(opt->max),
             .unavailable = !(has_minmax && opt->max != DBL_MAX)},
            {"choices", .type = {.type = CONF_TYPE_STRING_LIST},
             .value = {.string_list = choices}, .unavailable = !choices},
            {0}
        };

        struct m_property_action_arg next_ka = *ka;
        next_ka.key = rem;
        int r = m_property_read_sub(props, M_PROPERTY_KEY_ACTION, &next_ka);
        talloc_free(choices);
        return r;
    }
    }
    return M_PROPERTY_NOT_IMPLEMENTED;
}

static int mp_property_list(void *ctx, struct m_property *prop,
                            int action, void *arg)
{
    struct MPContext *mpctx = ctx;
    struct command_ctx *cmd = mpctx->command_ctx;

    switch (action) {
    case M_PROPERTY_GET_TYPE:
        *(struct m_option *)arg = (struct m_option){.type = CONF_TYPE_STRING_LIST};
        return M_PROPERTY_OK;
    case M_PROPERTY_GET: {
        char **list = NULL;
        int num = 0;
        for (int n = 0; cmd->properties[n].name; n++) {
            MP_TARRAY_APPEND(NULL, list, num,
                                talloc_strdup(NULL, cmd->properties[n].name));
        }
        MP_TARRAY_APPEND(NULL, list, num, NULL);
        *(char ***)arg = list;
        return M_PROPERTY_OK;
    }
    }
    return M_PROPERTY_NOT_IMPLEMENTED;
}

static int mp_profile_list(void *ctx, struct m_property *prop,
                           int action, void *arg)
{
    MPContext *mpctx = ctx;
    switch (action) {
    case M_PROPERTY_GET_TYPE:
        *(struct m_option *)arg = (struct m_option){.type = CONF_TYPE_NODE};
        return M_PROPERTY_OK;
    case M_PROPERTY_GET: {
        *(struct mpv_node *)arg = m_config_get_profiles(mpctx->mconfig);
        return M_PROPERTY_OK;
    }
    }
    return M_PROPERTY_NOT_IMPLEMENTED;
}

static int mp_property_commands(void *ctx, struct m_property *prop,
                           int action, void *arg)
{
    switch (action) {
    case M_PROPERTY_GET_TYPE:
        *(struct m_option *)arg = (struct m_option){.type = CONF_TYPE_NODE};
        return M_PROPERTY_OK;
    case M_PROPERTY_GET: {
        struct mpv_node *root = arg;
        node_init(root, MPV_FORMAT_NODE_ARRAY, NULL);

        for (int n = 0; mp_cmds[n].name; n++) {
            const struct mp_cmd_def *cmd = &mp_cmds[n];
            struct mpv_node *entry = node_array_add(root, MPV_FORMAT_NODE_MAP);

            node_map_add_string(entry, "name", cmd->name);

            struct mpv_node *args =
                node_map_add(entry, "args", MPV_FORMAT_NODE_ARRAY);
            for (int i = 0; i < MP_CMD_DEF_MAX_ARGS; i++) {
                const struct m_option *a = &cmd->args[i];
                if (!a->type)
                    break;
                struct mpv_node *ae = node_array_add(args, MPV_FORMAT_NODE_MAP);
                node_map_add_string(ae, "name", a->name);
                node_map_add_string(ae, "type", a->type->name);
                node_map_add_flag(ae, "optional", a->flags & MP_CMD_OPT_ARG);
            }

            node_map_add_flag(entry, "vararg", cmd->vararg);
        }

        return M_PROPERTY_OK;
    }
    }
    return M_PROPERTY_NOT_IMPLEMENTED;
}

static int mp_property_bindings(void *ctx, struct m_property *prop,
                                int action, void *arg)
{
    MPContext *mpctx = ctx;
    switch (action) {
    case M_PROPERTY_GET_TYPE:
        *(struct m_option *)arg = (struct m_option){.type = CONF_TYPE_NODE};
        return M_PROPERTY_OK;
    case M_PROPERTY_GET: {
        *(struct mpv_node *)arg = mp_input_get_bindings(mpctx->input);
        return M_PROPERTY_OK;
    }
    }
    return M_PROPERTY_NOT_IMPLEMENTED;
}

static int do_list_udata(int item, int action, void *arg, void *ctx);

struct udata_ctx {
    MPContext *mpctx;
    const char *path;
    mpv_node *node;
    void *ta_parent;
};

static int do_op_udata(struct udata_ctx* ctx, int action, void *arg)
{
    MPContext *mpctx = ctx->mpctx;
    mpv_node *node = ctx->node;

    switch (action) {
    case M_PROPERTY_GET_TYPE:
        *(struct m_option *)arg = udata_type;
        return M_PROPERTY_OK;
    case M_PROPERTY_GET:
    case M_PROPERTY_GET_NODE: // same as GET, because type==mpv_node
        assert(node);
        m_option_copy(&udata_type, arg, node);
        return M_PROPERTY_OK;
    case M_PROPERTY_PRINT: {
        char *str = m_option_pretty_print(&udata_type, node);
        *(char **)arg = str;
        return str != NULL;
    }
    case M_PROPERTY_SET:
    case M_PROPERTY_SET_NODE:
        assert(node);
        m_option_copy(&udata_type, node, arg);
        talloc_steal(ctx->ta_parent, node_get_alloc(node));
        mp_notify_property(mpctx, ctx->path);
        return M_PROPERTY_OK;
    case M_PROPERTY_KEY_ACTION: {
        assert(node);

        // If we're operating on an array, sub-object access is handled by m_property_read_list
        if (node->format == MPV_FORMAT_NODE_ARRAY)
            return m_property_read_list(action, arg, node->u.list->num, &do_list_udata, ctx);

        // Sub-objects only make sense for arrays and maps
        if (node->format != MPV_FORMAT_NODE_MAP)
            return M_PROPERTY_NOT_IMPLEMENTED;

        struct m_property_action_arg *act = arg;

        // See if the next layer down will also be a sub-object access
        bstr key;
        char *rem;
        bool has_split = m_property_split_path(act->key, &key, &rem);

        if (!has_split && act->action == M_PROPERTY_DELETE) {
            // Find the object we're looking for
            int i;
            for (i = 0; i < node->u.list->num; i++) {
                if (bstr_equals0(key, node->u.list->keys[i]))
                    break;
            }

            // Return if it didn't exist
            if (i == node->u.list->num)
                return M_PROPERTY_UNKNOWN;

            // Delete the item
            m_option_free(&udata_type, &node->u.list->values[i]);
            talloc_free(node->u.list->keys[i]);

            // Shift the remaining items back
            for (i++; i < node->u.list->num; i++) {
                node->u.list->values[i - 1] = node->u.list->values[i];
                node->u.list->keys[i - 1] = node->u.list->keys[i];
            }

            // And decrement the count
            node->u.list->num--;

            return M_PROPERTY_OK;
        }

        // Look up the next level down
        mpv_node *cnode = node_map_bget(node, key);

        if (!cnode) {
            switch (act->action) {
                case M_PROPERTY_SET:
                case M_PROPERTY_SET_NODE: {
                    // If we're doing a set, and the key doesn't exist, create it.
                    // If we're recursing another layer down, make it an empty map;
                    // otherwise, make it NONE, since we'll be overwriting it at the next level.
                    cnode = node_map_badd(node, key, has_split ? MPV_FORMAT_NODE_MAP : MPV_FORMAT_NONE);
                    if (!cnode)
                        return M_PROPERTY_ERROR;
                    break;
                case M_PROPERTY_GET_TYPE:
                    // Nonexistent keys have type NODE, so they can be overwritten
                    *(struct m_option *)act->arg = udata_type;
                    return M_PROPERTY_OK;
                default:
                    // We can't perform any other options on nonexistent keys
                    return M_PROPERTY_UNKNOWN;
                }
            }
        }

        struct udata_ctx nctx = *ctx;
        nctx.node = cnode;
        nctx.ta_parent = node_get_alloc(node);

        // If we're going down another level, set up a new key-action.
        if (has_split) {
            struct m_property_action_arg sub_act = {
                .key = rem,
                .action = act->action,
                .arg = act->arg,
            };

            return do_op_udata(&nctx, M_PROPERTY_KEY_ACTION, &sub_act);
        } else {
            return do_op_udata(&nctx, act->action, act->arg);
        }
    }
    }
    return M_PROPERTY_NOT_IMPLEMENTED;
}

static int do_list_udata(int item, int action, void *arg, void *ctx)
{
    struct udata_ctx nctx = *(struct udata_ctx*)ctx;
    nctx.node = &nctx.node->u.list->values[item];
    nctx.ta_parent = &nctx.node->u.list;

    return do_op_udata(&nctx, action, arg);
}

static int mp_property_udata(void *ctx, struct m_property *prop,
                                 int action, void *arg)
{
    // The root of udata is a shared map; don't allow overwriting
    // or deleting the whole thing
    if (action == M_PROPERTY_SET || action == M_PROPERTY_SET_NODE ||
        action == M_PROPERTY_DELETE)
        return M_PROPERTY_NOT_IMPLEMENTED;

    char *path = NULL;
    if (action == M_PROPERTY_KEY_ACTION) {
        struct m_property_action_arg *act = arg;
        if (act->action == M_PROPERTY_SET || act->action == M_PROPERTY_SET_NODE)
            path = talloc_asprintf(NULL, "%s/%s", prop->name, act->key);
    }

    struct MPContext *mpctx = ctx;
    struct udata_ctx nctx = {
        .mpctx = mpctx,
        .path = path,
        .node = &mpctx->command_ctx->udata,
        .ta_parent = &mpctx->command_ctx,
    };

    int ret = do_op_udata(&nctx, action, arg);

    talloc_free(path);

    return ret;
}

// Redirect a property name to another
#define M_PROPERTY_ALIAS(name, real_property) \
    {(name), mp_property_alias, .priv = (real_property)}

#define M_PROPERTY_DEPRECATED_ALIAS(name, real_property) \
    {(name), mp_property_deprecated_alias, .priv = (real_property)}

// Base list of properties. This does not include option-mapped properties.
static const struct m_property mp_properties_base[] = {
    // General
    {"pid", mp_property_pid},
    {"speed", mp_property_playback_speed},
    {"audio-speed-correction", mp_property_av_speed_correction, .priv = "a"},
    {"video-speed-correction", mp_property_av_speed_correction, .priv = "v"},
    {"display-sync-active", mp_property_display_sync_active},
    {"filename", mp_property_filename},
    {"stream-open-filename", mp_property_stream_open_filename},
    {"file-size", mp_property_file_size},
    {"path", mp_property_path},
    {"media-title", mp_property_media_title},
    {"stream-path", mp_property_stream_path},
    {"current-demuxer", mp_property_demuxer},
    {"file-format", mp_property_file_format},
    {"stream-pos", mp_property_stream_pos},
    {"stream-end", mp_property_stream_end},
    {"duration", mp_property_duration},
    {"avsync", mp_property_avsync},
    {"total-avsync-change", mp_property_total_avsync_change},
    {"mistimed-frame-count", mp_property_mistimed_frame_count},
    {"vsync-ratio", mp_property_vsync_ratio},
    {"display-width", mp_property_display_resolution},
    {"display-height", mp_property_display_resolution},
    {"decoder-frame-drop-count", mp_property_frame_drop_dec},
    {"frame-drop-count", mp_property_frame_drop_vo},
    {"vo-delayed-frame-count", mp_property_vo_delayed_frame_count},
    {"percent-pos", mp_property_percent_pos},
    {"time-start", mp_property_time_start},
    {"time-pos", mp_property_time_pos},
    {"time-remaining", mp_property_remaining},
    {"audio-pts", mp_property_audio_pts},
    {"playtime-remaining", mp_property_playtime_remaining},
    {"playback-time", mp_property_playback_time},
    {"chapter", mp_property_chapter},
    {"edition", mp_property_edition},
    {"current-edition", mp_property_current_edition},
    {"chapters", mp_property_chapters},
    {"editions", mp_property_editions},
    {"metadata", mp_property_metadata},
    {"filtered-metadata", mp_property_filtered_metadata},
    {"chapter-metadata", mp_property_chapter_metadata},
    {"vf-metadata", mp_property_filter_metadata, .priv = "vf"},
    {"af-metadata", mp_property_filter_metadata, .priv = "af"},
    {"core-idle", mp_property_core_idle},
    {"eof-reached", mp_property_eof_reached},
    {"seeking", mp_property_seeking},
    {"playback-abort", mp_property_playback_abort},
    {"cache-speed", mp_property_cache_speed},
    {"demuxer-cache-duration", mp_property_demuxer_cache_duration},
    {"demuxer-cache-time", mp_property_demuxer_cache_time},
    {"demuxer-cache-idle", mp_property_demuxer_cache_idle},
    {"demuxer-start-time", mp_property_demuxer_start_time},
    {"demuxer-cache-state", mp_property_demuxer_cache_state},
    {"cache-buffering-state", mp_property_cache_buffering},
    {"paused-for-cache", mp_property_paused_for_cache},
    {"demuxer-via-network", mp_property_demuxer_is_network},
    {"clock", mp_property_clock},
    {"seekable", mp_property_seekable},
    {"partially-seekable", mp_property_partially_seekable},
    {"idle-active", mp_property_idle},
    {"window-id", mp_property_window_id},

    {"chapter-list", mp_property_list_chapters},
    {"track-list", property_list_tracks},
    {"current-tracks", property_current_tracks},
    {"edition-list", property_list_editions},

    {"playlist", mp_property_playlist},
    {"playlist-path", mp_property_playlist_path},
    {"playlist-pos", mp_property_playlist_pos},
    {"playlist-pos-1", mp_property_playlist_pos_1},
    {"playlist-current-pos", mp_property_playlist_current_pos},
    {"playlist-playing-pos", mp_property_playlist_playing_pos},
    M_PROPERTY_ALIAS("playlist-count", "playlist/count"),

    // Audio
    {"mixer-active", mp_property_mixer_active},
    {"volume", mp_property_volume},
    {"ao-volume", mp_property_ao_volume},
    {"ao-mute", mp_property_ao_mute},
    {"audio-delay", mp_property_audio_delay},
    {"audio-codec-name", mp_property_audio_codec_name},
    {"audio-codec", mp_property_audio_codec},
    {"audio-params", mp_property_audio_params},
    {"audio-out-params", mp_property_audio_out_params},
    {"aid", property_switch_track, .priv = (void *)(const int[]){0, STREAM_AUDIO}},
    {"audio-device", mp_property_audio_device},
    {"audio-device-list", mp_property_audio_devices},
    {"current-ao", mp_property_ao},

    // Video
    {"video-out-params", mp_property_vo_imgparams},
    {"video-dec-params", mp_property_dec_imgparams},
    {"video-params", mp_property_vd_imgparams},
    {"video-format", mp_property_video_format},
    {"video-frame-info", mp_property_video_frame_info},
    {"video-codec", mp_property_video_codec},
    M_PROPERTY_ALIAS("dwidth", "video-out-params/dw"),
    M_PROPERTY_ALIAS("dheight", "video-out-params/dh"),
    M_PROPERTY_ALIAS("width", "video-params/w"),
    M_PROPERTY_ALIAS("height", "video-params/h"),
    {"current-window-scale", mp_property_current_window_scale},
    {"vo-configured", mp_property_vo_configured},
    {"vo-passes", mp_property_vo_passes},
    {"perf-info", mp_property_perf_info},
    {"current-vo", mp_property_vo},
    {"container-fps", mp_property_fps},
    {"estimated-vf-fps", mp_property_vf_fps},
    {"video-aspect-override", mp_property_video_aspect_override},
    {"vid", property_switch_track, .priv = (void *)(const int[]){0, STREAM_VIDEO}},
    {"hwdec-current", mp_property_hwdec_current},
    {"hwdec-interop", mp_property_hwdec_interop},

    {"estimated-frame-count", mp_property_frame_count},
    {"estimated-frame-number", mp_property_frame_number},

    {"osd-dimensions", mp_property_osd_dim},
    M_PROPERTY_ALIAS("osd-width", "osd-dimensions/w"),
    M_PROPERTY_ALIAS("osd-height", "osd-dimensions/h"),
    M_PROPERTY_ALIAS("osd-par", "osd-dimensions/par"),

    {"osd-sym-cc", mp_property_osd_sym},
    {"osd-ass-cc", mp_property_osd_ass},

    {"mouse-pos", mp_property_mouse_pos},

    // Subs
    {"sid", property_switch_track, .priv = (void *)(const int[]){0, STREAM_SUB}},
    {"secondary-sid", property_switch_track,
     .priv = (void *)(const int[]){1, STREAM_SUB}},
    {"sub-delay", mp_property_sub_delay, .priv = (void *)&(const int){0}},
    {"secondary-sub-delay", mp_property_sub_delay,
        .priv = (void *)&(const int){1}},
    {"sub-speed", mp_property_sub_speed},
    {"sub-pos", mp_property_sub_pos},
    {"sub-ass-extradata", mp_property_sub_ass_extradata},
    {"sub-text", mp_property_sub_text,
        .priv = (void *)&(const int){SD_TEXT_TYPE_PLAIN}},
    {"secondary-sub-text", mp_property_secondary_sub_text,
        .priv = (void *)&(const int){SD_TEXT_TYPE_PLAIN}},
    {"sub-text-ass", mp_property_sub_text,
        .priv = (void *)&(const int){SD_TEXT_TYPE_ASS}},
    {"sub-start", mp_property_sub_start,
        .priv = (void *)&(const int){0}},
    {"secondary-sub-start", mp_property_sub_start,
        .priv = (void *)&(const int){1}},
    {"sub-end", mp_property_sub_end,
        .priv = (void *)&(const int){0}},
    {"secondary-sub-end", mp_property_sub_end,
        .priv = (void *)&(const int){1}},

    {"vf", mp_property_vf},
    {"af", mp_property_af},

    {"ab-loop-a", mp_property_ab_loop},
    {"ab-loop-b", mp_property_ab_loop},

#define PROPERTY_BITRATE(name, old, type) \
    {name, mp_property_packet_bitrate, (void *)(uintptr_t)((type)|(old?0x100:0))}
    PROPERTY_BITRATE("packet-video-bitrate", true, STREAM_VIDEO),
    PROPERTY_BITRATE("packet-audio-bitrate", true, STREAM_AUDIO),
    PROPERTY_BITRATE("packet-sub-bitrate", true, STREAM_SUB),

    PROPERTY_BITRATE("video-bitrate", false, STREAM_VIDEO),
    PROPERTY_BITRATE("audio-bitrate", false, STREAM_AUDIO),
    PROPERTY_BITRATE("sub-bitrate", false, STREAM_SUB),

    {"focused", mp_property_focused},
    {"display-names", mp_property_display_names},
    {"display-fps", mp_property_display_fps},
    {"estimated-display-fps", mp_property_estimated_display_fps},
    {"vsync-jitter", mp_property_vsync_jitter},
    {"display-hidpi-scale", mp_property_hidpi_scale},

    {"working-directory", mp_property_cwd},

    {"protocol-list", mp_property_protocols},
    {"decoder-list", mp_property_decoders},
    {"encoder-list", mp_property_encoders},
    {"demuxer-lavf-list", mp_property_lavf_demuxers},
    {"input-key-list", mp_property_keylist},

    {"mpv-version", mp_property_version},
    {"mpv-configuration", mp_property_configuration},
    {"ffmpeg-version", mp_property_ffmpeg},
    {"libass-version", mp_property_libass_version},
    {"platform", mp_property_platform},

    {"options", mp_property_options},
    {"file-local-options", mp_property_local_options},
    {"option-info", mp_property_option_info},
    {"property-list", mp_property_list},
    {"profile-list", mp_profile_list},
    {"command-list", mp_property_commands},
    {"input-bindings", mp_property_bindings},

    {"user-data", mp_property_udata},

    M_PROPERTY_ALIAS("video", "vid"),
    M_PROPERTY_ALIAS("audio", "aid"),
    M_PROPERTY_ALIAS("sub", "sid"),

    // compatibility
    M_PROPERTY_ALIAS("colormatrix", "video-params/colormatrix"),
    M_PROPERTY_ALIAS("colormatrix-input-range", "video-params/colorlevels"),
    M_PROPERTY_ALIAS("colormatrix-primaries", "video-params/primaries"),
    M_PROPERTY_ALIAS("colormatrix-gamma", "video-params/gamma"),

    M_PROPERTY_DEPRECATED_ALIAS("sub-forced-only-cur", "sub-forced-events-only"),
};

// Each entry describes which properties an event (possibly) changes.
#define E(x, ...) [x] = (const char*const[]){__VA_ARGS__, NULL}
static const char *const *const mp_event_property_change[] = {
    E(MPV_EVENT_START_FILE, "*"),
    E(MPV_EVENT_END_FILE, "*"),
    E(MPV_EVENT_FILE_LOADED, "*"),
    E(MP_EVENT_CHANGE_ALL, "*"),
    E(MP_EVENT_TRACKS_CHANGED, "track-list", "current-tracks"),
    E(MP_EVENT_TRACK_SWITCHED, "track-list", "current-tracks"),
    E(MPV_EVENT_IDLE, "*"),
    E(MPV_EVENT_TICK, "time-pos", "audio-pts", "stream-pos", "avsync",
      "percent-pos", "time-remaining", "playtime-remaining", "playback-time",
      "estimated-vf-fps", "total-avsync-change", "audio-speed-correction",
      "video-speed-correction", "vo-delayed-frame-count", "mistimed-frame-count",
      "vsync-ratio", "estimated-display-fps", "vsync-jitter", "sub-text",
      "secondary-sub-text", "audio-bitrate", "video-bitrate", "sub-bitrate",
      "decoder-frame-drop-count", "frame-drop-count", "video-frame-info",
      "vf-metadata", "af-metadata", "sub-start", "sub-end", "secondary-sub-start",
      "secondary-sub-end", "video-out-params", "video-dec-params", "video-params"),
    E(MP_EVENT_DURATION_UPDATE, "duration"),
    E(MPV_EVENT_VIDEO_RECONFIG, "video-out-params", "video-params",
      "video-format", "video-codec", "video-bitrate", "dwidth", "dheight",
      "width", "height", "container-fps", "aspect", "aspect-name", "vo-configured", "current-vo",
      "video-dec-params", "osd-dimensions",
      "hwdec", "hwdec-current", "hwdec-interop"),
    E(MPV_EVENT_AUDIO_RECONFIG, "audio-format", "audio-codec", "audio-bitrate",
      "samplerate", "channels", "audio", "volume", "mute",
      "current-ao", "audio-codec-name", "audio-params",
      "audio-out-params", "volume-max", "mixer-active"),
    E(MPV_EVENT_SEEK, "seeking", "core-idle", "eof-reached"),
    E(MPV_EVENT_PLAYBACK_RESTART, "seeking", "core-idle", "eof-reached"),
    E(MP_EVENT_METADATA_UPDATE, "metadata", "filtered-metadata", "media-title"),
    E(MP_EVENT_CHAPTER_CHANGE, "chapter", "chapter-metadata"),
    E(MP_EVENT_CACHE_UPDATE,
      "demuxer-cache-duration", "demuxer-cache-idle", "paused-for-cache",
      "demuxer-cache-time", "cache-buffering-state", "cache-speed",
      "demuxer-cache-state"),
    E(MP_EVENT_WIN_RESIZE, "current-window-scale", "osd-width", "osd-height",
      "osd-par", "osd-dimensions"),
    E(MP_EVENT_WIN_STATE, "display-names", "display-fps", "display-width",
      "display-height"),
    E(MP_EVENT_WIN_STATE2, "display-hidpi-scale"),
    E(MP_EVENT_FOCUS, "focused"),
    E(MP_EVENT_CHANGE_PLAYLIST, "playlist", "playlist-pos", "playlist-pos-1",
      "playlist-count", "playlist/count", "playlist-current-pos",
      "playlist-playing-pos"),
    E(MP_EVENT_INPUT_PROCESSED, "mouse-pos"),
    E(MP_EVENT_CORE_IDLE, "core-idle", "eof-reached"),
};
#undef E

// If there is no prefix, return length+1 (avoids matching full name as prefix).
static int prefix_len(const char *p)
{
    const char *end = strchr(p, '/');
    return end ? end - p : strlen(p) + 1;
}

static bool match_property(const char *a, const char *b)
{
    if (strcmp(a, "*") == 0)
        return true;
    // Give options and properties the same ID each, so change notifications
    // work both way.
    if (strncmp(a, "options/", 8) == 0)
        a += 8;
    if (strncmp(b, "options/", 8) == 0)
        b += 8;
    int len_a = prefix_len(a);
    int len_b = prefix_len(b);
    return strncmp(a, b, MPMIN(len_a, len_b)) == 0;
}

// Return a bitset of events which change the property.
uint64_t mp_get_property_event_mask(const char *name)
{
    uint64_t mask = 0;
    for (int n = 0; n < MP_ARRAY_SIZE(mp_event_property_change); n++) {
        const char *const *const list = mp_event_property_change[n];
        for (int i = 0; list && list[i]; i++) {
            if (match_property(list[i], name))
                mask |= 1ULL << n;
        }
    }
    return mask;
}

// Return an ID for the property. It might not be unique, but is good enough
// for property change handling. Return -1 if property unknown.
int mp_get_property_id(struct MPContext *mpctx, const char *name)
{
    struct command_ctx *ctx = mpctx->command_ctx;
    for (int n = 0; ctx->properties[n].name; n++) {
        if (match_property(ctx->properties[n].name, name))
            return n;
    }
    return -1;
}

static bool is_property_set(int action, void *val)
{
    switch (action) {
    case M_PROPERTY_SET:
    case M_PROPERTY_SWITCH:
    case M_PROPERTY_SET_STRING:
    case M_PROPERTY_SET_NODE:
    case M_PROPERTY_MULTIPLY:
        return true;
    case M_PROPERTY_KEY_ACTION: {
        struct m_property_action_arg *key = val;
        return is_property_set(key->action, key->arg);
    }
    default:
        return false;
    }
}

int mp_property_do(const char *name, int action, void *val,
                   struct MPContext *ctx)
{
    struct command_ctx *cmd = ctx->command_ctx;
    int r = m_property_do(ctx->log, cmd->properties, name, action, val, ctx);

    if (mp_msg_test(ctx->log, MSGL_V) && is_property_set(action, val)) {
        struct m_option ot = {0};
        void *data = val;
        switch (action) {
        case M_PROPERTY_SET_NODE:
            ot.type = &m_option_type_node;
            break;
        case M_PROPERTY_SET_STRING:
            ot.type = &m_option_type_string;
            data = &val;
            break;
        }
        char *t = ot.type ? m_option_print(&ot, data) : NULL;
        MP_VERBOSE(ctx, "Set property: %s%s%s -> %d\n",
                   name, t ? "=" : "", t ? t : "", r);
        talloc_free(t);
    }
    return r;
}

char *mp_property_expand_string(struct MPContext *mpctx, const char *str)
{
    struct command_ctx *ctx = mpctx->command_ctx;
    return m_properties_expand_string(ctx->properties, str, mpctx);
}

// Before expanding properties, parse C-style escapes like "\n"
char *mp_property_expand_escaped_string(struct MPContext *mpctx, const char *str)
{
    void *tmp = talloc_new(NULL);
    bstr strb = bstr0(str);
    bstr dst = {0};
    while (strb.len) {
        if (!mp_append_escaped_string(tmp, &dst, &strb)) {
            talloc_free(tmp);
            return talloc_strdup(NULL, "(broken escape sequences)");
        }
        // pass " through literally
        if (!bstr_eatstart0(&strb, "\""))
            break;
        bstr_xappend(tmp, &dst, bstr0("\""));
    }
    char *r = mp_property_expand_string(mpctx, dst.start);
    talloc_free(tmp);
    return r;
}

void property_print_help(struct MPContext *mpctx)
{
    struct command_ctx *ctx = mpctx->command_ctx;
    m_properties_print_help_list(mpctx->log, ctx->properties);
}

/* List of default ways to show a property on OSD.
 *
 * If osd_progbar is set, a bar showing the current position between min/max
 * values of the property is shown. In this case osd_msg is only used for
 * terminal output if there is no video; it'll be a label shown together with
 * percentage.
 */
static const struct property_osd_display {
    // property name
    const char *name;
    // name used on OSD
    const char *osd_name;
    // progressbar type
    int osd_progbar;
    // Needs special ways to display the new value (seeks are delayed)
    int seek_msg, seek_bar;
    // Show a marker thing on OSD bar. Ignored if osd_progbar==0.
    float marker;
    // Free-form message (if NULL, osd_name or the property name is used)
    const char *msg;
} property_osd_display[] = {
    // general
    {"loop-playlist", "Loop"},
    {"loop-file", "Loop current file"},
    {"chapter",
     .seek_msg = OSD_SEEK_INFO_CHAPTER_TEXT,
     .seek_bar = OSD_SEEK_INFO_BAR},
    {"hr-seek", "hr-seek"},
    {"speed", "Speed"},
    {"clock", "Clock"},
    {"edition", "Edition"},
    // audio
    {"volume", "Volume",
     .msg = "Volume: ${?volume:${volume}% ${?mute==yes:(Muted)}}${!volume:${volume}}",
     .osd_progbar = OSD_VOLUME, .marker = 100},
    {"ao-volume", "AO Volume",
     .msg = "AO Volume: ${?ao-volume:${ao-volume}% ${?ao-mute==yes:(Muted)}}${!ao-volume:${ao-volume}}",
     .osd_progbar = OSD_VOLUME, .marker = 100},
    {"mute", "Mute"},
    {"ao-mute", "AO Mute"},
    {"audio-delay", "A-V delay"},
    {"audio", "Audio"},
    // video
    {"panscan", "Panscan", .osd_progbar = OSD_PANSCAN},
    {"taskbar-progress", "Progress in taskbar"},
    {"snap-window", "Snap to screen edges"},
    {"ontop", "Stay on top"},
    {"on-all-workspaces", "Visibility on all workspaces"},
    {"border", "Border"},
    {"framedrop", "Framedrop"},
    {"deinterlace", "Deinterlace"},
    {"gamma", "Gamma", .osd_progbar = OSD_BRIGHTNESS },
    {"brightness", "Brightness", .osd_progbar = OSD_BRIGHTNESS},
    {"contrast", "Contrast", .osd_progbar = OSD_CONTRAST},
    {"saturation", "Saturation", .osd_progbar = OSD_SATURATION},
    {"hue", "Hue", .osd_progbar = OSD_HUE},
    {"angle", "Angle"},
    // subs
    {"sub", "Subtitles"},
    {"secondary-sid", "Secondary subtitles"},
    {"sub-pos", "Sub position"},
    {"sub-delay", "Sub delay"},
    {"secondary-sub-delay", "Secondary sub delay"},
    {"sub-speed", "Sub speed"},
    {"sub-visibility",
     .msg = "Subtitles ${!sub-visibility==yes:hidden}"
      "${?sub-visibility==yes:visible${?sub==no: (but no subtitles selected)}}"},
    {"secondary-sub-visibility",
     .msg = "Secondary Subtitles ${!secondary-sub-visibility==yes:hidden}"
      "${?secondary-sub-visibility==yes:visible${?secondary-sid==no: (but no secondary subtitles selected)}}"},
    {"sub-forced-events-only", "Forced sub only"},
    {"sub-scale", "Sub Scale"},
    {"sub-ass-vsfilter-aspect-compat", "Subtitle VSFilter aspect compat"},
    {"sub-ass-override", "ASS subtitle style override"},
    {"vf", "Video filters", .msg = "Video filters:\n${vf}"},
    {"af", "Audio filters", .msg = "Audio filters:\n${af}"},
    {"ab-loop-a", "A-B loop start"},
    {"ab-loop-b", .msg = "A-B loop: ${ab-loop-a} - ${ab-loop-b}"
                            "${?=ab-loop-count==0: (disabled)}"},
    {"audio-device", "Audio device"},
    {"hwdec", .msg = "Hardware decoding: ${hwdec-current}"},
    {"video-aspect-override", "Aspect ratio override"},
    // By default, don't display the following properties on OSD
    {"pause", NULL},
    {"fullscreen", NULL},
    {"window-minimized", NULL},
    {"window-maximized", NULL},
    {0}
};

static void show_property_osd(MPContext *mpctx, const char *name, int osd_mode)
{
    struct MPOpts *opts = mpctx->opts;
    struct property_osd_display disp = {.name = name, .osd_name = name};

    if (!osd_mode)
        return;

    // look for the command
    for (const struct property_osd_display *p = property_osd_display; p->name; p++)
    {
        if (!strcmp(p->name, name)) {
            disp = *p;
            break;
        }
    }

    if (osd_mode == MP_ON_OSD_AUTO) {
        osd_mode =
            ((disp.msg || disp.osd_name || disp.seek_msg) ? MP_ON_OSD_MSG : 0) |
            ((disp.osd_progbar || disp.seek_bar) ? MP_ON_OSD_BAR : 0);
    }

    if (!disp.osd_progbar)
        disp.osd_progbar = ' ';

    if (!disp.osd_name)
        disp.osd_name = name;

    if (disp.seek_msg || disp.seek_bar) {
        mpctx->add_osd_seek_info |=
            (osd_mode & MP_ON_OSD_MSG ? disp.seek_msg : 0) |
            (osd_mode & MP_ON_OSD_BAR ? disp.seek_bar : 0);
        return;
    }

    struct m_option prop = {0};
    mp_property_do(name, M_PROPERTY_GET_CONSTRICTED_TYPE, &prop, mpctx);
    if ((osd_mode & MP_ON_OSD_BAR)) {
        if (prop.type == CONF_TYPE_INT && prop.min < prop.max) {
            int n = prop.min;
            if (disp.osd_progbar)
                n = disp.marker;
            int i;
            if (mp_property_do(name, M_PROPERTY_GET, &i, mpctx) > 0)
                set_osd_bar(mpctx, disp.osd_progbar, prop.min, prop.max, n, i);
        } else if (prop.type == CONF_TYPE_FLOAT && prop.min < prop.max) {
            float n = prop.min;
            if (disp.osd_progbar)
                n = disp.marker;
            float f;
            if (mp_property_do(name, M_PROPERTY_GET, &f, mpctx) > 0)
                set_osd_bar(mpctx, disp.osd_progbar, prop.min, prop.max, n, f);
        }
    }

    if (osd_mode & MP_ON_OSD_MSG) {
        void *tmp = talloc_new(NULL);

        const char *msg = disp.msg;
        if (!msg)
            msg = talloc_asprintf(tmp, "%s: ${%s}", disp.osd_name, name);

        char *osd_msg = talloc_steal(tmp, mp_property_expand_string(mpctx, msg));

        if (osd_msg && osd_msg[0])
            set_osd_msg(mpctx, 1, opts->osd_duration, "%s", osd_msg);

        talloc_free(tmp);
    }
}

static bool reinit_filters(MPContext *mpctx, enum stream_type mediatype)
{
    switch (mediatype) {
    case STREAM_VIDEO:
        return reinit_video_filters(mpctx) >= 0;
    case STREAM_AUDIO:
        return reinit_audio_filters(mpctx) >= 0;
    }
    return false;
}

static const char *const filter_opt[STREAM_TYPE_COUNT] = {
    [STREAM_VIDEO] = "vf",
    [STREAM_AUDIO] = "af",
};

static int set_filters(struct MPContext *mpctx, enum stream_type mediatype,
                       struct m_obj_settings *new_chain)
{
    bstr option = bstr0(filter_opt[mediatype]);
    struct m_config_option *co = m_config_get_co(mpctx->mconfig, option);
    if (!co)
        return -1;

    struct m_obj_settings **list = co->data;
    struct m_obj_settings *old_settings = *list;
    *list = NULL;
    m_option_copy(co->opt, list, &new_chain);

    bool success = reinit_filters(mpctx, mediatype);

    if (success) {
        m_option_free(co->opt, &old_settings);
        m_config_notify_change_opt_ptr(mpctx->mconfig, list);
    } else {
        m_option_free(co->opt, list);
        *list = old_settings;
    }

    return success ? 0 : -1;
}

static int edit_filters(struct MPContext *mpctx, struct mp_log *log,
                        enum stream_type mediatype,
                        const char *cmd, const char *arg)
{
    bstr option = bstr0(filter_opt[mediatype]);
    struct m_config_option *co = m_config_get_co(mpctx->mconfig, option);
    if (!co)
        return -1;

    // The option parser is used to modify the filter list itself.
    char optname[20];
    snprintf(optname, sizeof(optname), "%.*s-%s", BSTR_P(option), cmd);

    struct m_obj_settings *new_chain = NULL;
    m_option_copy(co->opt, &new_chain, co->data);

    int r = m_option_parse(log, co->opt, bstr0(optname), bstr0(arg), &new_chain);
    if (r >= 0)
        r = set_filters(mpctx, mediatype, new_chain);

    m_option_free(co->opt, &new_chain);

    return r >= 0 ? 0 : -1;
}

static int edit_filters_osd(struct MPContext *mpctx, enum stream_type mediatype,
                            const char *cmd, const char *arg, bool on_osd)
{
    int r = edit_filters(mpctx, mpctx->log, mediatype, cmd, arg);
    if (on_osd) {
        if (r >= 0) {
            const char *prop = filter_opt[mediatype];
            show_property_osd(mpctx, prop, MP_ON_OSD_MSG);
        } else {
            set_osd_msg(mpctx, 1, mpctx->opts->osd_duration,
                         "Changing filters failed!");
        }
    }
    return r;
}

static void recreate_overlays(struct MPContext *mpctx)
{
    struct command_ctx *cmd = mpctx->command_ctx;
    int overlay_next = !cmd->overlay_osd_current;
    struct sub_bitmaps *new = &cmd->overlay_osd[overlay_next];
    new->format = SUBBITMAP_BGRA;
    new->change_id = 1;

    bool valid = false;

    new->num_parts = 0;
    for (int n = 0; n < cmd->num_overlays; n++) {
        struct overlay *o = &cmd->overlays[n];
        if (o->source) {
            struct mp_image *s = o->source;
            struct sub_bitmap b = {
                .bitmap = s->planes[0],
                .stride = s->stride[0],
                .w = s->w, .dw = o->dw,
                .h = s->h, .dh = o->dh,
                .x = o->x,
                .y = o->y,
            };
            MP_TARRAY_APPEND(cmd, new->parts, new->num_parts, b);
        }
    }

    if (!cmd->overlay_packer)
        cmd->overlay_packer = talloc_zero(cmd, struct bitmap_packer);

    cmd->overlay_packer->padding = 1; // assume bilinear scaling
    packer_set_size(cmd->overlay_packer, new->num_parts);

    for (int n = 0; n < new->num_parts; n++)
        cmd->overlay_packer->in[n] = (struct pos){new->parts[n].w, new->parts[n].h};

    if (packer_pack(cmd->overlay_packer) < 0 || new->num_parts == 0)
        goto done;

    struct pos bb[2];
    packer_get_bb(cmd->overlay_packer, bb);

    new->packed_w = bb[1].x;
    new->packed_h = bb[1].y;

    if (!new->packed || new->packed->w < new->packed_w ||
                        new->packed->h < new->packed_h)
    {
        talloc_free(new->packed);
        new->packed = mp_image_alloc(IMGFMT_BGRA, cmd->overlay_packer->w,
                                                  cmd->overlay_packer->h);
        if (!new->packed)
            goto done;
    }

    if (!mp_image_make_writeable(new->packed))
        goto done;

    // clear padding
    mp_image_clear(new->packed, 0, 0, new->packed->w, new->packed->h);

    for (int n = 0; n < new->num_parts; n++) {
        struct sub_bitmap *b = &new->parts[n];
        struct pos pos = cmd->overlay_packer->result[n];

        int stride = new->packed->stride[0];
        void *pdata = (uint8_t *)new->packed->planes[0] + pos.y * stride + pos.x * 4;
        memcpy_pic(pdata, b->bitmap, b->w * 4, b->h, stride, b->stride);

        b->bitmap = pdata;
        b->stride = stride;

        b->src_x = pos.x;
        b->src_y = pos.y;
    }

    valid = true;
done:
    if (!valid) {
        new->format = SUBBITMAP_EMPTY;
        new->num_parts = 0;
    }

    osd_set_external2(mpctx->osd, new);
    mp_wakeup_core(mpctx);
    cmd->overlay_osd_current = overlay_next;
}

// Set overlay with the given ID to the contents as described by "new".
static void replace_overlay(struct MPContext *mpctx, int id, struct overlay *new)
{
    struct command_ctx *cmd = mpctx->command_ctx;
    assert(id >= 0);
    if (id >= cmd->num_overlays) {
        MP_TARRAY_GROW(cmd, cmd->overlays, id);
        while (cmd->num_overlays <= id)
            cmd->overlays[cmd->num_overlays++] = (struct overlay){0};
    }

    struct overlay *ptr = &cmd->overlays[id];

    talloc_free(ptr->source);
    *ptr = *new;

    recreate_overlays(mpctx);
}

static void cmd_overlay_add(void *pcmd)
{
    struct mp_cmd_ctx *cmd = pcmd;
    struct MPContext *mpctx = cmd->mpctx;
    int id = cmd->args[0].v.i, x = cmd->args[1].v.i, y = cmd->args[2].v.i;
    char *file = cmd->args[3].v.s;
    int offset = cmd->args[4].v.i;
    char *fmt = cmd->args[5].v.s;
    int w = cmd->args[6].v.i, h = cmd->args[7].v.i, stride = cmd->args[8].v.i;
    int dw = cmd->args[9].v.i, dh = cmd->args[10].v.i;

    if (dw <= 0)
      dw = w;
    if (dh <= 0)
      dh = h;
    if (strcmp(fmt, "bgra") != 0) {
        MP_ERR(mpctx, "overlay-add: unsupported OSD format '%s'\n", fmt);
        goto error;
    }
    if (id < 0 || id >= 64) { // arbitrary upper limit
        MP_ERR(mpctx, "overlay-add: invalid id %d\n", id);
        goto error;
    }
    if (w <= 0 || h <= 0 || stride < w * 4 || (stride % 4)) {
        MP_ERR(mpctx, "overlay-add: inconsistent parameters\n");
        goto error;
    }
    struct overlay overlay = {
        .source = mp_image_alloc(IMGFMT_BGRA, w, h),
        .x = x,
        .y = y,
        .dw = dw,
        .dh = dh,
    };
    if (!overlay.source)
        goto error;
    int fd = -1;
    bool close_fd = true;
    void *p = NULL;
    if (file[0] == '@') {
        char *end;
        fd = strtol(&file[1], &end, 10);
        if (!file[1] || end[0])
            fd = -1;
        close_fd = false;
    } else if (file[0] == '&') {
        char *end;
        unsigned long long addr = strtoull(&file[1], &end, 0);
        if (!file[1] || end[0])
            addr = 0;
        p = (void *)(uintptr_t)addr;
    } else {
        fd = open(file, O_RDONLY | O_BINARY | O_CLOEXEC);
    }
    int map_size = 0;
    if (fd >= 0) {
        map_size = offset + h * stride;
        void *m = mmap(NULL, map_size, PROT_READ, MAP_SHARED, fd, 0);
        if (close_fd)
            close(fd);
        if (m && m != MAP_FAILED)
            p = m;
    }
    if (!p) {
        MP_ERR(mpctx, "overlay-add: could not open or map '%s'\n", file);
        talloc_free(overlay.source);
        goto error;
    }
    memcpy_pic(overlay.source->planes[0], (char *)p + offset, w * 4, h,
               overlay.source->stride[0], stride);
    if (map_size)
        munmap(p, map_size);

    replace_overlay(mpctx, id, &overlay);
    return;
error:
    cmd->success = false;
}

static void cmd_overlay_remove(void *p)
{
    struct mp_cmd_ctx *cmd = p;
    struct MPContext *mpctx = cmd->mpctx;
    struct command_ctx *cmdctx = mpctx->command_ctx;
    int id = cmd->args[0].v.i;
    if (id >= 0 && id < cmdctx->num_overlays)
        replace_overlay(mpctx, id, &(struct overlay){0});
}

static void overlay_uninit(struct MPContext *mpctx)
{
    struct command_ctx *cmd = mpctx->command_ctx;
    if (!mpctx->osd)
        return;
    for (int id = 0; id < cmd->num_overlays; id++)
        replace_overlay(mpctx, id, &(struct overlay){0});
    osd_set_external2(mpctx->osd, NULL);
    for (int n = 0; n < 2; n++)
        mp_image_unrefp(&cmd->overlay_osd[n].packed);
}

static void cmd_osd_overlay(void *p)
{
    struct mp_cmd_ctx *cmd = p;
    struct MPContext *mpctx = cmd->mpctx;
    double rc[4] = {0};

    struct osd_external_ass ov = {
        .owner  = cmd->cmd->sender,
        .id     = cmd->args[0].v.i64,
        .format = cmd->args[1].v.i,
        .data   = cmd->args[2].v.s,
        .res_x  = cmd->args[3].v.i,
        .res_y  = cmd->args[4].v.i,
        .z      = cmd->args[5].v.i,
        .hidden = cmd->args[6].v.b,
        .out_rc = cmd->args[7].v.b ? rc : NULL,
    };

    osd_set_external(mpctx->osd, &ov);

    struct mpv_node *res = &cmd->result;
    node_init(res, MPV_FORMAT_NODE_MAP, NULL);

    // (An empty rc uses INFINITY, avoid in JSON, just leave it unset.)
    if (rc[0] < rc[2] && rc[1] < rc[3]) {
        node_map_add_double(res, "x0", rc[0]);
        node_map_add_double(res, "y0", rc[1]);
        node_map_add_double(res, "x1", rc[2]);
        node_map_add_double(res, "y1", rc[3]);
    }

    mp_wakeup_core(mpctx);
}

static struct track *find_track_with_url(struct MPContext *mpctx, int type,
                                         const char *url)
{
    for (int n = 0; n < mpctx->num_tracks; n++) {
        struct track *track = mpctx->tracks[n];
        if (track && track->type == type && track->is_external &&
            strcmp(track->external_filename, url) == 0)
            return track;
    }
    return NULL;
}

// Whether this property should react to key events generated by auto-repeat.
static bool check_property_autorepeat(char *property,  struct MPContext *mpctx)
{
    struct m_option prop = {0};
    if (mp_property_do(property, M_PROPERTY_GET_TYPE, &prop, mpctx) <= 0)
        return true;

    // This is a heuristic at best.
    if (prop.type->flags & M_OPT_TYPE_CHOICE)
        return false;

    return true;
}

// Whether changes to this property (add/cycle cmds) benefit from cmd->scale
static bool check_property_scalable(char *property, struct MPContext *mpctx)
{
    struct m_option prop = {0};
    if (mp_property_do(property, M_PROPERTY_GET_TYPE, &prop, mpctx) <= 0)
        return true;

    // These properties are backed by a floating-point number
    return prop.type == &m_option_type_float ||
           prop.type == &m_option_type_double ||
           prop.type == &m_option_type_time ||
           prop.type == &m_option_type_aspect;
}

static void show_property_status(struct mp_cmd_ctx *cmd, const char *name, int r)
{
    struct MPContext *mpctx = cmd->mpctx;
    struct MPOpts *opts = mpctx->opts;
    int osd_duration = opts->osd_duration;
    int osdl = cmd->msg_osd ? 1 : OSD_LEVEL_INVISIBLE;

    if (r == M_PROPERTY_OK || r == M_PROPERTY_UNAVAILABLE) {
        show_property_osd(mpctx, name, cmd->on_osd);
        if (r == M_PROPERTY_UNAVAILABLE)
            cmd->success = false;
    } else if (r == M_PROPERTY_UNKNOWN) {
        set_osd_msg(mpctx, osdl, osd_duration, "Unknown property: '%s'", name);
        cmd->success = false;
    } else if (r <= 0) {
        set_osd_msg(mpctx, osdl, osd_duration, "Failed to set property '%s'",
                    name);
        cmd->success = false;
    }
}

static void change_property_cmd(struct mp_cmd_ctx *cmd,
                                const char *name, int action, void *arg)
{
    int r = mp_property_do(name, action, arg, cmd->mpctx);
    show_property_status(cmd, name, r);
}

static void cmd_cycle_values(void *p)
{
    struct mp_cmd_ctx *cmd = p;
    struct MPContext *mpctx = cmd->mpctx;
    int first = 0, dir = 1;

    if (strcmp(cmd->args[first].v.s, "!reverse") == 0) {
        first += 1;
        dir = -1;
    }

    const char *name = cmd->args[first].v.s;
    first += 1;

    if (first >= cmd->num_args) {
        MP_ERR(mpctx, "cycle-values command does not have any value arguments.\n");
        cmd->success = false;
        return;
    }

    struct m_option prop = {0};
    int r = mp_property_do(name, M_PROPERTY_GET_TYPE, &prop, mpctx);
    if (r <= 0) {
        show_property_status(cmd, name, r);
        return;
    }

    union m_option_value curval = m_option_value_default;
    r = mp_property_do(name, M_PROPERTY_GET, &curval, mpctx);
    if (r <= 0) {
        show_property_status(cmd, name, r);
        return;
    }

    int current = -1;
    for (int n = first; n < cmd->num_args; n++) {
        union m_option_value val = m_option_value_default;
        if (m_option_parse(mpctx->log, &prop, bstr0(name),
                           bstr0(cmd->args[n].v.s), &val) < 0)
            continue;

        if (m_option_equal(&prop, &curval, &val))
            current = n;

        m_option_free(&prop, &val);

        if (current >= 0)
            break;
    }

    m_option_free(&prop, &curval);

    if (current >= 0) {
        current += dir;
        if (current < first)
            current = cmd->num_args - 1;
        if (current >= cmd->num_args)
            current = first;
    } else {
        MP_VERBOSE(mpctx, "Current value not found. Picking default.\n");
        current = dir > 0 ? first : cmd->num_args - 1;
    }

    change_property_cmd(cmd, name, M_PROPERTY_SET_STRING, cmd->args[current].v.s);
}

struct cmd_list_ctx {
    struct MPContext *mpctx;

    // actual list command
    struct mp_cmd_ctx *parent;

    bool current_valid;
    mp_thread_id current_tid;
    bool completed_recursive;

    // list of sub commands yet to run
    struct mp_cmd **sub;
    int num_sub;
};

static void continue_cmd_list(struct cmd_list_ctx *list);

static void on_cmd_list_sub_completion(struct mp_cmd_ctx *cmd)
{
    struct cmd_list_ctx *list = cmd->on_completion_priv;

    if (list->current_valid && mp_thread_id_equal(list->current_tid, mp_thread_current_id())) {
        list->completed_recursive = true;
    } else {
        continue_cmd_list(list);
    }
}

static void continue_cmd_list(struct cmd_list_ctx *list)
{
    while (list->parent->args[0].v.p) {
        struct mp_cmd *sub = list->parent->args[0].v.p;
        list->parent->args[0].v.p = sub->queue_next;

        ta_set_parent(sub, NULL);

        if (sub->flags & MP_ASYNC_CMD) {
            // We run it "detached" (fire & forget)
            run_command(list->mpctx, sub, NULL, NULL, NULL);
        } else {
            // Run the next command once this one completes.

            list->completed_recursive = false;
            list->current_valid = true;
            list->current_tid = mp_thread_current_id();

            run_command(list->mpctx, sub, NULL, on_cmd_list_sub_completion, list);

            list->current_valid = false;

            // run_command() either recursively calls the completion function,
            // or lets the command continue run in the background. If it was
            // completed recursively, we can just continue our loop. Otherwise
            // the completion handler will invoke this loop again elsewhere.
            // We could unconditionally call continue_cmd_list() in the handler
            // instead, but then stack depth would grow with list length.
            if (!list->completed_recursive)
                return;
        }
    }

    mp_cmd_ctx_complete(list->parent);
    talloc_free(list);
}

static void cmd_list(void *p)
{
    struct mp_cmd_ctx *cmd = p;

    cmd->completed = false;

    struct cmd_list_ctx *list = talloc_zero(NULL, struct cmd_list_ctx);
    list->mpctx = cmd->mpctx;
    list->parent = p;

    continue_cmd_list(list);
}

const struct mp_cmd_def mp_cmd_list = { "list", cmd_list, .exec_async = true };

// Signal that the command is complete now. This also deallocates cmd.
// You must call this function in a state where the core is locked for the
// current thread (e.g. from the main thread, or from within mp_dispatch_lock()).
// Completion means the command is finished, even if it errored or never ran.
// Keep in mind that calling this can execute further user command that can
// change arbitrary state (due to cmd_list).
void mp_cmd_ctx_complete(struct mp_cmd_ctx *cmd)
{
    cmd->completed = true;
    if (!cmd->success)
        mpv_free_node_contents(&cmd->result);
    if (cmd->on_completion)
        cmd->on_completion(cmd);
    if (cmd->abort)
        mp_abort_remove(cmd->mpctx, cmd->abort);
    mpv_free_node_contents(&cmd->result);
    talloc_free(cmd);
}

static void run_command_on_worker_thread(void *p)
{
    struct mp_cmd_ctx *ctx = p;
    struct MPContext *mpctx = ctx->mpctx;

    mp_core_lock(mpctx);

    bool exec_async = ctx->cmd->def->exec_async;
    ctx->cmd->def->handler(ctx);
    if (!exec_async)
        mp_cmd_ctx_complete(ctx);

    mpctx->outstanding_async -= 1;
    if (!mpctx->outstanding_async && mp_is_shutting_down(mpctx))
        mp_wakeup_core(mpctx);

    mp_core_unlock(mpctx);
}

// Run the given command. Upon command completion, on_completion is called. This
// can happen within the function, or for async commands, some time after the
// function returns (the caller is supposed to be able to handle both cases). In
// both cases, the callback will be called while the core is locked (i.e. you
// can access the core freely).
// If abort is non-NULL, then the caller creates the abort object. It must have
// been allocated with talloc. run_command() will register/unregister/destroy
// it. Must not be set if cmd->def->can_abort==false.
// on_completion_priv is copied to mp_cmd_ctx.on_completion_priv and can be
// accessed from the completion callback.
// The completion callback is invoked exactly once. If it's NULL, it's ignored.
// Ownership of cmd goes to the caller.
void run_command(struct MPContext *mpctx, struct mp_cmd *cmd,
                 struct mp_abort_entry *abort,
                 void (*on_completion)(struct mp_cmd_ctx *cmd),
                 void *on_completion_priv)
{
    struct mp_cmd_ctx *ctx = talloc(NULL, struct mp_cmd_ctx);
    *ctx = (struct mp_cmd_ctx){
        .mpctx = mpctx,
        .cmd = talloc_steal(ctx, cmd),
        .args = cmd->args,
        .num_args = cmd->nargs,
        .priv = cmd->def->priv,
        .abort = talloc_steal(ctx, abort),
        .success = true,
        .completed = true,
        .on_completion = on_completion,
        .on_completion_priv = on_completion_priv,
    };

    if (!ctx->abort && cmd->def->can_abort)
        ctx->abort = talloc_zero(ctx, struct mp_abort_entry);

    assert(cmd->def->can_abort == !!ctx->abort);

    if (ctx->abort) {
        ctx->abort->coupled_to_playback |= cmd->def->abort_on_playback_end;
        mp_abort_add(mpctx, ctx->abort);
    }

    struct MPOpts *opts = mpctx->opts;
    ctx->on_osd = cmd->flags & MP_ON_OSD_FLAGS;
    bool auto_osd = ctx->on_osd == MP_ON_OSD_AUTO;
    ctx->msg_osd = auto_osd || (ctx->on_osd & MP_ON_OSD_MSG);
    ctx->bar_osd = auto_osd || (ctx->on_osd & MP_ON_OSD_BAR);
    ctx->seek_msg_osd = auto_osd ? opts->osd_on_seek & 2 : ctx->msg_osd;
    ctx->seek_bar_osd = auto_osd ? opts->osd_on_seek & 1 : ctx->bar_osd;

    bool noise = cmd->def->is_noisy || cmd->mouse_move;
    mp_cmd_dump(mpctx->log, noise ? MSGL_TRACE : MSGL_DEBUG, "Run command:", cmd);

    if (cmd->flags & MP_EXPAND_PROPERTIES) {
        for (int n = 0; n < cmd->nargs; n++) {
            if (cmd->args[n].type->type == CONF_TYPE_STRING) {
                char *s = mp_property_expand_string(mpctx, cmd->args[n].v.s);
                if (!s) {
                    ctx->success = false;
                    mp_cmd_ctx_complete(ctx);
                    return;
                }
                talloc_free(cmd->args[n].v.s);
                cmd->args[n].v.s = s;
            }
        }
    }

    if (cmd->def->spawn_thread) {
        mpctx->outstanding_async += 1; // prevent that core disappears
        if (!mp_thread_pool_queue(mpctx->thread_pool,
                                  run_command_on_worker_thread, ctx))
        {
            mpctx->outstanding_async -= 1;
            ctx->success = false;
            mp_cmd_ctx_complete(ctx);
        }
    } else {
        bool exec_async = cmd->def->exec_async;
        cmd->def->handler(ctx);
        if (!exec_async)
            mp_cmd_ctx_complete(ctx);
    }
}

// When a command shows a message. status is the level (e.g. MSGL_INFO), and
// msg+vararg is as in printf (don't include a trailing "\n").
void mp_cmd_msg(struct mp_cmd_ctx *cmd, int status, const char *msg, ...)
{
    va_list ap;
    char *s;

    va_start(ap, msg);
    s = talloc_vasprintf(NULL, msg, ap);
    va_end(ap);

    MP_MSG(cmd->mpctx, status, "%s\n", s);
    if (cmd->msg_osd && status <= MSGL_INFO)
        set_osd_msg(cmd->mpctx, 1, cmd->mpctx->opts->osd_duration, "%s", s);

    talloc_free(s);
}

static void cmd_seek(void *p)
{
    struct mp_cmd_ctx *cmd = p;
    struct MPContext *mpctx = cmd->mpctx;

    double v = cmd->args[0].v.d * cmd->cmd->scale;
    int abs = cmd->args[1].v.i & 3;
    enum seek_precision precision = MPSEEK_DEFAULT;
    switch (((cmd->args[2].v.i | cmd->args[1].v.i) >> 3) & 3) {
    case 1: precision = MPSEEK_KEYFRAME; break;
    case 2: precision = MPSEEK_EXACT; break;
    }
    if (!mpctx->playback_initialized) {
        cmd->success = false;
        return;
    }

    mark_seek(mpctx);
    switch (abs) {
    case 0: { // Relative seek
        queue_seek(mpctx, MPSEEK_RELATIVE, v, precision, MPSEEK_FLAG_DELAY);
        set_osd_function(mpctx, (v > 0) ? OSD_FFW : OSD_REW);
        break;
    }
    case 1: { // Absolute seek by percentage
        double ratio = v / 100.0;
        double cur_pos = get_current_pos_ratio(mpctx, false);
        queue_seek(mpctx, MPSEEK_FACTOR, ratio, precision, MPSEEK_FLAG_DELAY);
        set_osd_function(mpctx, cur_pos < ratio ? OSD_FFW : OSD_REW);
        break;
    }
    case 2: { // Absolute seek to a timestamp in seconds
        if (v < 0) {
            // Seek from end
            double len = get_time_length(mpctx);
            if (len < 0) {
                cmd->success = false;
                return;
            }
            v = MPMAX(0, len + v);
        }
        queue_seek(mpctx, MPSEEK_ABSOLUTE, v, precision, MPSEEK_FLAG_DELAY);
        set_osd_function(mpctx,
                         v > get_current_time(mpctx) ? OSD_FFW : OSD_REW);
        break;
    }
    case 3: { // Relative seek by percentage
        queue_seek(mpctx, MPSEEK_FACTOR,
                   get_current_pos_ratio(mpctx, false) + v / 100.0,
                   precision, MPSEEK_FLAG_DELAY);
        set_osd_function(mpctx, v > 0 ? OSD_FFW : OSD_REW);
        break;
    }}
    if (cmd->seek_bar_osd)
        mpctx->add_osd_seek_info |= OSD_SEEK_INFO_BAR;
    if (cmd->seek_msg_osd)
        mpctx->add_osd_seek_info |= OSD_SEEK_INFO_TEXT;
}

static void cmd_revert_seek(void *p)
{
    struct mp_cmd_ctx *cmd = p;
    struct MPContext *mpctx = cmd->mpctx;
    struct command_ctx *cmdctx = mpctx->command_ctx;

    if (!mpctx->playback_initialized) {
        cmd->success = false;
        return;
    }

    double oldpts = cmdctx->last_seek_pts;
    if (cmdctx->marked_pts != MP_NOPTS_VALUE)
        oldpts = cmdctx->marked_pts;
    if (cmd->args[0].v.i & 3) {
        cmdctx->marked_pts = get_current_time(mpctx);
        cmdctx->marked_permanent = cmd->args[0].v.i & 1;
    } else if (oldpts != MP_NOPTS_VALUE) {
        if (!cmdctx->marked_permanent) {
            cmdctx->marked_pts = MP_NOPTS_VALUE;
            cmdctx->last_seek_pts = get_current_time(mpctx);
        }
        queue_seek(mpctx, MPSEEK_ABSOLUTE, oldpts, MPSEEK_EXACT,
                   MPSEEK_FLAG_DELAY);
        set_osd_function(mpctx, OSD_REW);
        if (cmd->seek_bar_osd)
            mpctx->add_osd_seek_info |= OSD_SEEK_INFO_BAR;
        if (cmd->seek_msg_osd)
            mpctx->add_osd_seek_info |= OSD_SEEK_INFO_TEXT;
    } else {
        cmd->success = false;
    }
}

static void cmd_set(void *p)
{
    struct mp_cmd_ctx *cmd = p;

    change_property_cmd(cmd, cmd->args[0].v.s,
                        M_PROPERTY_SET_STRING, cmd->args[1].v.s);
}

static void cmd_del(void *p)
{
    struct mp_cmd_ctx *cmd = p;
    struct MPContext *mpctx = cmd->mpctx;
    const char *name = cmd->args[0].v.s;
    int osdl = cmd->msg_osd ? 1 : OSD_LEVEL_INVISIBLE;
    int osd_duration = mpctx->opts->osd_duration;

    int r = mp_property_do(name, M_PROPERTY_DELETE, NULL, mpctx);

    if (r == M_PROPERTY_OK) {
        set_osd_msg(mpctx, osdl, osd_duration, "Deleted property: '%s'", name);
        cmd->success = true;
    } else if (r == M_PROPERTY_UNKNOWN) {
        set_osd_msg(mpctx, osdl, osd_duration, "Unknown property: '%s'", name);
        cmd->success = false;
    } else if (r <= 0) {
        set_osd_msg(mpctx, osdl, osd_duration, "Failed to set property '%s'",
                    name);
        cmd->success = false;
    }
}

static void cmd_change_list(void *p)
{
    struct mp_cmd_ctx *cmd = p;
    struct MPContext *mpctx = cmd->mpctx;
    char *name = cmd->args[0].v.s;
    char *op = cmd->args[1].v.s;
    char *value = cmd->args[2].v.s;
    int osd_duration = mpctx->opts->osd_duration;
    int osdl = cmd->msg_osd ? 1 : OSD_LEVEL_INVISIBLE;

    struct m_option prop = {0};
    if (mp_property_do(name, M_PROPERTY_GET_TYPE, &prop, mpctx) <= 0) {
        set_osd_msg(mpctx, osdl, osd_duration, "Unknown option: '%s'", name);
        cmd->success = false;
        return;
    }

    const struct m_option_type *type = prop.type;
    bool found = false;
    for (int i = 0; type->actions && type->actions[i].name; i++) {
        const struct m_option_action *action = &type->actions[i];
        if (strcmp(action->name, op) == 0)
            found = true;
    }
    if (!found) {
        set_osd_msg(mpctx, osdl, osd_duration, "Unknown action: '%s'", op);
        cmd->success = false;
        return;
    }

    union m_option_value val = m_option_value_default;
    if (mp_property_do(name, M_PROPERTY_GET, &val, mpctx) <= 0) {
        set_osd_msg(mpctx, osdl, osd_duration, "Could not read: '%s'", name);
        cmd->success = false;
        return;
    }

    char *optname = mp_tprintf(80, "%s-%s", name, op); // the dirty truth
    int r = m_option_parse(mpctx->log, &prop, bstr0(optname), bstr0(value), &val);
    if (r >= 0 && mp_property_do(name, M_PROPERTY_SET, &val, mpctx) <= 0)
        r = -1;
    m_option_free(&prop, &val);
    if (r < 0) {
        set_osd_msg(mpctx, osdl, osd_duration,
                    "Failed setting option: '%s'", name);
        cmd->success = false;
        return;
    }

    show_property_osd(mpctx, name, cmd->on_osd);
}

static void cmd_add_cycle(void *p)
{
    struct mp_cmd_ctx *cmd = p;
    struct MPContext *mpctx = cmd->mpctx;
    bool is_cycle = !!cmd->priv;

    char *property = cmd->args[0].v.s;
    if (cmd->cmd->repeated && !check_property_autorepeat(property, mpctx) &&
        !(cmd->cmd->flags & MP_ALLOW_REPEAT)  /* "repeatable" prefix */ )
    {
        MP_VERBOSE(mpctx, "Dropping command '%s' from auto-repeated key.\n",
                   cmd->cmd->original);
        return;
    }

    double scale = 1;
    int scale_units = cmd->cmd->scale_units;
    if (check_property_scalable(property, mpctx)) {
        scale = cmd->cmd->scale;
        scale_units = 1;
    }

    for (int i = 0; i < scale_units; i++) {
        struct m_property_switch_arg s = {
            .inc = cmd->args[1].v.d * scale,
            .wrap = is_cycle,
        };
        change_property_cmd(cmd, property, M_PROPERTY_SWITCH, &s);
        if (!cmd->success)
            return;
    }
}

static void cmd_multiply(void *p)
{
    struct mp_cmd_ctx *cmd = p;

    change_property_cmd(cmd, cmd->args[0].v.s,
                        M_PROPERTY_MULTIPLY, &cmd->args[1].v.d);
}

static void cmd_frame_step(void *p)
{
    struct mp_cmd_ctx *cmd = p;
    struct MPContext *mpctx = cmd->mpctx;

    if (!mpctx->playback_initialized) {
        cmd->success = false;
        return;
    }

    if (cmd->cmd->is_up_down) {
        if (cmd->cmd->is_up) {
            if (mpctx->step_frames < 1)
                set_pause_state(mpctx, true);
        } else {
            if (cmd->cmd->repeated) {
                set_pause_state(mpctx, false);
            } else {
                add_step_frame(mpctx, 1);
            }
        }
    } else {
        add_step_frame(mpctx, 1);
    }
}

static void cmd_frame_back_step(void *p)
{
    struct mp_cmd_ctx *cmd = p;
    struct MPContext *mpctx = cmd->mpctx;

    if (!mpctx->playback_initialized) {
        cmd->success = false;
        return;
    }

    add_step_frame(mpctx, -1);
}

static void cmd_quit(void *p)
{
    struct mp_cmd_ctx *cmd = p;
    struct MPContext *mpctx = cmd->mpctx;
    bool write_watch_later = *(bool *)cmd->priv;
    if (write_watch_later || mpctx->opts->position_save_on_quit)
        mp_write_watch_later_conf(mpctx);
    mpctx->stop_play = PT_QUIT;
    mpctx->quit_custom_rc = cmd->args[0].v.i;
    mpctx->has_quit_custom_rc = true;
    mp_wakeup_core(mpctx);
}

static void cmd_playlist_next_prev(void *p)
{
    struct mp_cmd_ctx *cmd = p;
    struct MPContext *mpctx = cmd->mpctx;
    int dir = *(int *)cmd->priv;
    int force = cmd->args[0].v.i;

    struct playlist_entry *e = mp_next_file(mpctx, dir, force);
    if (!e && !force) {
        cmd->success = false;
        return;
    }

    mp_set_playlist_entry(mpctx, e);
    if (cmd->on_osd & MP_ON_OSD_MSG)
        mpctx->add_osd_seek_info |= OSD_SEEK_INFO_CURRENT_FILE;
}

static void cmd_playlist_next_prev_playlist(void *p)
{
    struct mp_cmd_ctx *cmd = p;
    struct MPContext *mpctx = cmd->mpctx;
    int direction = *(int *)cmd->priv;

    struct playlist_entry *entry =
        playlist_get_first_in_next_playlist(mpctx->playlist, direction);

    if (!entry && mpctx->opts->loop_times != 1 && mpctx->playlist->current) {
        entry = direction > 0 ? playlist_get_first(mpctx->playlist)
                              : playlist_get_last(mpctx->playlist);

        if (entry && entry->playlist_path &&
            mpctx->playlist->current->playlist_path &&
            strcmp(entry->playlist_path,
                   mpctx->playlist->current->playlist_path) == 0)
            entry = NULL;

        if (direction > 0 && entry && mpctx->opts->loop_times > 1) {
            mpctx->opts->loop_times--;
            m_config_notify_change_opt_ptr(mpctx->mconfig,
                                           &mpctx->opts->loop_times);
        }

        if (direction < 0)
            entry = playlist_get_first_in_same_playlist(
                        entry, mpctx->playlist->current->playlist_path);
    }

    if (!entry) {
        cmd->success = false;
        return;
    }

    mp_set_playlist_entry(mpctx, entry);
    if (cmd->on_osd & MP_ON_OSD_MSG)
        mpctx->add_osd_seek_info |= OSD_SEEK_INFO_CURRENT_FILE;
}

static void cmd_playlist_play_index(void *p)
{
    struct mp_cmd_ctx *cmd = p;
    struct MPContext *mpctx = cmd->mpctx;
    struct playlist *pl = mpctx->playlist;
    int pos = cmd->args[0].v.i;

    if (pos == -2)
        pos = playlist_entry_to_index(pl, pl->current);

    mp_set_playlist_entry(mpctx, playlist_entry_from_index(pl, pos));
    if (cmd->on_osd & MP_ON_OSD_MSG)
        mpctx->add_osd_seek_info |= OSD_SEEK_INFO_CURRENT_FILE;
}

static void cmd_sub_step_seek(void *p)
{
    struct mp_cmd_ctx *cmd = p;
    struct MPContext *mpctx = cmd->mpctx;
    bool step = *(bool *)cmd->priv;
    int track_ind = cmd->args[1].v.i;

    if (!mpctx->playback_initialized) {
        cmd->success = false;
        return;
    }

    struct track *track = mpctx->current_track[track_ind][STREAM_SUB];
    struct dec_sub *sub = track ? track->d_sub : NULL;
    double refpts = get_current_time(mpctx);
    if (sub && refpts != MP_NOPTS_VALUE) {
        double a[2];
        a[0] = refpts;
        a[1] = cmd->args[0].v.i;
        if (sub_control(sub, SD_CTRL_SUB_STEP, a) > 0) {
            if (step) {
                mpctx->opts->subs_rend->sub_delay[track_ind] -= a[0] - refpts;
                m_config_notify_change_opt_ptr_notify(mpctx->mconfig,
                                &mpctx->opts->subs_rend->sub_delay[track_ind]);
                show_property_osd(
                    mpctx,
                    track_ind == 0 ? "sub-delay" : "secondary-sub-delay",
                    cmd->on_osd);
            } else {
                // We can easily seek/step to the wrong subtitle line (because
                // video frame PTS and sub PTS rarely match exactly). Add an
                // arbitrary forward offset as a workaround.
                a[0] += SUB_SEEK_OFFSET;
                mark_seek(mpctx);
                queue_seek(mpctx, MPSEEK_ABSOLUTE, a[0], MPSEEK_EXACT,
                           MPSEEK_FLAG_DELAY);
                set_osd_function(mpctx, (a[0] > refpts) ? OSD_FFW : OSD_REW);
                if (cmd->seek_bar_osd)
                    mpctx->add_osd_seek_info |= OSD_SEEK_INFO_BAR;
                if (cmd->seek_msg_osd)
                    mpctx->add_osd_seek_info |= OSD_SEEK_INFO_TEXT;
            }
        }
    }
}

static void cmd_print_text(void *p)
{
    struct mp_cmd_ctx *cmd = p;
    struct MPContext *mpctx = cmd->mpctx;

    MP_INFO(mpctx, "%s\n", cmd->args[0].v.s);
}

static void cmd_show_text(void *p)
{
    struct mp_cmd_ctx *cmd = p;
    struct MPContext *mpctx = cmd->mpctx;
    int osd_duration = mpctx->opts->osd_duration;

    // if no argument supplied use default osd_duration, else <arg> ms.
    set_osd_msg(mpctx, cmd->args[2].v.i,
                (cmd->args[1].v.i < 0 ? osd_duration : cmd->args[1].v.i),
                "%s", cmd->args[0].v.s);
}

static void cmd_expand_text(void *p)
{
    struct mp_cmd_ctx *cmd = p;
    struct MPContext *mpctx = cmd->mpctx;

    cmd->result = (mpv_node){
        .format = MPV_FORMAT_STRING,
        .u.string = mp_property_expand_string(mpctx, cmd->args[0].v.s)
    };
}

static void cmd_expand_path(void *p)
{
    struct mp_cmd_ctx *cmd = p;
    struct MPContext *mpctx = cmd->mpctx;

    cmd->result = (mpv_node){
        .format = MPV_FORMAT_STRING,
        .u.string = mp_get_user_path(NULL, mpctx->global, cmd->args[0].v.s)
    };
}

static void cmd_loadfile(void *p)
{
    struct mp_cmd_ctx *cmd = p;
    struct MPContext *mpctx = cmd->mpctx;
    char *filename = cmd->args[0].v.s;
    int append = cmd->args[1].v.i;

    if (!append)
        playlist_clear(mpctx->playlist);

    struct playlist_entry *entry = playlist_entry_new(filename);
    if (cmd->args[2].v.str_list) {
        char **pairs = cmd->args[2].v.str_list;
        for (int i = 0; pairs[i] && pairs[i + 1]; i += 2)
            playlist_entry_add_param(entry, bstr0(pairs[i]), bstr0(pairs[i + 1]));
    }
    playlist_add(mpctx->playlist, entry);

    struct mpv_node *res = &cmd->result;
    node_init(res, MPV_FORMAT_NODE_MAP, NULL);
    node_map_add_int64(res, "playlist_entry_id", entry->id);

    if (!append || (append == 2 && !mpctx->playlist->current)) {
        if (mpctx->opts->position_save_on_quit) // requested in issue #1148
            mp_write_watch_later_conf(mpctx);
        mp_set_playlist_entry(mpctx, entry);
    }
    mp_notify(mpctx, MP_EVENT_CHANGE_PLAYLIST, NULL);
    mp_wakeup_core(mpctx);
}

static void cmd_loadlist(void *p)
{
    struct mp_cmd_ctx *cmd = p;
    struct MPContext *mpctx = cmd->mpctx;
    char *filename = cmd->args[0].v.s;
    int append = cmd->args[1].v.i;

    struct playlist *pl = playlist_parse_file(filename, cmd->abort->cancel,
                                              mpctx->global);
    if (pl) {
        prepare_playlist(mpctx, pl);
        struct playlist_entry *new = pl->current;
        if (!append)
            playlist_clear(mpctx->playlist);
        struct playlist_entry *first = playlist_entry_from_index(pl, 0);
        int num_entries = pl->num_entries;
        playlist_append_entries(mpctx->playlist, pl);
        talloc_free(pl);

        if (!new)
            new = playlist_get_first(mpctx->playlist);

        if ((!append || (append == 2 && !mpctx->playlist->current)) && new)
            mp_set_playlist_entry(mpctx, new);

        struct mpv_node *res = &cmd->result;
        node_init(res, MPV_FORMAT_NODE_MAP, NULL);
        if (num_entries) {
            node_map_add_int64(res, "playlist_entry_id", first->id);
            node_map_add_int64(res, "num_entries", num_entries);
        }

        mp_notify(mpctx, MP_EVENT_CHANGE_PLAYLIST, NULL);
        mp_wakeup_core(mpctx);
    } else {
        MP_ERR(mpctx, "Unable to load playlist %s.\n", filename);
        cmd->success = false;
    }
}

static void cmd_playlist_clear(void *p)
{
    struct mp_cmd_ctx *cmd = p;
    struct MPContext *mpctx = cmd->mpctx;

    // Supposed to clear the playlist, except the currently played item.
    if (mpctx->playlist->current_was_replaced)
        mpctx->playlist->current = NULL;
    playlist_clear_except_current(mpctx->playlist);
    mp_notify(mpctx, MP_EVENT_CHANGE_PLAYLIST, NULL);
    mp_wakeup_core(mpctx);
}

static void cmd_playlist_remove(void *p)
{
    struct mp_cmd_ctx *cmd = p;
    struct MPContext *mpctx = cmd->mpctx;

    struct playlist_entry *e = playlist_entry_from_index(mpctx->playlist,
                                                         cmd->args[0].v.i);
    if (cmd->args[0].v.i < 0)
        e = mpctx->playlist->current;
    if (!e) {
        cmd->success = false;
        return;
    }

    // Can't play a removed entry
    if (mpctx->playlist->current == e && !mpctx->stop_play)
        mpctx->stop_play = PT_NEXT_ENTRY;
    playlist_remove(mpctx->playlist, e);
    mp_notify(mpctx, MP_EVENT_CHANGE_PLAYLIST, NULL);
    mp_wakeup_core(mpctx);
}

static void cmd_playlist_move(void *p)
{
    struct mp_cmd_ctx *cmd = p;
    struct MPContext *mpctx = cmd->mpctx;

    struct playlist_entry *e1 = playlist_entry_from_index(mpctx->playlist,
                                                          cmd->args[0].v.i);
    struct playlist_entry *e2 = playlist_entry_from_index(mpctx->playlist,
                                                          cmd->args[1].v.i);
    if (!e1) {
        cmd->success = false;
        return;
    }

    playlist_move(mpctx->playlist, e1, e2);
    mp_notify(mpctx, MP_EVENT_CHANGE_PLAYLIST, NULL);
}

static void cmd_playlist_shuffle(void *p)
{
    struct mp_cmd_ctx *cmd = p;
    struct MPContext *mpctx = cmd->mpctx;

    playlist_shuffle(mpctx->playlist);
    mp_notify(mpctx, MP_EVENT_CHANGE_PLAYLIST, NULL);
}

static void cmd_playlist_unshuffle(void *p)
{
    struct mp_cmd_ctx *cmd = p;
    struct MPContext *mpctx = cmd->mpctx;

    playlist_unshuffle(mpctx->playlist);
    mp_notify(mpctx, MP_EVENT_CHANGE_PLAYLIST, NULL);
}

static void cmd_stop(void *p)
{
    struct mp_cmd_ctx *cmd = p;
    struct MPContext *mpctx = cmd->mpctx;
    int flags = cmd->args[0].v.i;

    if (!(flags & 1))
        playlist_clear(mpctx->playlist);

    if (mpctx->opts->player_idle_mode < 2 &&
        mpctx->opts->position_save_on_quit)
    {
        mp_write_watch_later_conf(mpctx);
    }

    if (mpctx->stop_play != PT_QUIT)
        mpctx->stop_play = PT_STOP;
    mp_wakeup_core(mpctx);
}

static void cmd_show_progress(void *p)
{
    struct mp_cmd_ctx *cmd = p;
    struct MPContext *mpctx = cmd->mpctx;

    mpctx->add_osd_seek_info |=
            (cmd->msg_osd ? OSD_SEEK_INFO_TEXT : 0) |
            (cmd->bar_osd ? OSD_SEEK_INFO_BAR : 0);

    // If we got neither (i.e. no-osd) force both like osd-auto.
    if (!mpctx->add_osd_seek_info)
        mpctx->add_osd_seek_info |= OSD_SEEK_INFO_TEXT | OSD_SEEK_INFO_BAR;
    mpctx->osd_force_update = true;
    mp_wakeup_core(mpctx);
}

static void cmd_track_add(void *p)
{
    struct mp_cmd_ctx *cmd = p;
    struct MPContext *mpctx = cmd->mpctx;
    int type = *(int *)cmd->priv;
    bool is_albumart = type == STREAM_VIDEO &&
                       cmd->args[4].v.b;

    if (mpctx->stop_play) {
        cmd->success = false;
        return;
    }

    if (cmd->args[1].v.i == 2) {
        struct track *t = find_track_with_url(mpctx, type, cmd->args[0].v.s);
        if (t) {
            if (mpctx->playback_initialized) {
                mp_switch_track(mpctx, t->type, t, FLAG_MARK_SELECTION);
                print_track_list(mpctx, "Track switched:");
            } else {
                mark_track_selection(mpctx, 0, t->type, t->user_tid);
            }
            return;
        }
    }
    int first = mp_add_external_file(mpctx, cmd->args[0].v.s, type,
                                     cmd->abort->cancel, is_albumart);
    if (first < 0) {
        cmd->success = false;
        return;
    }

    for (int n = first; n < mpctx->num_tracks; n++) {
        struct track *t = mpctx->tracks[n];
        if (cmd->args[1].v.i == 1) {
            t->no_default = true;
        } else if (n == first) {
            if (mpctx->playback_initialized) {
                mp_switch_track(mpctx, t->type, t, FLAG_MARK_SELECTION);
            } else {
                mark_track_selection(mpctx, 0, t->type, t->user_tid);
            }
        }
        char *title = cmd->args[2].v.s;
        if (title && title[0])
            t->title = talloc_strdup(t, title);
        char *lang = cmd->args[3].v.s;
        if (lang && lang[0])
            t->lang = talloc_strdup(t, lang);
    }

    if (mpctx->playback_initialized)
        print_track_list(mpctx, "Track added:");
}

static void cmd_track_remove(void *p)
{
    struct mp_cmd_ctx *cmd = p;
    struct MPContext *mpctx = cmd->mpctx;
    int type = *(int *)cmd->priv;

    struct track *t = mp_track_by_tid(mpctx, type, cmd->args[0].v.i);
    if (!t) {
        cmd->success = false;
        return;
    }

    mp_remove_track(mpctx, t);
    if (mpctx->playback_initialized)
        print_track_list(mpctx, "Track removed:");
}

static void cmd_track_reload(void *p)
{
    struct mp_cmd_ctx *cmd = p;
    struct MPContext *mpctx = cmd->mpctx;
    int type = *(int *)cmd->priv;

    if (!mpctx->playback_initialized) {
        MP_ERR(mpctx, "Cannot reload while not initialized.\n");
        cmd->success = false;
        return;
    }

    struct track *t = mp_track_by_tid(mpctx, type, cmd->args[0].v.i);
    int nt_num = -1;

    if (t && t->is_external && t->external_filename) {
        char *filename = talloc_strdup(NULL, t->external_filename);
        bool is_albumart = t->attached_picture;
        mp_remove_track(mpctx, t);
        nt_num = mp_add_external_file(mpctx, filename, type, cmd->abort->cancel,
                                      is_albumart);
        talloc_free(filename);
    }

    if (nt_num < 0) {
        cmd->success = false;
        return;
    }

    struct track *nt = mpctx->tracks[nt_num];
    mp_switch_track(mpctx, nt->type, nt, 0);
    print_track_list(mpctx, "Reloaded:");
}

static void cmd_rescan_external_files(void *p)
{
    struct mp_cmd_ctx *cmd = p;
    struct MPContext *mpctx = cmd->mpctx;

    if (mpctx->stop_play) {
        cmd->success = false;
        return;
    }

    autoload_external_files(mpctx, cmd->abort->cancel);
    if (!cmd->args[0].v.i && mpctx->playback_initialized) {
        // somewhat fuzzy and not ideal
        struct track *a = select_default_track(mpctx, 0, STREAM_AUDIO);
        if (a && a->is_external)
            mp_switch_track(mpctx, STREAM_AUDIO, a, 0);
        struct track *s = select_default_track(mpctx, 0, STREAM_SUB);
        if (s && s->is_external)
            mp_switch_track(mpctx, STREAM_SUB, s, 0);

        print_track_list(mpctx, "Track list:");
    }
}

static void cmd_run(void *p)
{
    struct mp_cmd_ctx *cmd = p;
    struct MPContext *mpctx = cmd->mpctx;
    char **args = talloc_zero_array(NULL, char *, cmd->num_args + 1);
    for (int n = 0; n < cmd->num_args; n++)
        args[n] = cmd->args[n].v.s;
    mp_msg_flush_status_line(mpctx->log);
    struct mp_subprocess_opts opts = {
        .exe = args[0],
        .args = args,
        .fds = { {0, .src_fd = 0}, {1, .src_fd = 1}, {2, .src_fd = 2} },
        .num_fds = 3,
        .detach = true,
    };
    struct mp_subprocess_result res;
    mp_subprocess2(&opts, &res);
    if (res.error < 0) {
        mp_err(mpctx->log, "Starting subprocess failed: %s\n",
               mp_subprocess_err_str(res.error));
    }
    talloc_free(args);
}

struct subprocess_fd_ctx {
    struct mp_log *log;
    void* talloc_ctx;
    int64_t max_size;
    int msgl;
    bool capture;
    bstr output;
};

static void subprocess_read(void *p, char *data, size_t size)
{
    struct subprocess_fd_ctx *ctx = p;
    if (ctx->capture) {
        if (ctx->output.len < ctx->max_size)
            bstr_xappend(ctx->talloc_ctx, &ctx->output, (bstr){data, size});
    } else {
        mp_msg(ctx->log, ctx->msgl, "%.*s", (int)size, data);
    }
}

static void subprocess_write(void *p)
{
    // Unused; we write a full buffer.
}

static void cmd_subprocess(void *p)
{
    struct mp_cmd_ctx *cmd = p;
    struct MPContext *mpctx = cmd->mpctx;
    char **args = cmd->args[0].v.str_list;
    bool playback_only = cmd->args[1].v.b;
    bool detach = cmd->args[5].v.b;
    char **env = cmd->args[6].v.str_list;
    bstr stdin_data = bstr0(cmd->args[7].v.s);
    bool passthrough_stdin = cmd->args[8].v.b;

    if (env && !env[0])
        env = NULL; // do not actually set an empty environment

    if (!args || !args[0]) {
        MP_ERR(mpctx, "program name missing\n");
        cmd->success = false;
        return;
    }

    if (stdin_data.len && passthrough_stdin) {
        MP_ERR(mpctx, "both stdin_data and passthrough_stdin set\n");
        cmd->success = false;
        return;
    }

    void *tmp = talloc_new(NULL);

    struct mp_log *fdlog = mp_log_new(tmp, mpctx->log, cmd->cmd->sender);
    struct subprocess_fd_ctx fdctx[3];
    for (int fd = 0; fd < 3; fd++) {
        fdctx[fd] = (struct subprocess_fd_ctx) {
            .log = fdlog,
            .talloc_ctx = tmp,
            .max_size = cmd->args[2].v.i,
            .msgl = fd == 2 ? MSGL_ERR : MSGL_INFO,
        };
    }
    fdctx[1].capture = cmd->args[3].v.b;
    fdctx[2].capture = cmd->args[4].v.b;

    mp_mutex_lock(&mpctx->abort_lock);
    cmd->abort->coupled_to_playback = playback_only;
    mp_abort_recheck_locked(mpctx, cmd->abort);
    mp_mutex_unlock(&mpctx->abort_lock);

    mp_core_unlock(mpctx);

    struct mp_subprocess_opts opts = {
        .exe = args[0],
        .args = args,
        .env = env,
        .cancel = cmd->abort->cancel,
        .detach = detach,
        .fds = {
            {
                .fd = 0, // stdin
                .src_fd = passthrough_stdin ? 0 : -1,
            },
        },
        .num_fds = 1,
    };

    // stdout, stderr
    for (int fd = 1; fd < 3; fd++) {
        bool capture = fdctx[fd].capture || !detach;
        opts.fds[opts.num_fds++] = (struct mp_subprocess_fd){
            .fd = fd,
            .src_fd = capture ? -1 : fd,
            .on_read = capture ? subprocess_read : NULL,
            .on_read_ctx = &fdctx[fd],
        };
    }
    // stdin
    if (stdin_data.len) {
        opts.fds[0] = (struct mp_subprocess_fd){
            .fd = 0,
            .src_fd = -1,
            .on_write = subprocess_write,
            .on_write_ctx = &fdctx[0],
            .write_buf = &stdin_data,
        };
    }

    struct mp_subprocess_result sres;
    mp_subprocess2(&opts, &sres);
    int status = sres.exit_status;
    char *error = NULL;
    if (sres.error < 0) {
        error = (char *)mp_subprocess_err_str(sres.error);
        status = sres.error;
    }

    mp_core_lock(mpctx);

    struct mpv_node *res = &cmd->result;
    node_init(res, MPV_FORMAT_NODE_MAP, NULL);
    node_map_add_int64(res, "status", status);
    node_map_add_flag(res, "killed_by_us", status == MP_SUBPROCESS_EKILLED_BY_US);
    node_map_add_string(res, "error_string", error ? error : "");
    const char *sname[] = {NULL, "stdout", "stderr"};
    for (int fd = 1; fd < 3; fd++) {
        if (!fdctx[fd].capture)
            continue;
        struct mpv_byte_array *ba =
            node_map_add(res, sname[fd], MPV_FORMAT_BYTE_ARRAY)->u.ba;
        *ba = (struct mpv_byte_array){
            .data = talloc_steal(ba, fdctx[fd].output.start),
            .size = fdctx[fd].output.len,
        };
    }

    talloc_free(tmp);
}

static void cmd_enable_input_section(void *p)
{
    struct mp_cmd_ctx *cmd = p;
    struct MPContext *mpctx = cmd->mpctx;
    mp_input_enable_section(mpctx->input, cmd->args[0].v.s, cmd->args[1].v.i);
}

static void cmd_disable_input_section(void *p)
{
    struct mp_cmd_ctx *cmd = p;
    struct MPContext *mpctx = cmd->mpctx;
    mp_input_disable_section(mpctx->input, cmd->args[0].v.s);
}

static void cmd_define_input_section(void *p)
{
    struct mp_cmd_ctx *cmd = p;
    struct MPContext *mpctx = cmd->mpctx;
    mp_input_define_section(mpctx->input, cmd->args[0].v.s, "<api>",
                            cmd->args[1].v.s, !cmd->args[2].v.i,
                            cmd->cmd->sender);
}

static void cmd_ab_loop(void *p)
{
    struct mp_cmd_ctx *cmd = p;
    struct MPContext *mpctx = cmd->mpctx;
    int osd_duration = mpctx->opts->osd_duration;
    int osdl = cmd->msg_osd ? 1 : OSD_LEVEL_INVISIBLE;

    double now = get_current_time(mpctx);
    if (mpctx->opts->ab_loop[0] == MP_NOPTS_VALUE) {
        mp_property_do("ab-loop-a", M_PROPERTY_SET, &now, mpctx);
        show_property_osd(mpctx, "ab-loop-a", cmd->on_osd);
    } else if (mpctx->opts->ab_loop[1] == MP_NOPTS_VALUE) {
        mp_property_do("ab-loop-b", M_PROPERTY_SET, &now, mpctx);
        show_property_osd(mpctx, "ab-loop-b", cmd->on_osd);
    } else {
        now = MP_NOPTS_VALUE;
        mp_property_do("ab-loop-a", M_PROPERTY_SET, &now, mpctx);
        mp_property_do("ab-loop-b", M_PROPERTY_SET, &now, mpctx);
        set_osd_msg(mpctx, osdl, osd_duration, "Clear A-B loop");
    }
}

static void cmd_align_cache_ab(void *p)
{
    struct mp_cmd_ctx *cmd = p;
    struct MPContext *mpctx = cmd->mpctx;

    if (!mpctx->demuxer)
        return;

    double a = demux_probe_cache_dump_target(mpctx->demuxer,
                                             mpctx->opts->ab_loop[0], false);
    double b = demux_probe_cache_dump_target(mpctx->demuxer,
                                             mpctx->opts->ab_loop[1], true);

    mp_property_do("ab-loop-a", M_PROPERTY_SET, &a, mpctx);
    mp_property_do("ab-loop-b", M_PROPERTY_SET, &b, mpctx);

    // Happens to cover both properties.
    show_property_osd(mpctx, "ab-loop-b", cmd->on_osd);
}

static void cmd_drop_buffers(void *p)
{
    struct mp_cmd_ctx *cmd = p;
    struct MPContext *mpctx = cmd->mpctx;

    reset_playback_state(mpctx);

    if (mpctx->demuxer)
        demux_flush(mpctx->demuxer);
}

static void cmd_ao_reload(void *p)
{
    struct mp_cmd_ctx *cmd = p;
    struct MPContext *mpctx = cmd->mpctx;
    reload_audio_output(mpctx);
}

static void cmd_filter(void *p)
{
    struct mp_cmd_ctx *cmd = p;
    struct MPContext *mpctx = cmd->mpctx;
    int type = *(int *)cmd->priv;
    cmd->success = edit_filters_osd(mpctx, type, cmd->args[0].v.s,
                                    cmd->args[1].v.s, cmd->msg_osd) >= 0;
}

static void cmd_filter_command(void *p)
{
    struct mp_cmd_ctx *cmd = p;
    struct MPContext *mpctx = cmd->mpctx;
    int type = *(int *)cmd->priv;

    struct mp_output_chain *chain = NULL;
    if (type == STREAM_VIDEO)
        chain = mpctx->vo_chain ? mpctx->vo_chain->filter : NULL;
    if (type == STREAM_AUDIO)
        chain = mpctx->ao_chain ? mpctx->ao_chain->filter : NULL;
    if (!chain) {
        cmd->success = false;
        return;
    }
    struct mp_filter_command filter_cmd = {
        .type = MP_FILTER_COMMAND_TEXT,
        .target = cmd->args[3].v.s,
        .cmd = cmd->args[1].v.s,
        .arg = cmd->args[2].v.s,
    };
    cmd->success = mp_output_chain_command(chain, cmd->args[0].v.s, &filter_cmd);
}

static void cmd_script_binding(void *p)
{
    struct mp_cmd_ctx *cmd = p;
    struct mp_cmd *incmd = cmd->cmd;
    struct MPContext *mpctx = cmd->mpctx;

    mpv_event_client_message event = {0};
    char *name = cmd->args[0].v.s;
    if (!name || !name[0]) {
        cmd->success = false;
        return;
    }

    char *sep = strchr(name, '/');
    char *target = NULL;
    char space[MAX_CLIENT_NAME];
    if (sep) {
        snprintf(space, sizeof(space), "%.*s", (int)(sep - name), name);
        target = space;
        name = sep + 1;
    }
    char state[3] = {'p', incmd->is_mouse_button ? 'm' : '-'};
    if (incmd->is_up_down)
        state[0] = incmd->repeated ? 'r' : (incmd->is_up ? 'u' : 'd');
    event.num_args = 5;
    event.args = (const char*[5]){"key-binding", name, state,
                                  incmd->key_name ? incmd->key_name : "",
                                  incmd->key_text ? incmd->key_text : ""};
    if (mp_client_send_event_dup(mpctx, target,
                                 MPV_EVENT_CLIENT_MESSAGE, &event) < 0)
    {
        MP_VERBOSE(mpctx, "Can't find script '%s' when handling input.\n",
                    target ? target : "-");
        cmd->success = false;
    }
}

static void cmd_script_message_to(void *p)
{
    struct mp_cmd_ctx *cmd = p;
    struct MPContext *mpctx = cmd->mpctx;

    mpv_event_client_message *event = talloc_ptrtype(NULL, event);
    *event = (mpv_event_client_message){0};
    for (int n = 1; n < cmd->num_args; n++) {
        MP_TARRAY_APPEND(event, event->args, event->num_args,
                         talloc_strdup(event, cmd->args[n].v.s));
    }
    if (mp_client_send_event(mpctx, cmd->args[0].v.s, 0,
                                MPV_EVENT_CLIENT_MESSAGE, event) < 0)
    {
        MP_VERBOSE(mpctx, "Can't find script '%s' to send message to.\n",
                   cmd->args[0].v.s);
        cmd->success = false;
    }
}

static void cmd_script_message(void *p)
{
    struct mp_cmd_ctx *cmd = p;
    struct MPContext *mpctx = cmd->mpctx;

    const char **args = talloc_array(NULL, const char *, cmd->num_args);
    mpv_event_client_message event = {.args = args};
    for (int n = 0; n < cmd->num_args; n++)
        event.args[event.num_args++] = cmd->args[n].v.s;
    mp_client_broadcast_event(mpctx, MPV_EVENT_CLIENT_MESSAGE, &event);
    talloc_free(args);
}

static void cmd_ignore(void *p)
{
}

static void cmd_write_watch_later_config(void *p)
{
    struct mp_cmd_ctx *cmd = p;
    struct MPContext *mpctx = cmd->mpctx;

    mp_write_watch_later_conf(mpctx);
}

static void cmd_delete_watch_later_config(void *p)
{
    struct mp_cmd_ctx *cmd = p;
    struct MPContext *mpctx = cmd->mpctx;

    char *filename = cmd->args[0].v.s;
    if (filename && !*filename)
        filename = NULL;
    mp_delete_watch_later_conf(mpctx, filename);
}

static void cmd_mouse(void *p)
{
    struct mp_cmd_ctx *cmd = p;
    struct MPContext *mpctx = cmd->mpctx;
    int pre_key = 0;

    const int x = cmd->args[0].v.i, y = cmd->args[1].v.i;
    int button = cmd->args[2].v.i;

    if (mpctx->video_out && mpctx->video_out->config_ok) {
        int oldx, oldy, oldhover;
        mp_input_get_mouse_pos(mpctx->input, &oldx, &oldy, &oldhover);
        struct mp_osd_res vo_res = osd_get_vo_res(mpctx->osd);

        // TODO: VOs don't send outside positions. should we abort if outside?
        int hover = x >= 0 && y >= 0 && x < vo_res.w && y < vo_res.h;

        if (vo_res.w && vo_res.h && hover != oldhover)
            pre_key = hover ? MP_KEY_MOUSE_ENTER : MP_KEY_MOUSE_LEAVE;
    }

    if (button == -1) {// no button
        if (pre_key)
            mp_input_put_key_artificial(mpctx->input, pre_key);
        mp_input_set_mouse_pos_artificial(mpctx->input, x, y);
        return;
    }
    if (button < 0 || button >= MP_KEY_MOUSE_BTN_COUNT) {// invalid button
        MP_ERR(mpctx, "%d is not a valid mouse button number.\n", button);
        cmd->success = false;
        return;
    }
    const bool dbc = cmd->args[3].v.i;
    if (dbc && button > (MP_MBTN_RIGHT - MP_MBTN_BASE)) {
        MP_ERR(mpctx, "%d is not a valid mouse button for double-clicks.\n",
               button);
        cmd->success = false;
        return;
    }
    button += dbc ? MP_MBTN_DBL_BASE : MP_MBTN_BASE;
    if (pre_key)
        mp_input_put_key_artificial(mpctx->input, pre_key);
    mp_input_set_mouse_pos_artificial(mpctx->input, x, y);
    mp_input_put_key_artificial(mpctx->input, button);
}

static void cmd_key(void *p)
{
    struct mp_cmd_ctx *cmd = p;
    struct MPContext *mpctx = cmd->mpctx;
    int action = *(int *)cmd->priv;

    const char *key_name = cmd->args[0].v.s;
    if (key_name[0] == '\0' && action == MP_KEY_STATE_UP) {
        mp_input_put_key_artificial(mpctx->input, MP_INPUT_RELEASE_ALL);
    } else {
        int code = mp_input_get_key_from_name(key_name);
        if (code < 0) {
            MP_ERR(mpctx, "%s is not a valid input name.\n", key_name);
            cmd->success = false;
            return;
        }
        mp_input_put_key_artificial(mpctx->input, code | action);
    }
}

static void cmd_key_bind(void *p)
{
    struct mp_cmd_ctx *cmd = p;
    struct MPContext *mpctx = cmd->mpctx;

    int code = mp_input_get_key_from_name(cmd->args[0].v.s);
    if (code < 0) {
        MP_ERR(mpctx, "%s is not a valid input name.\n", cmd->args[0].v.s);
        cmd->success = false;
        return;
    }
    const char *target_cmd = cmd->args[1].v.s;
    mp_input_bind_key(mpctx->input, code, bstr0(target_cmd));
}

static void cmd_apply_profile(void *p)
{
    struct mp_cmd_ctx *cmd = p;
    struct MPContext *mpctx = cmd->mpctx;

    char *profile = cmd->args[0].v.s;
    int mode = cmd->args[1].v.i;
    if (mode == 0) {
        cmd->success = m_config_set_profile(mpctx->mconfig, profile, 0) >= 0;
    } else {
        cmd->success = m_config_restore_profile(mpctx->mconfig, profile) >= 0;
    }
}

static void cmd_load_script(void *p)
{
    struct mp_cmd_ctx *cmd = p;
    struct MPContext *mpctx = cmd->mpctx;

    char *script = cmd->args[0].v.s;
    int64_t id = mp_load_user_script(mpctx, script);
    if (id > 0) {
        struct mpv_node *res = &cmd->result;
        node_init(res, MPV_FORMAT_NODE_MAP, NULL);
        node_map_add_int64(res, "client_id", id);
    } else {
        cmd->success = false;
    }
}

static void cache_dump_poll(struct MPContext *mpctx)
{
    struct command_ctx *ctx = mpctx->command_ctx;
    struct mp_cmd_ctx *cmd = ctx->cache_dump_cmd;

    if (!cmd)
        return;

    // Can't close demuxer without stopping dumping.
    assert(mpctx->demuxer);

    if (mp_cancel_test(cmd->abort->cancel)) {
        // Synchronous abort. In particular, the dump command shall not report
        // completion to the user before the dump target file was closed.
        demux_cache_dump_set(mpctx->demuxer, 0, 0, NULL);
        assert(demux_cache_dump_get_status(mpctx->demuxer) <= 0);
    }

    int status = demux_cache_dump_get_status(mpctx->demuxer);
    if (status <= 0) {
        if (status < 0) {
            mp_cmd_msg(cmd, MSGL_ERR, "Cache dumping stopped due to error.");
            cmd->success = false;
        } else {
            mp_cmd_msg(cmd, MSGL_INFO, "Cache dumping successfully ended.");
            cmd->success = true;
        }
        ctx->cache_dump_cmd = NULL;
        mp_cmd_ctx_complete(cmd);
    }
}

void mp_abort_cache_dumping(struct MPContext *mpctx)
{
    struct command_ctx *ctx = mpctx->command_ctx;

    if (ctx->cache_dump_cmd)
        mp_cancel_trigger(ctx->cache_dump_cmd->abort->cancel);
    cache_dump_poll(mpctx);
    assert(!ctx->cache_dump_cmd); // synchronous abort, must have worked
}

static void run_dump_cmd(struct mp_cmd_ctx *cmd, double start, double end,
                         char *filename)
{
    struct MPContext *mpctx = cmd->mpctx;
    struct command_ctx *ctx = mpctx->command_ctx;

    mp_abort_cache_dumping(mpctx);

    if (!mpctx->demuxer) {
        mp_cmd_msg(cmd, MSGL_ERR, "No demuxer open.");
        cmd->success = false;
        mp_cmd_ctx_complete(cmd);
        return;
    }

    mp_cmd_msg(cmd, MSGL_INFO, "Cache dumping started.");

    if (!demux_cache_dump_set(mpctx->demuxer, start, end, filename)) {
        mp_cmd_msg(cmd, MSGL_INFO, "Cache dumping stopped.");
        mp_cmd_ctx_complete(cmd);
        return;
    }

    ctx->cache_dump_cmd = cmd;
    cache_dump_poll(mpctx);
}

static void cmd_dump_cache(void *p)
{
    struct mp_cmd_ctx *cmd = p;

    run_dump_cmd(cmd, cmd->args[0].v.d, cmd->args[1].v.d, cmd->args[2].v.s);
}

static void cmd_dump_cache_ab(void *p)
{
    struct mp_cmd_ctx *cmd = p;
    struct MPContext *mpctx = cmd->mpctx;

    run_dump_cmd(cmd, mpctx->opts->ab_loop[0], mpctx->opts->ab_loop[1],
                 cmd->args[0].v.s);
}

/* This array defines all known commands.
 * The first field the command name used in libmpv and input.conf.
 * The second field is the handler function (see mp_cmd_def.handler and
 * run_command()).
 * Then comes the definition of each argument. They are defined like options,
 * except that the result is parsed into mp_cmd.args[] (thus the option variable
 * is a field in the mp_cmd_arg union field). Arguments are optional if either
 * defval is set (usually via OPTDEF_ macros), or the MP_CMD_OPT_ARG flag is
 * set, or if it's the last argument and .vararg is set. If .vararg is set, the
 * command has an arbitrary number of arguments, all using the type indicated by
 * the last argument (they are appended to mp_cmd.args[] starting at the last
 * argument's index).
 * Arguments have names, which can be used by named argument functions, e.g. in
 * Lua with mp.command_native().
 */

// This does not specify the real destination of the command parameter values,
// it just provides a dummy for the OPT_ macros. The real destination is an
// array item  in mp_cmd.args[], using the index of the option definition.
#define OPT_BASE_STRUCT struct mp_cmd_arg

const struct mp_cmd_def mp_cmds[] = {
    { "ignore", cmd_ignore, .is_ignore = true, .is_noisy = true, },

    { "seek", cmd_seek,
        {
            {"target", OPT_TIME(v.d)},
            {"flags", OPT_FLAGS(v.i,
                {"relative", 4|0}, {"-", 4|0},
                {"absolute-percent", 4|1},
                {"absolute", 4|2},
                {"relative-percent", 4|3},
                {"keyframes", 32|8},
                {"exact", 32|16}),
                OPTDEF_INT(4|0)},
            // backwards compatibility only
            {"legacy", OPT_CHOICE(v.i,
                {"unused", 0}, {"default-precise", 0},
                {"keyframes", 32|8},
                {"exact", 32|16}),
                .flags = MP_CMD_OPT_ARG},
        },
        .allow_auto_repeat = true,
        .scalable = true,
    },
    { "revert-seek", cmd_revert_seek,
        { {"flags", OPT_FLAGS(v.i, {"mark", 2|0}, {"mark-permanent", 2|1}),
           .flags = MP_CMD_OPT_ARG} },
    },
    { "quit", cmd_quit, { {"code", OPT_INT(v.i), .flags = MP_CMD_OPT_ARG} },
        .priv = &(const bool){0} },
    { "quit-watch-later", cmd_quit, { {"code", OPT_INT(v.i),
                                       .flags = MP_CMD_OPT_ARG} },
        .priv = &(const bool){1} },
    { "stop", cmd_stop,
        { {"flags", OPT_FLAGS(v.i, {"keep-playlist", 1}), .flags = MP_CMD_OPT_ARG} }
    },
    { "frame-step", cmd_frame_step, .allow_auto_repeat = true,
        .on_updown = true },
    { "frame-back-step", cmd_frame_back_step, .allow_auto_repeat = true },
    { "playlist-next", cmd_playlist_next_prev,
        {
            {"flags", OPT_CHOICE(v.i,
                {"weak", 0},
                {"force", 1}),
                .flags = MP_CMD_OPT_ARG},
        },
        .priv = &(const int){1},
    },
    { "playlist-prev", cmd_playlist_next_prev,
        {
            {"flags", OPT_CHOICE(v.i,
                {"weak", 0},
                {"force", 1}),
                .flags = MP_CMD_OPT_ARG},
        },
        .priv = &(const int){-1},
    },
    { "playlist-next-playlist", cmd_playlist_next_prev_playlist,
        .priv = &(const int){1} },
    { "playlist-prev-playlist", cmd_playlist_next_prev_playlist,
        .priv = &(const int){-1} },
    { "playlist-play-index", cmd_playlist_play_index,
        {
            {"index", OPT_CHOICE(v.i, {"current", -2}, {"none", -1}),
                M_RANGE(-1, INT_MAX)},
        }
    },
    { "playlist-shuffle", cmd_playlist_shuffle, },
    { "playlist-unshuffle", cmd_playlist_unshuffle, },
    { "sub-step", cmd_sub_step_seek,
        {
            {"skip", OPT_INT(v.i)},
            {"flags", OPT_CHOICE(v.i,
                {"primary", 0},
                {"secondary", 1}),
                OPTDEF_INT(0)},
        },
        .allow_auto_repeat = true,
        .priv = &(const bool){true}
    },
    { "sub-seek", cmd_sub_step_seek,
        {
            {"skip", OPT_INT(v.i)},
            {"flags", OPT_CHOICE(v.i,
                {"primary", 0},
                {"secondary", 1}),
                OPTDEF_INT(0)},
        },
        .allow_auto_repeat = true,
        .priv = &(const bool){false}
    },
    { "print-text", cmd_print_text, { {"text", OPT_STRING(v.s)} },
        .is_noisy = true, .allow_auto_repeat = true },
    { "show-text", cmd_show_text,
        {
            {"text", OPT_STRING(v.s)},
            {"duration", OPT_INT(v.i), OPTDEF_INT(-1)},
            {"level", OPT_INT(v.i), .flags = MP_CMD_OPT_ARG},
        },
        .is_noisy = true, .allow_auto_repeat = true},
    { "expand-text", cmd_expand_text, { {"text", OPT_STRING(v.s)} },
        .is_noisy = true },
    { "expand-path", cmd_expand_path, { {"text", OPT_STRING(v.s)} },
        .is_noisy = true },
    { "show-progress", cmd_show_progress, .allow_auto_repeat = true,
        .is_noisy = true },

    { "sub-add", cmd_track_add,
        {
            {"url", OPT_STRING(v.s)},
            {"flags", OPT_CHOICE(v.i,
                {"select", 0}, {"auto", 1}, {"cached", 2}),
                .flags = MP_CMD_OPT_ARG},
            {"title", OPT_STRING(v.s), .flags = MP_CMD_OPT_ARG},
            {"lang", OPT_STRING(v.s), .flags = MP_CMD_OPT_ARG},
        },
        .priv = &(const int){STREAM_SUB},
        .spawn_thread = true,
        .can_abort = true,
        .abort_on_playback_end = true,
    },
    { "audio-add", cmd_track_add,
        {
            {"url", OPT_STRING(v.s)},
            {"flags", OPT_CHOICE(v.i,
                {"select", 0}, {"auto", 1}, {"cached", 2}),
                .flags = MP_CMD_OPT_ARG},
            {"title", OPT_STRING(v.s), .flags = MP_CMD_OPT_ARG},
            {"lang", OPT_STRING(v.s), .flags = MP_CMD_OPT_ARG},
        },
        .priv = &(const int){STREAM_AUDIO},
        .spawn_thread = true,
        .can_abort = true,
        .abort_on_playback_end = true,
    },
    { "video-add", cmd_track_add,
        {
            {"url", OPT_STRING(v.s)},
            {"flags", OPT_CHOICE(v.i, {"select", 0}, {"auto", 1}, {"cached", 2}),
                .flags = MP_CMD_OPT_ARG},
            {"title", OPT_STRING(v.s), .flags = MP_CMD_OPT_ARG},
            {"lang", OPT_STRING(v.s), .flags = MP_CMD_OPT_ARG},
            {"albumart", OPT_BOOL(v.b), .flags = MP_CMD_OPT_ARG},
        },
        .priv = &(const int){STREAM_VIDEO},
        .spawn_thread = true,
        .can_abort = true,
        .abort_on_playback_end = true,
    },

    { "sub-remove", cmd_track_remove, { {"id", OPT_INT(v.i), OPTDEF_INT(-1)} },
        .priv = &(const int){STREAM_SUB}, },
    { "audio-remove", cmd_track_remove, { {"id", OPT_INT(v.i), OPTDEF_INT(-1)} },
        .priv = &(const int){STREAM_AUDIO}, },
    { "video-remove", cmd_track_remove, { {"id", OPT_INT(v.i), OPTDEF_INT(-1)} },
        .priv = &(const int){STREAM_VIDEO}, },

    { "sub-reload", cmd_track_reload, { {"id", OPT_INT(v.i), OPTDEF_INT(-1)} },
        .priv = &(const int){STREAM_SUB},
        .spawn_thread = true,
        .can_abort = true,
        .abort_on_playback_end = true,
    },
    { "audio-reload", cmd_track_reload, { {"id", OPT_INT(v.i), OPTDEF_INT(-1)} },
        .priv = &(const int){STREAM_AUDIO},
        .spawn_thread = true,
        .can_abort = true,
        .abort_on_playback_end = true,
    },
    { "video-reload", cmd_track_reload, { {"id", OPT_INT(v.i), OPTDEF_INT(-1)} },
        .priv = &(const int){STREAM_VIDEO},
        .spawn_thread = true,
        .can_abort = true,
        .abort_on_playback_end = true,
    },

    { "rescan-external-files", cmd_rescan_external_files,
        {
            {"flags", OPT_CHOICE(v.i,
                {"keep-selection", 1},
                {"reselect", 0}),
                .flags = MP_CMD_OPT_ARG},
        },
        .spawn_thread = true,
        .can_abort = true,
        .abort_on_playback_end = true,
    },

    { "screenshot", cmd_screenshot,
        {
            {"flags", OPT_FLAGS(v.i,
                {"video", 4|0}, {"-", 4|0},
                {"window", 4|1},
                {"subtitles", 4|2},
                {"each-frame", 8}),
                OPTDEF_INT(4|2)},
            // backwards compatibility
            {"legacy", OPT_CHOICE(v.i,
                {"unused", 0}, {"single", 0},
                {"each-frame", 8}),
                .flags = MP_CMD_OPT_ARG},
        },
        .spawn_thread = true,
    },
    { "screenshot-to-file", cmd_screenshot_to_file,
        {
            {"filename", OPT_STRING(v.s)},
            {"flags", OPT_CHOICE(v.i,
                {"video", 0},
                {"window", 1},
                {"subtitles", 2}),
                OPTDEF_INT(2)},
        },
        .spawn_thread = true,
    },
    { "screenshot-raw", cmd_screenshot_raw,
        {
            {"flags", OPT_CHOICE(v.i,
                {"video", 0},
                {"window", 1},
                {"subtitles", 2}),
                OPTDEF_INT(2)},
        },
    },
    { "loadfile", cmd_loadfile,
        {
            {"url", OPT_STRING(v.s)},
            {"flags", OPT_CHOICE(v.i,
                {"replace", 0},
                {"append", 1},
                {"append-play", 2}),
                .flags = MP_CMD_OPT_ARG},
            {"options", OPT_KEYVALUELIST(v.str_list), .flags = MP_CMD_OPT_ARG},
        },
    },
    { "loadlist", cmd_loadlist,
        {
            {"url", OPT_STRING(v.s)},
            {"flags", OPT_CHOICE(v.i,
                {"replace", 0},
                {"append", 1},
                {"append-play", 2}),
                .flags = MP_CMD_OPT_ARG},
        },
        .spawn_thread = true,
        .can_abort = true,
    },
    { "playlist-clear", cmd_playlist_clear },
    { "playlist-remove", cmd_playlist_remove, {
        {"index", OPT_CHOICE(v.i, {"current", -1}),
            .flags = MP_CMD_OPT_ARG, M_RANGE(0, INT_MAX)}, }},
    { "playlist-move", cmd_playlist_move,  { {"index1", OPT_INT(v.i)},
                                             {"index2", OPT_INT(v.i)}, }},
    { "run", cmd_run, { {"command", OPT_STRING(v.s)},
                        {"args", OPT_STRING(v.s)}, },
        .vararg = true,
    },
    { "subprocess", cmd_subprocess,
        {
            {"args", OPT_STRINGLIST(v.str_list)},
            {"playback_only", OPT_BOOL(v.b), OPTDEF_INT(1)},
            {"capture_size", OPT_BYTE_SIZE(v.i64), M_RANGE(0, INT_MAX),
                OPTDEF_INT64(64 * 1024 * 1024)},
            {"capture_stdout", OPT_BOOL(v.b), .flags = MP_CMD_OPT_ARG},
            {"capture_stderr", OPT_BOOL(v.b), .flags = MP_CMD_OPT_ARG},
            {"detach", OPT_BOOL(v.b), .flags = MP_CMD_OPT_ARG},
            {"env", OPT_STRINGLIST(v.str_list), .flags = MP_CMD_OPT_ARG},
            {"stdin_data", OPT_STRING(v.s), .flags = MP_CMD_OPT_ARG},
            {"passthrough_stdin", OPT_BOOL(v.b), .flags = MP_CMD_OPT_ARG},
        },
        .spawn_thread = true,
        .can_abort = true,
    },

    { "set", cmd_set, {{"name", OPT_STRING(v.s)}, {"value", OPT_STRING(v.s)}}},
    { "del", cmd_del, {{"name", OPT_STRING(v.s)}}},
    { "change-list", cmd_change_list, { {"name", OPT_STRING(v.s)},
                                        {"operation", OPT_STRING(v.s)},
                                        {"value", OPT_STRING(v.s)} }},
    { "add", cmd_add_cycle, { {"name", OPT_STRING(v.s)},
                              {"value", OPT_DOUBLE(v.d), OPTDEF_DOUBLE(1)}, },
        .allow_auto_repeat = true,
        .scalable = true,
    },
    { "cycle", cmd_add_cycle, { {"name", OPT_STRING(v.s)},
                                {"value", OPT_CYCLEDIR(v.d), OPTDEF_DOUBLE(1)}, },
        .allow_auto_repeat = true,
        .scalable = true,
        .priv = "",
    },
    { "multiply", cmd_multiply, { {"name", OPT_STRING(v.s)},
                                  {"value", OPT_DOUBLE(v.d)}},
        .allow_auto_repeat = true},

    { "cycle-values", cmd_cycle_values, { {"arg0", OPT_STRING(v.s)},
                                          {"arg1", OPT_STRING(v.s)},
                                          {"argN", OPT_STRING(v.s)}, },
        .vararg = true},

    { "enable-section", cmd_enable_input_section,
        {
            {"name", OPT_STRING(v.s)},
            {"flags", OPT_FLAGS(v.i,
                {"default", 0},
                {"exclusive", MP_INPUT_EXCLUSIVE},
                {"allow-hide-cursor", MP_INPUT_ALLOW_HIDE_CURSOR},
                {"allow-vo-dragging", MP_INPUT_ALLOW_VO_DRAGGING}),
                .flags = MP_CMD_OPT_ARG},
        }
    },
    { "disable-section", cmd_disable_input_section,
        {{"name", OPT_STRING(v.s)} }},
    { "define-section", cmd_define_input_section,
        {
            {"name", OPT_STRING(v.s)},
            {"contents", OPT_STRING(v.s)},
            {"flags", OPT_CHOICE(v.i, {"default", 0}, {"force", 1}),
                .flags = MP_CMD_OPT_ARG},
        },
    },

    { "ab-loop", cmd_ab_loop },

    { "drop-buffers", cmd_drop_buffers, },

    { "af", cmd_filter, { {"operation", OPT_STRING(v.s)},
                          {"value", OPT_STRING(v.s)}, },
        .priv = &(const int){STREAM_AUDIO} },
    { "vf", cmd_filter, { {"operation", OPT_STRING(v.s)},
                          {"value", OPT_STRING(v.s)}, },
        .priv = &(const int){STREAM_VIDEO} },

    { "af-command", cmd_filter_command,
        {
            {"label", OPT_STRING(v.s)},
            {"command", OPT_STRING(v.s)},
            {"argument", OPT_STRING(v.s)},
            {"target", OPT_STRING(v.s), OPTDEF_STR("all"),
                .flags = MP_CMD_OPT_ARG},
        },
        .priv = &(const int){STREAM_AUDIO} },
    { "vf-command", cmd_filter_command,
        {
            {"label", OPT_STRING(v.s)},
            {"command", OPT_STRING(v.s)},
            {"argument", OPT_STRING(v.s)},
            {"target", OPT_STRING(v.s), OPTDEF_STR("all"),
                .flags = MP_CMD_OPT_ARG},
        },
        .priv = &(const int){STREAM_VIDEO} },

    { "ao-reload", cmd_ao_reload },

    { "script-binding", cmd_script_binding, { {"name", OPT_STRING(v.s)} },
        .allow_auto_repeat = true, .on_updown = true},

    { "script-message", cmd_script_message, { {"args", OPT_STRING(v.s)} },
        .vararg = true },
    { "script-message-to", cmd_script_message_to, { {"target", OPT_STRING(v.s)},
                                                    {"args", OPT_STRING(v.s)} },
        .vararg = true },

    { "overlay-add", cmd_overlay_add, { {"id", OPT_INT(v.i)},
                                        {"x", OPT_INT(v.i)},
                                        {"y", OPT_INT(v.i)},
                                        {"file", OPT_STRING(v.s)},
                                        {"offset", OPT_INT(v.i)},
                                        {"fmt", OPT_STRING(v.s)},
                                        {"w", OPT_INT(v.i)},
                                        {"h", OPT_INT(v.i)},
                                        {"stride", OPT_INT(v.i)},
<<<<<<< HEAD
                                        {"dw", OPT_INT(v.i)},
                                        {"dh", OPT_INT(v.i)}, }},
=======
                                        {"dw", OPT_INT(v.i), OPTDEF_INT(0)},
                                        {"dh", OPT_INT(v.i), OPTDEF_INT(0)}, }},
>>>>>>> 443c2487
    { "overlay-remove", cmd_overlay_remove, { {"id", OPT_INT(v.i)} } },

    { "osd-overlay", cmd_osd_overlay,
        {
            {"id", OPT_INT64(v.i64)},
            {"format", OPT_CHOICE(v.i, {"none", 0}, {"ass-events", 1})},
            {"data", OPT_STRING(v.s)},
            {"res_x", OPT_INT(v.i), OPTDEF_INT(0)},
            {"res_y", OPT_INT(v.i), OPTDEF_INT(720)},
            {"z", OPT_INT(v.i), OPTDEF_INT(0)},
            {"hidden", OPT_BOOL(v.b), OPTDEF_INT(0)},
            {"compute_bounds", OPT_BOOL(v.b), OPTDEF_INT(0)},
        },
        .is_noisy = true,
    },

    { "write-watch-later-config", cmd_write_watch_later_config },
    { "delete-watch-later-config", cmd_delete_watch_later_config,
        {{"filename", OPT_STRING(v.s), .flags = MP_CMD_OPT_ARG} }},

    { "mouse", cmd_mouse, { {"x", OPT_INT(v.i)},
                            {"y", OPT_INT(v.i)},
                            {"button", OPT_INT(v.i), OPTDEF_INT(-1)},
                            {"mode", OPT_CHOICE(v.i,
                                {"single", 0}, {"double", 1}),
                                .flags = MP_CMD_OPT_ARG}}},
    { "keybind", cmd_key_bind, { {"name", OPT_STRING(v.s)},
                                 {"cmd", OPT_STRING(v.s)} }},
    { "keypress", cmd_key, { {"name", OPT_STRING(v.s)} },
        .priv = &(const int){0}},
    { "keydown", cmd_key, { {"name", OPT_STRING(v.s)} },
        .priv = &(const int){MP_KEY_STATE_DOWN}},
    { "keyup", cmd_key, { {"name", OPT_STRING(v.s), .flags = MP_CMD_OPT_ARG} },
        .priv = &(const int){MP_KEY_STATE_UP}},

    { "apply-profile", cmd_apply_profile, {
        {"name", OPT_STRING(v.s)},
        {"mode", OPT_CHOICE(v.i, {"apply", 0}, {"restore", 1}),
            .flags = MP_CMD_OPT_ARG}, }
    },

    { "load-script", cmd_load_script, {{"filename", OPT_STRING(v.s)}} },

    { "dump-cache", cmd_dump_cache, { {"start", OPT_TIME(v.d),
                                        .flags = M_OPT_ALLOW_NO},
                                      {"end", OPT_TIME(v.d),
                                        .flags = M_OPT_ALLOW_NO},
                                      {"filename", OPT_STRING(v.s)} },
        .exec_async = true,
        .can_abort = true,
    },

    { "ab-loop-dump-cache", cmd_dump_cache_ab, { {"filename", OPT_STRING(v.s)} },
        .exec_async = true,
        .can_abort = true,
    },

    { "ab-loop-align-cache", cmd_align_cache_ab },

    {0}
};

#undef OPT_BASE_STRUCT
#undef ARG

void command_uninit(struct MPContext *mpctx)
{
    struct command_ctx *ctx = mpctx->command_ctx;

    assert(!ctx->cache_dump_cmd); // closing the demuxer must have aborted it

    overlay_uninit(mpctx);
    ao_hotplug_destroy(ctx->hotplug);

    m_option_free(&script_props_type, &ctx->script_props);

    talloc_free(mpctx->command_ctx);
    mpctx->command_ctx = NULL;
}

void command_init(struct MPContext *mpctx)
{
    struct command_ctx *ctx = talloc(NULL, struct command_ctx);
    *ctx = (struct command_ctx){
        .last_seek_pts = MP_NOPTS_VALUE,
    };
    mpctx->command_ctx = ctx;

    int num_base = MP_ARRAY_SIZE(mp_properties_base);
    int num_opts = m_config_get_co_count(mpctx->mconfig);
    ctx->properties =
        talloc_zero_array(ctx, struct m_property, num_base + num_opts + 1);
    memcpy(ctx->properties, mp_properties_base, sizeof(mp_properties_base));

    int count = num_base;
    for (int n = 0; n < num_opts; n++) {
        struct m_config_option *co = m_config_get_co_index(mpctx->mconfig, n);
        assert(co->name[0]);
        if (co->opt->flags & M_OPT_NOPROP)
            continue;

        struct m_property prop = {
            .name = co->name,
            .call = mp_property_generic_option,
            .is_option = true,
        };

        if (co->opt->type == &m_option_type_alias) {
            prop.priv = co->opt->priv;

            prop.call = co->opt->deprecation_message ?
                            mp_property_deprecated_alias : mp_property_alias;

            // Check whether this eventually arrives at a real option. If not,
            // it's some CLI special handling thing. For example, "nosound" is
            // mapped to "no-audio", which has CLI special-handling, and cannot
            // be set as property.
            struct m_config_option *co2 = co;
            while (co2 && co2->opt->type == &m_option_type_alias) {
                const char *alias = (const char *)co2->opt->priv;
                co2 = m_config_get_co_raw(mpctx->mconfig, bstr0(alias));
            }
            if (!co2)
                continue;
        }

        // The option might be covered by a manual property already.
        if (m_property_list_find(ctx->properties, prop.name))
            continue;

        ctx->properties[count++] = prop;
    }

    node_init(&ctx->udata, MPV_FORMAT_NODE_MAP, NULL);
    talloc_steal(ctx, ctx->udata.u.list);
}

static void command_event(struct MPContext *mpctx, int event, void *arg)
{
    struct command_ctx *ctx = mpctx->command_ctx;

    if (event == MPV_EVENT_START_FILE) {
        ctx->last_seek_pts = MP_NOPTS_VALUE;
        ctx->marked_pts = MP_NOPTS_VALUE;
        ctx->marked_permanent = false;
    }

    if (event == MPV_EVENT_PLAYBACK_RESTART)
        ctx->last_seek_time = mp_time_sec();

    if (event == MPV_EVENT_END_FILE || event == MPV_EVENT_FILE_LOADED) {
        // Update chapters - does nothing if something else is visible.
        set_osd_bar_chapters(mpctx, OSD_BAR_SEEK);
    }
    if (event == MP_EVENT_WIN_STATE2)
        ctx->cached_window_scale = 0;

    if (event == MP_EVENT_METADATA_UPDATE) {
        struct playlist_entry *const pe = mpctx->playing;
        if (pe && !pe->title) {
            const char *const name = find_non_filename_media_title(mpctx);
            if (name && name[0]) {
                pe->title = talloc_strdup(pe, name);
                mp_notify_property(mpctx, "playlist");
            }
        }
    }
}

void handle_command_updates(struct MPContext *mpctx)
{
    struct command_ctx *ctx = mpctx->command_ctx;

    // This is a bit messy: ao_hotplug wakes up the player, and then we have
    // to recheck the state. Then the client(s) will read the property.
    if (ctx->hotplug && ao_hotplug_check_update(ctx->hotplug))
        mp_notify_property(mpctx, "audio-device-list");

    // Depends on polling demuxer wakeup callback notifications.
    cache_dump_poll(mpctx);
}

void mp_notify(struct MPContext *mpctx, int event, void *arg)
{
    // The OSD can implicitly reference some properties.
    mpctx->osd_idle_update = true;

    command_event(mpctx, event, arg);

    mp_client_broadcast_event(mpctx, event, arg);
}

static void update_priority(struct MPContext *mpctx)
{
#if HAVE_WIN32_DESKTOP
    struct MPOpts *opts = mpctx->opts;
    if (opts->w32_priority > 0)
        SetPriorityClass(GetCurrentProcess(), opts->w32_priority);
#endif
}

static void update_track_switch(struct MPContext *mpctx, int order, int type)
{
    if (!mpctx->playback_initialized)
        return;

    int tid = mpctx->opts->stream_id[order][type];
    struct track *track;
    if (tid == -1) {
        // If "auto" reset to default track selection
        track = select_default_track(mpctx, order, type);
        mark_track_selection(mpctx, order, type, -1);
    } else {
        track = mp_track_by_tid(mpctx, type, tid);
    }
    mp_switch_track_n(mpctx, order, type, track, (tid == -1) ? 0 : FLAG_MARK_SELECTION);
    print_track_list(mpctx, "Track switched:");
    mp_wakeup_core(mpctx);
}

void mp_option_change_callback(void *ctx, struct m_config_option *co, int flags,
                               bool self_update)
{
    struct MPContext *mpctx = ctx;
    struct MPOpts *opts = mpctx->opts;
    bool init = !co;
    void *opt_ptr = init ? NULL : co->data; // NULL on start

    if (co)
        mp_notify_property(mpctx, co->name);
    if (opt_ptr == &opts->media_title)
        mp_notify(mpctx, MP_EVENT_METADATA_UPDATE, NULL);

    if (self_update)
        return;

    if (flags & UPDATE_TERM)
        mp_update_logging(mpctx, false);

    if (flags & (UPDATE_OSD | UPDATE_SUB_FILT | UPDATE_SUB_HARD)) {
        for (int n = 0; n < num_ptracks[STREAM_SUB]; n++) {
            struct track *track = mpctx->current_track[n][STREAM_SUB];
            struct dec_sub *sub = track ? track->d_sub : NULL;
            if (sub) {
                int ret = sub_control(sub, SD_CTRL_UPDATE_OPTS,
                                      (void *)(uintptr_t)flags);
                if (ret == CONTROL_OK && flags & (UPDATE_SUB_FILT | UPDATE_SUB_HARD))
                    sub_redecode_cached_packets(sub);
            }
        }
        osd_changed(mpctx->osd);
    }

    if (flags & UPDATE_BUILTIN_SCRIPTS)
        mp_load_builtin_scripts(mpctx);

    if (flags & UPDATE_IMGPAR) {
        struct track *track = mpctx->current_track[0][STREAM_VIDEO];
        if (track && track->dec) {
            mp_decoder_wrapper_reset_params(track->dec);
            mp_force_video_refresh(mpctx);
        }
    }

    if (flags & UPDATE_INPUT)
        mp_input_update_opts(mpctx->input);

    if (flags & UPDATE_SUB_EXTS)
        mp_update_subtitle_exts(mpctx->opts);

    if (init || opt_ptr == &opts->ipc_path || opt_ptr == &opts->ipc_client) {
        mp_uninit_ipc(mpctx->ipc_ctx);
        mpctx->ipc_ctx = mp_init_ipc(mpctx->clients, mpctx->global);
    }

    if (opt_ptr == &opts->vo->video_driver_list) {
        struct track *track = mpctx->current_track[0][STREAM_VIDEO];
        uninit_video_out(mpctx);
        handle_force_window(mpctx, true);
        reinit_video_chain(mpctx);
        if (track)
            reselect_demux_stream(mpctx, track, true);

        mp_wakeup_core(mpctx);
    }

    if (flags & UPDATE_AUDIO)
        reload_audio_output(mpctx);

    if (flags & UPDATE_PRIORITY)
        update_priority(mpctx);

    if (flags & UPDATE_SCREENSAVER)
        update_screensaver_state(mpctx);

    if (flags & UPDATE_VOL)
        audio_update_volume(mpctx);

    if (flags & UPDATE_LAVFI_COMPLEX)
        update_lavfi_complex(mpctx);

    if (opt_ptr == &opts->vo->android_surface_size) {
        if (mpctx->video_out)
            vo_control(mpctx->video_out, VOCTRL_EXTERNAL_RESIZE, NULL);
    }

    if (opt_ptr == &opts->playback_speed) {
        update_playback_speed(mpctx);
        mp_wakeup_core(mpctx);
    }

    if (opt_ptr == &opts->play_dir) {
        if (mpctx->play_dir != opts->play_dir) {
            // Some weird things for play_dir if we're at EOF.
            // 1. The option must be set before we seek.
            // 2. queue_seek can change the stop_play value; always keep the old one.
            int old_stop_play = mpctx->stop_play;
            if (old_stop_play == AT_END_OF_FILE)
                mpctx->play_dir = opts->play_dir;
            queue_seek(mpctx, MPSEEK_ABSOLUTE, get_current_time(mpctx),
                       MPSEEK_EXACT, 0);
            if (old_stop_play == AT_END_OF_FILE)
                mpctx->stop_play = old_stop_play;
        }
    }

    if (opt_ptr == &opts->edition_id) {
        struct demuxer *demuxer = mpctx->demuxer;
        if (mpctx->playback_initialized && demuxer && demuxer->num_editions > 0) {
            if (opts->edition_id != demuxer->edition) {
                if (!mpctx->stop_play)
                    mpctx->stop_play = PT_CURRENT_ENTRY;
                mp_wakeup_core(mpctx);
            }
        }
    }

    if (opt_ptr == &opts->pause)
        set_pause_state(mpctx, opts->pause);

    if (opt_ptr == &opts->audio_delay) {
        if (mpctx->ao_chain) {
            mpctx->delay += mpctx->opts->audio_delay - mpctx->ao_chain->delay;
            mpctx->ao_chain->delay = mpctx->opts->audio_delay;
        }
        mp_wakeup_core(mpctx);
    }

    if (flags & UPDATE_HWDEC) {
        struct track *track = mpctx->current_track[0][STREAM_VIDEO];
        struct mp_decoder_wrapper *dec = track ? track->dec : NULL;
        if (dec) {
            mp_decoder_wrapper_control(dec, VDCTRL_REINIT, NULL);
            double last_pts = mpctx->video_pts;
            if (last_pts != MP_NOPTS_VALUE)
                queue_seek(mpctx, MPSEEK_ABSOLUTE, last_pts, MPSEEK_EXACT, 0);
        }
    }

    if (opt_ptr == &opts->vo->window_scale)
        update_window_scale(mpctx);

    if (opt_ptr == &opts->cursor_autohide_delay)
        mpctx->mouse_timer = 0;

    if (flags & UPDATE_DVB_PROG) {
        if (!mpctx->stop_play)
            mpctx->stop_play = PT_CURRENT_ENTRY;
    }

    if (opt_ptr == &opts->ab_loop[0] || opt_ptr == &opts->ab_loop[1]) {
        update_ab_loop_clip(mpctx);
        // Update if visible
        set_osd_bar_chapters(mpctx, OSD_BAR_SEEK);
        mp_wakeup_core(mpctx);
    }

    if (opt_ptr == &opts->vf_settings)
        set_filters(mpctx, STREAM_VIDEO, opts->vf_settings);

    if (opt_ptr == &opts->af_settings)
        set_filters(mpctx, STREAM_AUDIO, opts->af_settings);

    for (int type = 0; type < STREAM_TYPE_COUNT; type++) {
        for (int order = 0; order < num_ptracks[type]; order++) {
            if (opt_ptr == &opts->stream_id[order][type])
                update_track_switch(mpctx, order, type);
        }
    }

    if (opt_ptr == &opts->vo->fullscreen && !opts->vo->fullscreen)
        mpctx->mouse_event_ts--; // Show mouse cursor

    if (opt_ptr == &opts->vo->taskbar_progress)
        update_vo_playback_state(mpctx);

    if (opt_ptr == &opts->image_display_duration && mpctx->vo_chain
        && mpctx->vo_chain->is_sparse && !mpctx->ao_chain
        && mpctx->video_status == STATUS_DRAINING)
        mpctx->time_frame = opts->image_display_duration;
}

void mp_notify_property(struct MPContext *mpctx, const char *property)
{
    mp_client_property_change(mpctx, property);
}<|MERGE_RESOLUTION|>--- conflicted
+++ resolved
@@ -6728,13 +6728,8 @@
                                         {"w", OPT_INT(v.i)},
                                         {"h", OPT_INT(v.i)},
                                         {"stride", OPT_INT(v.i)},
-<<<<<<< HEAD
-                                        {"dw", OPT_INT(v.i)},
-                                        {"dh", OPT_INT(v.i)}, }},
-=======
                                         {"dw", OPT_INT(v.i), OPTDEF_INT(0)},
                                         {"dh", OPT_INT(v.i), OPTDEF_INT(0)}, }},
->>>>>>> 443c2487
     { "overlay-remove", cmd_overlay_remove, { {"id", OPT_INT(v.i)} } },
 
     { "osd-overlay", cmd_osd_overlay,
