/*
 * This file is part of mpv.
 *
 * mpv is free software; you can redistribute it and/or modify
 * it under the terms of the GNU General Public License as published by
 * the Free Software Foundation; either version 2 of the License, or
 * (at your option) any later version.
 *
 * mpv is distributed in the hope that it will be useful,
 * but WITHOUT ANY WARRANTY; without even the implied warranty of
 * MERCHANTABILITY or FITNESS FOR A PARTICULAR PURPOSE.  See the
 * GNU General Public License for more details.
 *
 * You should have received a copy of the GNU General Public License along
 * with mpv.  If not, see <http://www.gnu.org/licenses/>.
 */

#include <stdlib.h>
#include <inttypes.h>
#include <unistd.h>
#include <string.h>
#include <stdbool.h>
#include <assert.h>
#include <time.h>
#include <math.h>
#include <pthread.h>
#include <sys/types.h>

#include <libavutil/avstring.h>
#include <libavutil/common.h>

#include "config.h"
#include "mpv_talloc.h"
#include "client.h"
#include "common/av_common.h"
#include "common/codecs.h"
#include "common/msg.h"
#include "common/msg_control.h"
#include "command.h"
#include "osdep/timer.h"
#include "common/common.h"
#include "input/input.h"
#include "input/keycodes.h"
#include "stream/stream.h"
#include "demux/demux.h"
#include "demux/stheader.h"
#include "common/playlist.h"
#include "sub/osd.h"
#include "sub/dec_sub.h"
#include "options/m_option.h"
#include "options/m_property.h"
#include "options/m_config.h"
#include "video/filter/vf.h"
#include "video/decode/vd.h"
#include "video/out/vo.h"
#include "video/csputils.h"
#include "audio/audio_buffer.h"
#include "audio/out/ao.h"
#include "audio/filter/af.h"
#include "video/decode/dec_video.h"
#include "audio/decode/dec_audio.h"
#include "video/out/bitmap_packer.h"
#include "options/path.h"
#include "screenshot.h"

#include "osdep/io.h"
#include "osdep/subprocess.h"

#include "core.h"

struct command_ctx {
    // All properties, terminated with a {0} item.
    struct m_property *properties;

    bool is_idle;

    double last_seek_time;
    double last_seek_pts;
    double marked_pts;

    char **warned_deprecated;
    int num_warned_deprecated;

    struct cycle_counter *cycle_counters;
    int num_cycle_counters;

    struct overlay *overlays;
    int num_overlays;
    // One of these is in use by the OSD; the other one exists so that the
    // bitmap list can be manipulated without additional synchronization.
    struct sub_bitmaps overlay_osd[2];
    int overlay_osd_current;
    struct bitmap_packer *overlay_packer;

    struct hook_handler **hooks;
    int num_hooks;
    int64_t hook_seq; // for hook_handler.seq

    struct ao_hotplug *hotplug;
};

struct overlay {
    struct mp_image *source;
    int x, y;
};

struct hook_handler {
    char *client;   // client API user name
    char *type;     // kind of hook, e.g. "on_load"
    char *user_id;  // numeric user-chosen ID, printed as string
    int priority;   // priority for global hook order
    int64_t seq;    // unique ID (also age -> fixed order for equal priorities)
    bool active;    // hook is currently in progress (only 1 at a time for now)
};

// U+279C HEAVY ROUND-TIPPED RIGHTWARDS ARROW
// U+00A0 NO-BREAK SPACE
#define ARROW_SP "\342\236\234\302\240"

const char list_current[] = OSD_ASS_0 ARROW_SP OSD_ASS_1;
const char list_normal[] = OSD_ASS_0 "{\\alpha&HFF}" ARROW_SP "{\\r}" OSD_ASS_1;

static int edit_filters(struct MPContext *mpctx, struct mp_log *log,
                        enum stream_type mediatype,
                        const char *cmd, const char *arg);
static int set_filters(struct MPContext *mpctx, enum stream_type mediatype,
                       struct m_obj_settings *new_chain);

static int mp_property_do_silent(const char *name, int action, void *val,
                                 struct MPContext *ctx);

static void hook_remove(struct MPContext *mpctx, int index)
{
    struct command_ctx *cmd = mpctx->command_ctx;
    assert(index >= 0 && index < cmd->num_hooks);
    talloc_free(cmd->hooks[index]);
    MP_TARRAY_REMOVE_AT(cmd->hooks, cmd->num_hooks, index);
}

bool mp_hook_test_completion(struct MPContext *mpctx, char *type)
{
    struct command_ctx *cmd = mpctx->command_ctx;
    for (int n = 0; n < cmd->num_hooks; n++) {
        struct hook_handler *h = cmd->hooks[n];
        if (h->active && strcmp(h->type, type) == 0) {
            if (!mp_client_exists(mpctx, h->client)) {
                hook_remove(mpctx, n);
                break;
            }
            return false;
        }
    }
    return true;
}

static bool send_hook_msg(struct MPContext *mpctx, struct hook_handler *h,
                          char *cmd)
{
    mpv_event_client_message *m = talloc_ptrtype(NULL, m);
    *m = (mpv_event_client_message){0};
    MP_TARRAY_APPEND(m, m->args, m->num_args, cmd);
    MP_TARRAY_APPEND(m, m->args, m->num_args, talloc_strdup(m, h->user_id));
    MP_TARRAY_APPEND(m, m->args, m->num_args, talloc_strdup(m, h->type));
    bool r =
        mp_client_send_event(mpctx, h->client, MPV_EVENT_CLIENT_MESSAGE, m) >= 0;
    if (!r)
        MP_WARN(mpctx, "Sending hook command failed.\n");
    return r;
}

// client==NULL means start the hook chain
void mp_hook_run(struct MPContext *mpctx, char *client, char *type)
{
    struct command_ctx *cmd = mpctx->command_ctx;
    bool found_current = !client;
    int index = -1;
    for (int n = 0; n < cmd->num_hooks; n++) {
        struct hook_handler *h = cmd->hooks[n];
        if (!found_current) {
            if (h->active && strcmp(h->type, type) == 0) {
                h->active = false;
                found_current = true;
                mp_wakeup_core(mpctx);
            }
        } else if (strcmp(h->type, type) == 0) {
            index = n;
            break;
        }
    }
    if (index < 0)
        return;
    struct hook_handler *next = cmd->hooks[index];
    MP_VERBOSE(mpctx, "Running hook: %s/%s\n", next->client, type);
    next->active = true;
    if (!send_hook_msg(mpctx, next, "hook_run")) {
        hook_remove(mpctx, index);
        mp_wakeup_core(mpctx); // repeat next iteration to finish
    }
}

static int compare_hook(const void *pa, const void *pb)
{
    struct hook_handler **h1 = (void *)pa;
    struct hook_handler **h2 = (void *)pb;
    if ((*h1)->priority != (*h2)->priority)
        return (*h1)->priority - (*h2)->priority;
    return (*h1)->seq - (*h2)->seq;
}

static void mp_hook_add(struct MPContext *mpctx, char *client, char *name,
                        int id, int pri)
{
    struct command_ctx *cmd = mpctx->command_ctx;
    struct hook_handler *h = talloc_ptrtype(cmd, h);
    int64_t seq = cmd->hook_seq++;
    *h = (struct hook_handler){
        .client = talloc_strdup(h, client),
        .type = talloc_strdup(h, name),
        .user_id = talloc_asprintf(h, "%d", id),
        .priority = pri,
        .seq = seq,
    };
    MP_TARRAY_APPEND(cmd, cmd->hooks, cmd->num_hooks, h);
    qsort(cmd->hooks, cmd->num_hooks, sizeof(cmd->hooks[0]), compare_hook);
}

// Call before a seek, in order to allow revert-seek to undo the seek.
void mark_seek(struct MPContext *mpctx)
{
    struct command_ctx *cmd = mpctx->command_ctx;
    double now = mp_time_sec();
    if (now > cmd->last_seek_time + 2.0 || cmd->last_seek_pts == MP_NOPTS_VALUE)
        cmd->last_seek_pts = get_current_time(mpctx);
    cmd->last_seek_time = now;
}

static char *format_file_size(int64_t size)
{
    double s = size;
    if (size < 1024)
        return talloc_asprintf(NULL, "%.0f", s);

    if (size < (1024 * 1024))
        return talloc_asprintf(NULL, "%.3f Kb", s / (1024.0));

    if (size < (1024 * 1024 * 1024))
        return talloc_asprintf(NULL, "%.3f Mb", s / (1024.0 * 1024.0));

    if (size < (1024LL * 1024LL * 1024LL * 1024LL))
        return talloc_asprintf(NULL, "%.3f Gb", s / (1024.0 * 1024.0 * 1024.0));

    return talloc_asprintf(NULL, "%.3f Tb", s / (1024.0 * 1024.0 * 1024.0 * 1024.0));
}

static char *format_delay(double time)
{
    return talloc_asprintf(NULL, "%d ms", (int)lrint(time * 1000));
}

// Option-property bridge. This is used so that setting options via various
// mechanisms (including command line parsing, config files, per-file options)
// updates state associated with them. For that, they have to go through the
// property layer. (Ideally, this would be the other way around, and there
// would be per-option change handlers instead.)
// Note that the property-option bridge sidesteps this, as we'd get infinite
// recursion.
int mp_on_set_option(void *ctx, struct m_config_option *co, void *data, int flags)
{
    struct MPContext *mpctx = ctx;

    // These options are too inconsistent as they could be pulled through the
    // property layer. Ideally we'd remove these inconsistencies in the future,
    // though the actual problem is compatibility to user-expected behavior.
    // What matters is whether _write_ access is different - property read
    // access is not used here.
    // We're also fine with cases where the property restricts the writable
    // value range if playback is active, but not otherwise.
    // OK, restrict during playback: vid, aid, sid, deinterlace, video-aspect,
    //   vf*, af*, chapter
    // OK, is handled separately: playlist
    // OK, does not conflict on low level: audio-file, sub-file, external-file
    // OK, different value ranges, but happens to work for now: volume, edition
    // All the other properties are deprecated in their current form.
    static const char *const no_property[] = {
        "demuxer", "idle", "length", "audio-samplerate", "audio-channels",
        "audio-format", "fps", "cache", "playlist-pos", "chapter",
        NULL
    };

    for (int n = 0; no_property[n]; n++) {
        if (strcmp(co->name, no_property[n]) == 0)
            goto direct_option;
    }

    // Normalize "vf*" to "vf"
    const char *name = co->name;
    bstr bname = bstr0(name);
    char tmp[50];
    if (bstr_eatend0(&bname, "*")) {
        snprintf(tmp, sizeof(name), "%.*s", BSTR_P(bname));
        name = tmp;
    }

    struct m_option type = {0};

    int r = mp_property_do_silent(name, M_PROPERTY_GET_TYPE, &type, mpctx);
    if (r == M_PROPERTY_UNKNOWN)
        goto direct_option; // not mapped as property
    if (r != M_PROPERTY_OK)
        return M_OPT_INVALID; // shouldn't happen

    assert(type.type == co->opt->type);
    assert(type.max == co->opt->max);
    assert(type.min == co->opt->min);

    r = mp_property_do_silent(name, M_PROPERTY_SET, data, mpctx);
    if (r != M_PROPERTY_OK)
        return M_OPT_INVALID;

    // The flag can't be passed through the property layer correctly.
    if (flags & M_SETOPT_FROM_CMDLINE)
        co->is_set_from_cmdline = true;

    return 0;

direct_option:
    return m_config_set_option_raw_direct(mpctx->mconfig, co, data, flags);
}

// Property-option bridge. (Maps the property to the option with the same name.)
static int mp_property_generic_option_do(void *ctx, struct m_property *prop,
                                         int action, void *arg, bool force)
{
    MPContext *mpctx = ctx;
    const char *optname = prop->name;
    int flags = mpctx->initialized && !force ? M_SETOPT_RUNTIME : 0;
    struct m_config_option *opt = m_config_get_co(mpctx->mconfig,
                                                  bstr0(optname));

    if (!opt)
        return M_PROPERTY_UNKNOWN;

    void *valptr = opt->data;

    switch (action) {
    case M_PROPERTY_GET_TYPE:
        *(struct m_option *)arg = *(opt->opt);
        return M_PROPERTY_OK;
    case M_PROPERTY_GET:
        m_option_copy(opt->opt, arg, valptr);
        return M_PROPERTY_OK;
    case M_PROPERTY_SET:
        if (m_config_set_option_raw_direct(mpctx->mconfig, opt, arg, flags) < 0)
            return M_PROPERTY_ERROR;
        return M_PROPERTY_OK;
    }
    return M_PROPERTY_NOT_IMPLEMENTED;
}

static int mp_property_generic_option(void *ctx, struct m_property *prop,
                                      int action, void *arg)
{
    return mp_property_generic_option_do(ctx, prop, action, arg, true);
}

static int mp_property_generic_option_bridge(void *ctx, struct m_property *prop,
                                             int action, void *arg)
{
    return mp_property_generic_option_do(ctx, prop, action, arg, false);
}

// Dumb special-case: the option name ends in a "*".
static int mp_property_generic_option_star(void *ctx, struct m_property *prop,
                                           int action, void *arg)
{
    struct m_property prop2 = *prop;
    char name[80];
    snprintf(name, sizeof(name), "%s*", prop->name);
    prop2.name = name;
    return mp_property_generic_option_bridge(ctx, &prop2, action, arg);
}

/// Playback speed (RW)
static int mp_property_playback_speed(void *ctx, struct m_property *prop,
                                      int action, void *arg)
{
    MPContext *mpctx = ctx;
    double speed = mpctx->opts->playback_speed;
    switch (action) {
    case M_PROPERTY_SET: {
        mpctx->opts->playback_speed = *(double *)arg;
        update_playback_speed(mpctx);
        mp_wakeup_core(mpctx);
        return M_PROPERTY_OK;
    }
    case M_PROPERTY_PRINT:
        *(char **)arg = talloc_asprintf(NULL, "%.2f", speed);
        return M_PROPERTY_OK;
    }
    return mp_property_generic_option(mpctx, prop, action, arg);
}

static int mp_property_av_speed_correction(void *ctx, struct m_property *prop,
                                           int action, void *arg)
{
    MPContext *mpctx = ctx;
    char *type = prop->priv;
    double val = 0;
    switch (type[0]) {
    case 'a': val = mpctx->speed_factor_a; break;
    case 'v': val = mpctx->speed_factor_v; break;
    default: abort();
    }

    if (action == M_PROPERTY_PRINT) {
        *(char **)arg = talloc_asprintf(NULL, "%+.05f%%", (val - 1) * 100);
        return M_PROPERTY_OK;
    }

    return m_property_double_ro(action, arg, val);
}

static int mp_property_display_sync_active(void *ctx, struct m_property *prop,
                                           int action, void *arg)
{
    MPContext *mpctx = ctx;
    return m_property_flag_ro(action, arg, mpctx->display_sync_active);
}

/// filename with path (RO)
static int mp_property_path(void *ctx, struct m_property *prop,
                            int action, void *arg)
{
    MPContext *mpctx = ctx;
    if (!mpctx->filename)
        return M_PROPERTY_UNAVAILABLE;
    return m_property_strdup_ro(action, arg, mpctx->filename);
}

static int mp_property_filename(void *ctx, struct m_property *prop,
                                int action, void *arg)
{
    MPContext *mpctx = ctx;
    if (!mpctx->filename)
        return M_PROPERTY_UNAVAILABLE;
    char *filename = talloc_strdup(NULL, mpctx->filename);
    if (mp_is_url(bstr0(filename)))
        mp_url_unescape_inplace(filename);
    char *f = (char *)mp_basename(filename);
    if (!f[0])
        f = filename;
    if (action == M_PROPERTY_KEY_ACTION) {
        struct m_property_action_arg *ka = arg;
        if (strcmp(ka->key, "no-ext") == 0) {
            action = ka->action;
            arg = ka->arg;
            bstr root;
            if (mp_splitext(f, &root))
                f = bstrto0(filename, root);
        }
    }
    int r = m_property_strdup_ro(action, arg, f);
    talloc_free(filename);
    return r;
}

static int mp_property_stream_open_filename(void *ctx, struct m_property *prop,
                                            int action, void *arg)
{
    MPContext *mpctx = ctx;
    if (!mpctx->stream_open_filename || !mpctx->playing)
        return M_PROPERTY_UNAVAILABLE;
    switch (action) {
    case M_PROPERTY_SET: {
        if (mpctx->demuxer)
            return M_PROPERTY_ERROR;
        mpctx->stream_open_filename =
            talloc_strdup(mpctx->stream_open_filename, *(char **)arg);
        return M_PROPERTY_OK;
    }
    case M_PROPERTY_GET_TYPE:
    case M_PROPERTY_GET:
        return m_property_strdup_ro(action, arg, mpctx->stream_open_filename);
    }
    return M_PROPERTY_NOT_IMPLEMENTED;
}

static int mp_property_file_size(void *ctx, struct m_property *prop,
                                 int action, void *arg)
{
    MPContext *mpctx = ctx;
    if (!mpctx->demuxer)
        return M_PROPERTY_UNAVAILABLE;

    int64_t size;
    if (demux_stream_control(mpctx->demuxer, STREAM_CTRL_GET_SIZE, &size) < 1)
        return M_PROPERTY_UNAVAILABLE;

    if (action == M_PROPERTY_PRINT) {
        *(char **)arg = format_file_size(size);
        return M_PROPERTY_OK;
    }
    return m_property_int64_ro(action, arg, size);
}

static int mp_property_media_title(void *ctx, struct m_property *prop,
                                   int action, void *arg)
{
    MPContext *mpctx = ctx;
    char *name = NULL;
    if (mpctx->opts->media_title)
        name = mpctx->opts->media_title;
    if (name && name[0])
        return m_property_strdup_ro(action, arg, name);
    if (mpctx->demuxer) {
        name = mp_tags_get_str(mpctx->demuxer->metadata, "service_name");
        if (name && name[0])
            return m_property_strdup_ro(action, arg, name);
        name = mp_tags_get_str(mpctx->demuxer->metadata, "title");
        if (name && name[0])
            return m_property_strdup_ro(action, arg, name);
        name = mp_tags_get_str(mpctx->demuxer->metadata, "icy-title");
        if (name && name[0])
            return m_property_strdup_ro(action, arg, name);
    }
    if (mpctx->playing && mpctx->playing->title)
        return m_property_strdup_ro(action, arg, mpctx->playing->title);
    return mp_property_filename(ctx, prop, action, arg);
}

static int mp_property_stream_path(void *ctx, struct m_property *prop,
                                   int action, void *arg)
{
    MPContext *mpctx = ctx;
    if (!mpctx->demuxer || !mpctx->demuxer->filename)
        return M_PROPERTY_UNAVAILABLE;
    return m_property_strdup_ro(action, arg, mpctx->demuxer->filename);
}

struct change_stream_capture_args {
    char *filename;
    struct demuxer *demux;
};

static void do_change_stream_capture(void *p)
{
    struct change_stream_capture_args *args = p;
    stream_set_capture_file(args->demux->stream, args->filename);
}

static int mp_property_stream_capture(void *ctx, struct m_property *prop,
                                      int action, void *arg)
{
    MPContext *mpctx = ctx;
    if (mpctx->demuxer && action == M_PROPERTY_SET) {
        struct change_stream_capture_args args = {*(char **)arg, mpctx->demuxer};
        demux_run_on_thread(mpctx->demuxer, do_change_stream_capture, &args);
        // fall through to mp_property_generic_option
    }
    return mp_property_generic_option(mpctx, prop, action, arg);
}

/// Demuxer name (RO)
static int mp_property_demuxer(void *ctx, struct m_property *prop,
                               int action, void *arg)
{
    MPContext *mpctx = ctx;
    struct demuxer *demuxer = mpctx->demuxer;
    if (!demuxer)
        return M_PROPERTY_UNAVAILABLE;
    return m_property_strdup_ro(action, arg, demuxer->desc->name);
}

static int mp_property_file_format(void *ctx, struct m_property *prop,
                                   int action, void *arg)
{
    MPContext *mpctx = ctx;
    struct demuxer *demuxer = mpctx->demuxer;
    if (!demuxer)
        return M_PROPERTY_UNAVAILABLE;
    const char *name = demuxer->filetype ? demuxer->filetype : demuxer->desc->name;
    return m_property_strdup_ro(action, arg, name);
}

static int mp_property_stream_pos(void *ctx, struct m_property *prop,
                                  int action, void *arg)
{
    MPContext *mpctx = ctx;
    struct demuxer *demuxer = mpctx->demuxer;
    if (!demuxer || demuxer->filepos < 0)
        return M_PROPERTY_UNAVAILABLE;
    return m_property_int64_ro(action, arg, demuxer->filepos);
}

/// Stream end offset (RO)
static int mp_property_stream_end(void *ctx, struct m_property *prop,
                                  int action, void *arg)
{
    return mp_property_file_size(ctx, prop, action, arg);
}

// Does some magic to handle "<name>/full" as time formatted with milliseconds.
// Assumes prop is the type of the actual property.
static int property_time(int action, void *arg, double time)
{
    if (time == MP_NOPTS_VALUE)
        return M_PROPERTY_UNAVAILABLE;

    const struct m_option time_type = {.type = CONF_TYPE_TIME};
    switch (action) {
    case M_PROPERTY_GET:
        *(double *)arg = time;
        return M_PROPERTY_OK;
    case M_PROPERTY_GET_TYPE:
        *(struct m_option *)arg = time_type;
        return M_PROPERTY_OK;
    case M_PROPERTY_KEY_ACTION: {
        struct m_property_action_arg *ka = arg;

        if (strcmp(ka->key, "full") != 0)
            return M_PROPERTY_UNKNOWN;

        switch (ka->action) {
        case M_PROPERTY_GET:
            *(double *)ka->arg = time;
            return M_PROPERTY_OK;
        case M_PROPERTY_PRINT:
            *(char **)ka->arg = mp_format_time(time, true);
            return M_PROPERTY_OK;
        case M_PROPERTY_GET_TYPE:
            *(struct m_option *)ka->arg = time_type;
            return M_PROPERTY_OK;
        }
    }
    }
    return M_PROPERTY_NOT_IMPLEMENTED;
}

static int mp_property_duration(void *ctx, struct m_property *prop,
                                int action, void *arg)
{
    MPContext *mpctx = ctx;
    double len = get_time_length(mpctx);

    if (len < 0)
        return M_PROPERTY_UNAVAILABLE;

    return property_time(action, arg, len);
}

static int mp_property_avsync(void *ctx, struct m_property *prop,
                              int action, void *arg)
{
    MPContext *mpctx = ctx;
    if (!mpctx->ao_chain || !mpctx->vo_chain)
        return M_PROPERTY_UNAVAILABLE;
    if (action == M_PROPERTY_PRINT) {
        *(char **)arg = talloc_asprintf(NULL, "%7.3f", mpctx->last_av_difference);
        return M_PROPERTY_OK;
    }
    return m_property_double_ro(action, arg, mpctx->last_av_difference);
}

static int mp_property_total_avsync_change(void *ctx, struct m_property *prop,
                                           int action, void *arg)
{
    MPContext *mpctx = ctx;
    if (!mpctx->ao_chain || !mpctx->vo_chain)
        return M_PROPERTY_UNAVAILABLE;
    if (mpctx->total_avsync_change == MP_NOPTS_VALUE)
        return M_PROPERTY_UNAVAILABLE;
    return m_property_double_ro(action, arg, mpctx->total_avsync_change);
}

static int mp_property_drop_frame_cnt(void *ctx, struct m_property *prop,
                                      int action, void *arg)
{
    MPContext *mpctx = ctx;
    if (!mpctx->vo_chain)
        return M_PROPERTY_UNAVAILABLE;

    return m_property_int_ro(action, arg, mpctx->vo_chain->video_src->dropped_frames);
}

static int mp_property_mistimed_frame_count(void *ctx, struct m_property *prop,
                                            int action, void *arg)
{
    MPContext *mpctx = ctx;
    if (!mpctx->vo_chain || !mpctx->display_sync_active)
        return M_PROPERTY_UNAVAILABLE;

    return m_property_int_ro(action, arg, mpctx->mistimed_frames_total);
}

static int mp_property_vsync_ratio(void *ctx, struct m_property *prop,
                                   int action, void *arg)
{
    MPContext *mpctx = ctx;
    if (!mpctx->vo_chain || !mpctx->display_sync_active)
        return M_PROPERTY_UNAVAILABLE;

    int vsyncs = 0, frames = 0;
    for (int n = 0; n < mpctx->num_past_frames; n++) {
        int vsync = mpctx->past_frames[n].num_vsyncs;
        if (vsync < 0)
            break;
        vsyncs += vsync;
        frames += 1;
    }

    if (!frames)
        return M_PROPERTY_UNAVAILABLE;

    return m_property_double_ro(action, arg, vsyncs / (double)frames);
}

static int mp_property_vo_drop_frame_count(void *ctx, struct m_property *prop,
                                           int action, void *arg)
{
    MPContext *mpctx = ctx;
    if (!mpctx->vo_chain)
        return M_PROPERTY_UNAVAILABLE;

    return m_property_int_ro(action, arg, vo_get_drop_count(mpctx->video_out));
}

static int mp_property_vo_delayed_frame_count(void *ctx, struct m_property *prop,
                                              int action, void *arg)
{
    MPContext *mpctx = ctx;
    if (!mpctx->vo_chain)
        return M_PROPERTY_UNAVAILABLE;

    return m_property_int_ro(action, arg, vo_get_delayed_count(mpctx->video_out));
}

/// Current position in percent (RW)
static int mp_property_percent_pos(void *ctx, struct m_property *prop,
                                   int action, void *arg)
{
    MPContext *mpctx = ctx;
    if (!mpctx->playback_initialized)
        return M_PROPERTY_UNAVAILABLE;

    switch (action) {
    case M_PROPERTY_SET: {
        double pos = *(double *)arg;
        queue_seek(mpctx, MPSEEK_FACTOR, pos / 100.0, MPSEEK_DEFAULT, 0);
        return M_PROPERTY_OK;
    }
    case M_PROPERTY_GET: {
        double pos = get_current_pos_ratio(mpctx, false) * 100.0;
        if (pos < 0)
            return M_PROPERTY_UNAVAILABLE;
        *(double *)arg = pos;
        return M_PROPERTY_OK;
    }
    case M_PROPERTY_GET_TYPE:
        *(struct m_option *)arg = (struct m_option){
            .type = CONF_TYPE_DOUBLE,
            .flags = M_OPT_RANGE,
            .min = 0,
            .max = 100,
        };
        return M_PROPERTY_OK;
    case M_PROPERTY_PRINT: {
        int pos = get_percent_pos(mpctx);
        if (pos < 0)
            return M_PROPERTY_UNAVAILABLE;
        *(char **)arg = talloc_asprintf(NULL, "%d", pos);
        return M_PROPERTY_OK;
    }
    }
    return M_PROPERTY_NOT_IMPLEMENTED;
}

static int mp_property_time_start(void *ctx, struct m_property *prop,
                                  int action, void *arg)
{
    // minor backwards-compat.
    return property_time(action, arg, 0);
}

/// Current position in seconds (RW)
static int mp_property_time_pos(void *ctx, struct m_property *prop,
                                int action, void *arg)
{
    MPContext *mpctx = ctx;
    if (!mpctx->playback_initialized)
        return M_PROPERTY_UNAVAILABLE;

    if (action == M_PROPERTY_SET) {
        queue_seek(mpctx, MPSEEK_ABSOLUTE, *(double *)arg, MPSEEK_DEFAULT, 0);
        return M_PROPERTY_OK;
    }
    return property_time(action, arg, get_current_time(mpctx));
}

/// Current audio pts in seconds (R)
static int mp_property_audio_pts(void *ctx, struct m_property *prop,
                                int action, void *arg)
{
    MPContext *mpctx = ctx;
    if (!mpctx->playback_initialized || mpctx->audio_status < STATUS_PLAYING ||
        mpctx->audio_status >= STATUS_EOF)
        return M_PROPERTY_UNAVAILABLE;

    return property_time(action, arg, playing_audio_pts(mpctx));
}

static bool time_remaining(MPContext *mpctx, double *remaining)
{
    double len = get_time_length(mpctx);
    double playback = get_playback_time(mpctx);

    if (playback == MP_NOPTS_VALUE)
        return false;

    *remaining = len - playback;

    return len >= 0;
}

static int mp_property_remaining(void *ctx, struct m_property *prop,
                                 int action, void *arg)
{
    double remaining;
    if (!time_remaining(ctx, &remaining))
        return M_PROPERTY_UNAVAILABLE;

    return property_time(action, arg, remaining);
}

static int mp_property_playtime_remaining(void *ctx, struct m_property *prop,
                                          int action, void *arg)
{
    MPContext *mpctx = ctx;
    double remaining;
    if (!time_remaining(mpctx, &remaining))
        return M_PROPERTY_UNAVAILABLE;

    double speed = mpctx->video_speed;
    return property_time(action, arg, remaining / speed);
}

static int mp_property_playback_time(void *ctx, struct m_property *prop,
                                     int action, void *arg)
{
    MPContext *mpctx = ctx;
    if (!mpctx->playback_initialized)
        return M_PROPERTY_UNAVAILABLE;

    if (action == M_PROPERTY_SET) {
        queue_seek(mpctx, MPSEEK_ABSOLUTE, *(double *)arg, MPSEEK_DEFAULT, 0);
        return M_PROPERTY_OK;
    }
    return property_time(action, arg, get_playback_time(mpctx));
}

/// Current BD/DVD title (RW)
static int mp_property_disc_title(void *ctx, struct m_property *prop,
                                  int action, void *arg)
{
    MPContext *mpctx = ctx;
    struct demuxer *d = mpctx->demuxer;
    if (!d)
        return M_PROPERTY_UNAVAILABLE;
    unsigned int title = -1;
    switch (action) {
    case M_PROPERTY_GET:
        if (demux_stream_control(d, STREAM_CTRL_GET_CURRENT_TITLE, &title) < 0)
            return M_PROPERTY_UNAVAILABLE;
        *(int*)arg = title;
        return M_PROPERTY_OK;
    case M_PROPERTY_GET_TYPE:
        *(struct m_option *)arg = (struct m_option){
            .type = CONF_TYPE_INT,
            .flags = M_OPT_MIN,
            .min = -1,
        };
        return M_PROPERTY_OK;
    case M_PROPERTY_SET:
        title = *(int*)arg;
        if (demux_stream_control(d, STREAM_CTRL_SET_CURRENT_TITLE, &title) < 0)
            return M_PROPERTY_NOT_IMPLEMENTED;
        if (!mpctx->stop_play)
            mpctx->stop_play = PT_RELOAD_FILE;
        return M_PROPERTY_OK;
    }
    return M_PROPERTY_NOT_IMPLEMENTED;
}

/// Current chapter (RW)
static int mp_property_chapter(void *ctx, struct m_property *prop,
                               int action, void *arg)
{
    MPContext *mpctx = ctx;
    if (!mpctx->playback_initialized)
        return M_PROPERTY_UNAVAILABLE;

    int chapter = get_current_chapter(mpctx);
    int num = get_chapter_count(mpctx);
    if (chapter < -1)
        return M_PROPERTY_UNAVAILABLE;

    switch (action) {
    case M_PROPERTY_GET:
        *(int *) arg = chapter;
        return M_PROPERTY_OK;
    case M_PROPERTY_GET_TYPE:
        *(struct m_option *)arg = (struct m_option){
            .type = CONF_TYPE_INT,
            .flags = M_OPT_MIN | M_OPT_MAX,
            .min = -1,
            .max = num - 1,
        };
        return M_PROPERTY_OK;
    case M_PROPERTY_PRINT: {
        *(char **) arg = chapter_display_name(mpctx, chapter);
        return M_PROPERTY_OK;
    }
    case M_PROPERTY_SWITCH:
    case M_PROPERTY_SET: ;
        mark_seek(mpctx);
        int step_all;
        if (action == M_PROPERTY_SWITCH) {
            struct m_property_switch_arg *sarg = arg;
            step_all = lrint(sarg->inc);
            // Check threshold for relative backward seeks
            if (mpctx->opts->chapter_seek_threshold >= 0 && step_all < 0) {
                double current_chapter_start =
                    chapter_start_time(mpctx, chapter);
                // If we are far enough into a chapter, seek back to the
                // beginning of current chapter instead of previous one
                if (current_chapter_start != MP_NOPTS_VALUE &&
                    get_current_time(mpctx) - current_chapter_start >
                    mpctx->opts->chapter_seek_threshold)
                    step_all++;
            }
        } else // Absolute set
            step_all = *(int *)arg - chapter;
        chapter += step_all;
        if (chapter < -1)
            chapter = -1;
        if (chapter >= num && step_all > 0) {
            if (mpctx->opts->keep_open) {
                seek_to_last_frame(mpctx);
            } else {
                // semi-broken file; ignore for user convenience
                if (action == M_PROPERTY_SWITCH && num < 2)
                    return M_PROPERTY_UNAVAILABLE;
                if (!mpctx->stop_play)
                    mpctx->stop_play = PT_NEXT_ENTRY;
                mp_wakeup_core(mpctx);
            }
        } else {
            double pts = chapter_start_time(mpctx, chapter);
            if (pts != MP_NOPTS_VALUE) {
                queue_seek(mpctx, MPSEEK_ABSOLUTE, pts, MPSEEK_DEFAULT, 0);
                mpctx->last_chapter_seek = chapter;
                mpctx->last_chapter_pts = pts;
            }
        }
        return M_PROPERTY_OK;
    }
    return M_PROPERTY_NOT_IMPLEMENTED;
}

static int get_chapter_entry(int item, int action, void *arg, void *ctx)
{
    struct MPContext *mpctx = ctx;
    char *name = chapter_name(mpctx, item);
    double time = chapter_start_time(mpctx, item);
    struct m_sub_property props[] = {
        {"title",       SUB_PROP_STR(name)},
        {"time",        {.type = CONF_TYPE_TIME}, {.time = time}},
        {0}
    };

    int r = m_property_read_sub(props, action, arg);
    return r;
}

static int mp_property_list_chapters(void *ctx, struct m_property *prop,
                                     int action, void *arg)
{
    MPContext *mpctx = ctx;
    int count = get_chapter_count(mpctx);
    if (action == M_PROPERTY_PRINT) {
        int cur = mpctx->playback_initialized ? get_current_chapter(mpctx) : -1;
        char *res = NULL;
        int n;

        if (count < 1) {
            res = talloc_asprintf_append(res, "No chapters.");
        }

        for (n = 0; n < count; n++) {
            char *name = chapter_display_name(mpctx, n);
            double t = chapter_start_time(mpctx, n);
            char* time = mp_format_time(t, false);
            res = talloc_asprintf_append(res, "%s", time);
            talloc_free(time);
            const char *m = n == cur ? list_current : list_normal;
            res = talloc_asprintf_append(res, "   %s%s\n", m, name);
            talloc_free(name);
        }

        *(char **)arg = res;
        return M_PROPERTY_OK;
    }
    return m_property_read_list(action, arg, count, get_chapter_entry, mpctx);
}

static int mp_property_edition(void *ctx, struct m_property *prop,
                               int action, void *arg)
{
    MPContext *mpctx = ctx;
    struct demuxer *demuxer = mpctx->demuxer;
    if (!mpctx->playback_initialized || !demuxer || demuxer->num_editions <= 0)
        return mp_property_generic_option(mpctx, prop, action, arg);

    int edition = demuxer->edition;

    switch (action) {
    case M_PROPERTY_GET:
        *(int *)arg = edition;
        return M_PROPERTY_OK;
    case M_PROPERTY_SET: {
        edition = *(int *)arg;
        if (edition != demuxer->edition) {
            mpctx->opts->edition_id = edition;
            if (!mpctx->stop_play)
                mpctx->stop_play = PT_RELOAD_FILE;
            mp_wakeup_core(mpctx);
            break; // make it accessible to the demuxer via option change notify
        }
        return M_PROPERTY_OK;
    }
    case M_PROPERTY_GET_CONSTRICTED_TYPE: {
        int r = mp_property_generic_option(mpctx, prop, M_PROPERTY_GET_TYPE, arg);
        ((struct m_option *)arg)->max = demuxer->num_editions - 1;
        return r;
    }
    }
    return mp_property_generic_option(mpctx, prop, action, arg);
}

static int get_edition_entry(int item, int action, void *arg, void *ctx)
{
    struct MPContext *mpctx = ctx;

    struct demuxer *demuxer = mpctx->demuxer;
    struct demux_edition *ed = &demuxer->editions[item];

    char *title = mp_tags_get_str(ed->metadata, "title");

    struct m_sub_property props[] = {
        {"id",          SUB_PROP_INT(item)},
        {"title",       SUB_PROP_STR(title),
                        .unavailable = !title},
        {"default",     SUB_PROP_FLAG(ed->default_edition)},
        {0}
    };

    return m_property_read_sub(props, action, arg);
}

static int property_list_editions(void *ctx, struct m_property *prop,
                                  int action, void *arg)
{
    MPContext *mpctx = ctx;
    struct demuxer *demuxer = mpctx->demuxer;
    if (!demuxer)
        return M_PROPERTY_UNAVAILABLE;

    if (action == M_PROPERTY_PRINT) {
        char *res = NULL;

        struct demux_edition *editions = demuxer->editions;
        int num_editions = demuxer->num_editions;
        int current = demuxer->edition;

        if (!num_editions)
            res = talloc_asprintf_append(res, "No editions.");

        for (int n = 0; n < num_editions; n++) {
            struct demux_edition *ed = &editions[n];

            res = talloc_strdup_append(res, n == current ? list_current
                                                         : list_normal);
            res = talloc_asprintf_append(res, "%d: ", n);
            char *title = mp_tags_get_str(ed->metadata, "title");
            if (!title)
                title = "unnamed";
            res = talloc_asprintf_append(res, "'%s'\n", title);
        }

        *(char **)arg = res;
        return M_PROPERTY_OK;
    }
    return m_property_read_list(action, arg, demuxer->num_editions,
                                get_edition_entry, mpctx);
}

/// Number of titles in BD/DVD
static int mp_property_disc_titles(void *ctx, struct m_property *prop,
                                   int action, void *arg)
{
    MPContext *mpctx = ctx;
    struct demuxer *demuxer = mpctx->demuxer;
    unsigned int num_titles;
    if (!demuxer || demux_stream_control(demuxer, STREAM_CTRL_GET_NUM_TITLES,
                                         &num_titles) < 1)
        return M_PROPERTY_UNAVAILABLE;
    return m_property_int_ro(action, arg, num_titles);
}

static int get_disc_title_entry(int item, int action, void *arg, void *ctx)
{
    struct MPContext *mpctx = ctx;
    struct demuxer *demuxer = mpctx->demuxer;

    double len = item;
    if (demux_stream_control(demuxer, STREAM_CTRL_GET_TITLE_LENGTH, &len) < 1)
        len = -1;

    struct m_sub_property props[] = {
        {"id",          SUB_PROP_INT(item)},
        {"length",      {.type = CONF_TYPE_TIME}, {.time = len},
                        .unavailable = len < 0},
        {0}
    };

    return m_property_read_sub(props, action, arg);
}

static int mp_property_list_disc_titles(void *ctx, struct m_property *prop,
                                        int action, void *arg)
{
    MPContext *mpctx = ctx;
    struct demuxer *demuxer = mpctx->demuxer;
    unsigned int num_titles;
    if (!demuxer || demux_stream_control(demuxer, STREAM_CTRL_GET_NUM_TITLES,
                                         &num_titles) < 1)
        return M_PROPERTY_UNAVAILABLE;
    return m_property_read_list(action, arg, num_titles,
                                get_disc_title_entry, mpctx);
}

/// Number of chapters in file
static int mp_property_chapters(void *ctx, struct m_property *prop,
                                int action, void *arg)
{
    MPContext *mpctx = ctx;
    if (!mpctx->playback_initialized)
        return M_PROPERTY_UNAVAILABLE;
    int count = get_chapter_count(mpctx);
    return m_property_int_ro(action, arg, count);
}

static int mp_property_editions(void *ctx, struct m_property *prop,
                                int action, void *arg)
{
    MPContext *mpctx = ctx;
    struct demuxer *demuxer = mpctx->demuxer;
    if (!demuxer)
        return M_PROPERTY_UNAVAILABLE;
    if (demuxer->num_editions <= 0)
        return M_PROPERTY_UNAVAILABLE;
    return m_property_int_ro(action, arg, demuxer->num_editions);
}

/// Current dvd angle (RW)
static int mp_property_angle(void *ctx, struct m_property *prop,
                             int action, void *arg)
{
    MPContext *mpctx = ctx;
    struct demuxer *demuxer = mpctx->demuxer;
    if (!demuxer)
        return M_PROPERTY_UNAVAILABLE;

    int ris, angles = -1, angle = 1;

    ris = demux_stream_control(demuxer, STREAM_CTRL_GET_NUM_ANGLES, &angles);
    if (ris == STREAM_UNSUPPORTED)
        return M_PROPERTY_UNAVAILABLE;

    ris = demux_stream_control(demuxer, STREAM_CTRL_GET_ANGLE, &angle);
    if (ris == STREAM_UNSUPPORTED)
        return -1;

    if (angle < 0 || angles <= 1)
        return M_PROPERTY_UNAVAILABLE;

    switch (action) {
    case M_PROPERTY_GET:
        *(int *) arg = angle;
        return M_PROPERTY_OK;
    case M_PROPERTY_PRINT: {
        *(char **) arg = talloc_asprintf(NULL, "%d/%d", angle, angles);
        return M_PROPERTY_OK;
    }
    case M_PROPERTY_SET:
        angle = *(int *)arg;
        if (angle < 0 || angle > angles)
            return M_PROPERTY_ERROR;

        demux_flush(demuxer);
        ris = demux_stream_control(demuxer, STREAM_CTRL_SET_ANGLE, &angle);
        if (ris == STREAM_OK) {
            demux_control(demuxer, DEMUXER_CTRL_RESYNC, NULL);
            demux_flush(demuxer);
        }

        reset_audio_state(mpctx);
        reset_video_state(mpctx);
        mp_wakeup_core(mpctx);

        return ris == STREAM_OK ? M_PROPERTY_OK : M_PROPERTY_ERROR;
    case M_PROPERTY_GET_TYPE: {
        struct m_option opt = {
            .type = CONF_TYPE_INT,
            .flags = CONF_RANGE,
            .min = 1,
            .max = angles,
        };
        *(struct m_option *)arg = opt;
        return M_PROPERTY_OK;
    }
    }
    return M_PROPERTY_NOT_IMPLEMENTED;
}

static int get_tag_entry(int item, int action, void *arg, void *ctx)
{
    struct mp_tags *tags = ctx;

    struct m_sub_property props[] = {
        {"key",     SUB_PROP_STR(tags->keys[item])},
        {"value",   SUB_PROP_STR(tags->values[item])},
        {0}
    };

    return m_property_read_sub(props, action, arg);
}

static int tag_property(int action, void *arg, struct mp_tags *tags)
{
    switch (action) {
    case M_PROPERTY_GET: {
        mpv_node_list *list = talloc_zero(NULL, mpv_node_list);
        mpv_node node = {
            .format = MPV_FORMAT_NODE_MAP,
            .u.list = list,
        };
        list->num = tags->num_keys;
        list->values = talloc_array(list, mpv_node, list->num);
        list->keys = talloc_array(list, char*, list->num);
        for (int n = 0; n < tags->num_keys; n++) {
            list->keys[n] = talloc_strdup(list, tags->keys[n]);
            list->values[n] = (struct mpv_node){
                .format = MPV_FORMAT_STRING,
                .u.string = talloc_strdup(list, tags->values[n]),
            };
        }
        *(mpv_node*)arg = node;
        return M_PROPERTY_OK;
    }
    case M_PROPERTY_GET_TYPE: {
        *(struct m_option *)arg = (struct m_option){.type = CONF_TYPE_NODE};
        return M_PROPERTY_OK;
    }
    case M_PROPERTY_PRINT: {
        char *res = NULL;
        for (int n = 0; n < tags->num_keys; n++) {
            res = talloc_asprintf_append_buffer(res, "%s: %s\n",
                                                tags->keys[n], tags->values[n]);
        }
        if (!res)
            res = talloc_strdup(NULL, "(empty)");
        *(char **)arg = res;
        return M_PROPERTY_OK;
    }
    case M_PROPERTY_KEY_ACTION: {
        struct m_property_action_arg *ka = arg;
        bstr key;
        char *rem;
        m_property_split_path(ka->key, &key, &rem);
        if (bstr_equals0(key, "list")) {
            struct m_property_action_arg nka = *ka;
            nka.key = rem;
            return m_property_read_list(action, &nka, tags->num_keys,
                                        get_tag_entry, tags);
        }
        // Direct access without this prefix is allowed for compatibility.
        bstr k = bstr0(ka->key);
        bstr_eatstart0(&k, "by-key/");
        char *meta = mp_tags_get_bstr(tags, k);
        if (!meta)
            return M_PROPERTY_UNKNOWN;
        switch (ka->action) {
        case M_PROPERTY_GET:
            *(char **)ka->arg = talloc_strdup(NULL, meta);
            return M_PROPERTY_OK;
        case M_PROPERTY_GET_TYPE:
            *(struct m_option *)ka->arg = (struct m_option){
                .type = CONF_TYPE_STRING,
            };
            return M_PROPERTY_OK;
        }
    }
    }
    return M_PROPERTY_NOT_IMPLEMENTED;
}

/// Demuxer meta data
static int mp_property_metadata(void *ctx, struct m_property *prop,
                                int action, void *arg)
{
    MPContext *mpctx = ctx;
    struct demuxer *demuxer = mpctx->demuxer;
    if (!demuxer)
        return M_PROPERTY_UNAVAILABLE;

    return tag_property(action, arg, demuxer->metadata);
}

static int mp_property_filtered_metadata(void *ctx, struct m_property *prop,
                                         int action, void *arg)
{
    MPContext *mpctx = ctx;
    if (!mpctx->filtered_tags)
        return M_PROPERTY_UNAVAILABLE;

    return tag_property(action, arg, mpctx->filtered_tags);
}

static int mp_property_chapter_metadata(void *ctx, struct m_property *prop,
                                        int action, void *arg)
{
    MPContext *mpctx = ctx;
    int chapter = get_current_chapter(mpctx);
    if (chapter < 0)
        return M_PROPERTY_UNAVAILABLE;
    return tag_property(action, arg, mpctx->chapters[chapter].metadata);
}

static int mp_property_filter_metadata(void *ctx, struct m_property *prop,
                                       int action, void *arg)
{
    MPContext *mpctx = ctx;
    const char *type = prop->priv;

    if (action == M_PROPERTY_KEY_ACTION) {
        struct m_property_action_arg *ka = arg;
        bstr key;
        char *rem;
        m_property_split_path(ka->key, &key, &rem);
        struct mp_tags metadata = {0};
        int res = CONTROL_UNKNOWN;
        if (strcmp(type, "vf") == 0) {
            if (!mpctx->vo_chain)
                return M_PROPERTY_UNAVAILABLE;
            struct vf_chain *vf = mpctx->vo_chain->vf;
            res = vf_control_by_label(vf, VFCTRL_GET_METADATA, &metadata, key);
        } else if (strcmp(type, "af") == 0) {
            if (!(mpctx->ao_chain && mpctx->ao_chain->af))
                return M_PROPERTY_UNAVAILABLE;
            struct af_stream *af = mpctx->ao_chain->af;
            res = af_control_by_label(af, AF_CONTROL_GET_METADATA, &metadata, key);
        }
        switch (res) {
        case CONTROL_UNKNOWN:
            return M_PROPERTY_UNKNOWN;
        case CONTROL_NA: // empty
        case CONTROL_OK:
            if (strlen(rem)) {
                struct m_property_action_arg next_ka = *ka;
                next_ka.key = rem;
                return tag_property(M_PROPERTY_KEY_ACTION, &next_ka, &metadata);
            } else {
                return tag_property(ka->action, ka->arg, &metadata);
            }
            return M_PROPERTY_OK;
        default:
            return M_PROPERTY_ERROR;
        }
    }
    return M_PROPERTY_NOT_IMPLEMENTED;
}

static int mp_property_pause(void *ctx, struct m_property *prop,
                             int action, void *arg)
{
    MPContext *mpctx = ctx;

    if (mpctx->playback_initialized && action == M_PROPERTY_SET) {
        if (*(int *)arg) {
            pause_player(mpctx);
        } else {
            unpause_player(mpctx);
        }
        return M_PROPERTY_OK;
    }
    return mp_property_generic_option(mpctx, prop, action, arg);
}

static int mp_property_core_idle(void *ctx, struct m_property *prop,
                                 int action, void *arg)
{
    MPContext *mpctx = ctx;
    bool idle = mpctx->paused || !mpctx->restart_complete || !mpctx->playing;
    return m_property_flag_ro(action, arg, idle);
}

static int mp_property_idle(void *ctx, struct m_property *prop,
                            int action, void *arg)
{
    MPContext *mpctx = ctx;
    struct command_ctx *cmd = mpctx->command_ctx;
    return m_property_flag_ro(action, arg, cmd->is_idle);
}

static int mp_property_eof_reached(void *ctx, struct m_property *prop,
                                   int action, void *arg)
{
    MPContext *mpctx = ctx;
    if (!mpctx->playback_initialized)
        return M_PROPERTY_UNAVAILABLE;
    bool eof = mpctx->video_status == STATUS_EOF &&
               mpctx->audio_status == STATUS_EOF;
    return m_property_flag_ro(action, arg, eof);
}

static int mp_property_seeking(void *ctx, struct m_property *prop,
                               int action, void *arg)
{
    MPContext *mpctx = ctx;
    if (!mpctx->playback_initialized)
        return M_PROPERTY_UNAVAILABLE;
    return m_property_flag_ro(action, arg, !mpctx->restart_complete);
}

static int mp_property_playback_abort(void *ctx, struct m_property *prop,
                                      int action, void *arg)
{
    MPContext *mpctx = ctx;
    return m_property_flag_ro(action, arg, !mpctx->playing || mpctx->stop_play);
}

static int mp_property_cache(void *ctx, struct m_property *prop,
                             int action, void *arg)
{
    MPContext *mpctx = ctx;
    float cache = mp_get_cache_percent(mpctx);
    if (cache < 0)
        return M_PROPERTY_UNAVAILABLE;

    if (action == M_PROPERTY_PRINT) {
        *(char **)arg = talloc_asprintf(NULL, "%d", (int)cache);
        return M_PROPERTY_OK;
    }

    return m_property_float_ro(action, arg, cache);
}

static int property_int_kb_size(int kb_size, int action, void *arg)
{
    switch (action) {
    case M_PROPERTY_GET:
        *(int *)arg = kb_size;
        return M_PROPERTY_OK;
    case M_PROPERTY_PRINT:
        *(char **)arg = format_file_size(kb_size * 1024LL);
        return M_PROPERTY_OK;
    case M_PROPERTY_GET_TYPE:
        *(struct m_option *)arg = (struct m_option){.type = CONF_TYPE_INT};
        return M_PROPERTY_OK;
    }
    return M_PROPERTY_NOT_IMPLEMENTED;
}

static int mp_property_cache_size(void *ctx, struct m_property *prop,
                                  int action, void *arg)
{
    MPContext *mpctx = ctx;
    struct demuxer *demuxer = mpctx->demuxer;
    if (!demuxer)
        return M_PROPERTY_UNAVAILABLE;
    switch (action) {
    case M_PROPERTY_GET:
    case M_PROPERTY_PRINT: {
        struct stream_cache_info info = {0};
        demux_stream_control(demuxer, STREAM_CTRL_GET_CACHE_INFO, &info);
        if (info.size <= 0)
            break;
        return property_int_kb_size(info.size / 1024, action, arg);
    }
    case M_PROPERTY_GET_TYPE:
        *(struct m_option *)arg = (struct m_option){
            .type = CONF_TYPE_INT,
            .flags = M_OPT_MIN,
            .min = 0,
        };
        return M_PROPERTY_OK;
    case M_PROPERTY_SET: {
        int64_t size = *(int *)arg * 1024LL;
        int r = demux_stream_control(demuxer, STREAM_CTRL_SET_CACHE_SIZE, &size);
        if (r == STREAM_UNSUPPORTED)
            break;
        if (r == STREAM_OK)
            return M_PROPERTY_OK;
        return M_PROPERTY_ERROR;
    }
    }
    return M_PROPERTY_NOT_IMPLEMENTED;
}

static int mp_property_cache_used(void *ctx, struct m_property *prop,
                                  int action, void *arg)
{
    MPContext *mpctx = ctx;
    if (!mpctx->demuxer)
        return M_PROPERTY_UNAVAILABLE;

    struct stream_cache_info info = {0};
    demux_stream_control(mpctx->demuxer, STREAM_CTRL_GET_CACHE_INFO, &info);
    if (info.size <= 0)
        return M_PROPERTY_UNAVAILABLE;
    return property_int_kb_size(info.fill / 1024, action, arg);
}

static int mp_property_cache_free(void *ctx, struct m_property *prop,
                                  int action, void *arg)
{
    MPContext *mpctx = ctx;
    if (!mpctx->demuxer)
        return M_PROPERTY_UNAVAILABLE;

    struct stream_cache_info info = {0};
    demux_stream_control(mpctx->demuxer, STREAM_CTRL_GET_CACHE_INFO, &info);
    if (info.size <= 0)
        return M_PROPERTY_UNAVAILABLE;

    return property_int_kb_size((info.size - info.fill) / 1024, action, arg);
}

static int mp_property_cache_speed(void *ctx, struct m_property *prop,
                                   int action, void *arg)
{
    MPContext *mpctx = ctx;
    if (!mpctx->demuxer)
        return M_PROPERTY_UNAVAILABLE;

    struct stream_cache_info info = {0};
    demux_stream_control(mpctx->demuxer, STREAM_CTRL_GET_CACHE_INFO, &info);
    if (info.size <= 0)
        return M_PROPERTY_UNAVAILABLE;

    if (action == M_PROPERTY_PRINT) {
        *(char **)arg = talloc_strdup_append(format_file_size(info.speed), "/s");
        return M_PROPERTY_OK;
    }
    return m_property_int64_ro(action, arg, info.speed);
}

static int mp_property_cache_idle(void *ctx, struct m_property *prop,
                                  int action, void *arg)
{
    MPContext *mpctx = ctx;
    struct stream_cache_info info = {0};
    if (mpctx->demuxer)
        demux_stream_control(mpctx->demuxer, STREAM_CTRL_GET_CACHE_INFO, &info);
    if (info.size <= 0)
        return M_PROPERTY_UNAVAILABLE;
    return m_property_flag_ro(action, arg, info.idle);
}

static int mp_property_demuxer_cache_duration(void *ctx, struct m_property *prop,
                                              int action, void *arg)
{
    MPContext *mpctx = ctx;
    if (!mpctx->demuxer)
        return M_PROPERTY_UNAVAILABLE;

    struct demux_ctrl_reader_state s;
    if (demux_control(mpctx->demuxer, DEMUXER_CTRL_GET_READER_STATE, &s) < 1)
        return M_PROPERTY_UNAVAILABLE;

    if (s.ts_duration < 0)
        return M_PROPERTY_UNAVAILABLE;

    return m_property_double_ro(action, arg, s.ts_duration);
}

static int mp_property_demuxer_cache_time(void *ctx, struct m_property *prop,
                                          int action, void *arg)
{
    MPContext *mpctx = ctx;
    if (!mpctx->demuxer)
        return M_PROPERTY_UNAVAILABLE;

    struct demux_ctrl_reader_state s;
    if (demux_control(mpctx->demuxer, DEMUXER_CTRL_GET_READER_STATE, &s) < 1)
        return M_PROPERTY_UNAVAILABLE;

    double ts = s.ts_range[1];
    if (ts == MP_NOPTS_VALUE)
        return M_PROPERTY_UNAVAILABLE;

    return m_property_double_ro(action, arg, ts);
}

static int mp_property_demuxer_cache_idle(void *ctx, struct m_property *prop,
                                          int action, void *arg)
{
    MPContext *mpctx = ctx;
    if (!mpctx->demuxer)
        return M_PROPERTY_UNAVAILABLE;

    struct demux_ctrl_reader_state s;
    if (demux_control(mpctx->demuxer, DEMUXER_CTRL_GET_READER_STATE, &s) < 1)
        return M_PROPERTY_UNAVAILABLE;

    return m_property_flag_ro(action, arg, s.idle);
}

static int mp_property_paused_for_cache(void *ctx, struct m_property *prop,
                                        int action, void *arg)
{
    MPContext *mpctx = ctx;
    if (!mpctx->playback_initialized)
        return M_PROPERTY_UNAVAILABLE;
    return m_property_flag_ro(action, arg, mpctx->paused_for_cache);
}

static int mp_property_cache_buffering(void *ctx, struct m_property *prop,
                                       int action, void *arg)
{
    MPContext *mpctx = ctx;
    int state = get_cache_buffering_percentage(mpctx);
    if (state < 0)
        return M_PROPERTY_UNAVAILABLE;
    return m_property_int_ro(action, arg, state);
}

static int mp_property_clock(void *ctx, struct m_property *prop,
                             int action, void *arg)
{
    char outstr[6];
    time_t t = time(NULL);
    struct tm *tmp = localtime(&t);

    if ((tmp != NULL) && (strftime(outstr, sizeof(outstr), "%H:%M", tmp) == 5))
        return m_property_strdup_ro(action, arg, outstr);
    return M_PROPERTY_UNAVAILABLE;
}

static int mp_property_seekable(void *ctx, struct m_property *prop,
                                int action, void *arg)
{
    MPContext *mpctx = ctx;
    if (!mpctx->demuxer)
        return M_PROPERTY_UNAVAILABLE;
    return m_property_flag_ro(action, arg, mpctx->demuxer->seekable);
}

static int mp_property_partially_seekable(void *ctx, struct m_property *prop,
                                          int action, void *arg)
{
    MPContext *mpctx = ctx;
    if (!mpctx->demuxer)
        return M_PROPERTY_UNAVAILABLE;
    return m_property_flag_ro(action, arg, mpctx->demuxer->partially_seekable);
}

static int mp_property_mixer_active(void *ctx, struct m_property *prop,
                                    int action, void *arg)
{
    MPContext *mpctx = ctx;
    struct ao_chain *ao_c = mpctx->ao_chain;
    return m_property_flag_ro(action, arg, ao_c && ao_c->af->initialized > 0);
}

/// Volume (RW)
static int mp_property_volume(void *ctx, struct m_property *prop,
                              int action, void *arg)
{
    MPContext *mpctx = ctx;
    struct MPOpts *opts = mpctx->opts;

    switch (action) {
    case M_PROPERTY_GET_CONSTRICTED_TYPE:
        *(struct m_option *)arg = (struct m_option){
            .type = CONF_TYPE_FLOAT,
            .flags = M_OPT_RANGE,
            .min = 0,
            .max = opts->softvol_max,
        };
        return M_PROPERTY_OK;
    case M_PROPERTY_GET_NEUTRAL:
        *(float *)arg = 100;
        return M_PROPERTY_OK;
    case M_PROPERTY_PRINT:
        *(char **)arg = talloc_asprintf(NULL, "%i", (int)opts->softvol_volume);
        return M_PROPERTY_OK;
    }

    int r = mp_property_generic_option(mpctx, prop, action, arg);
    if (action == M_PROPERTY_SET)
        audio_update_volume(mpctx);
    return r;
}

/// Mute (RW)
static int mp_property_mute(void *ctx, struct m_property *prop,
                            int action, void *arg)
{
    MPContext *mpctx = ctx;

    if (action == M_PROPERTY_GET_CONSTRICTED_TYPE) {
        *(struct m_option *)arg = (struct m_option){.type = CONF_TYPE_FLAG};
        return M_PROPERTY_OK;
    }

    int r = mp_property_generic_option(mpctx, prop, action, arg);
    if (action == M_PROPERTY_SET)
        audio_update_volume(mpctx);
    return r;
}

static int mp_property_ao_volume(void *ctx, struct m_property *prop,
                                 int action, void *arg)
{
    MPContext *mpctx = ctx;
    struct ao *ao = mpctx->ao;
    if (!ao)
        return M_PROPERTY_NOT_IMPLEMENTED;

    switch (action) {
    case M_PROPERTY_SET: {
        float value = *(float *)arg;
        ao_control_vol_t vol = {value, value};
        if (ao_control(ao, AOCONTROL_SET_VOLUME, &vol) != CONTROL_OK)
            return M_PROPERTY_UNAVAILABLE;
        return M_PROPERTY_OK;
    }
    case M_PROPERTY_GET: {
        ao_control_vol_t vol = {0};
        if (ao_control(ao, AOCONTROL_GET_VOLUME, &vol) != CONTROL_OK)
            return M_PROPERTY_UNAVAILABLE;
        *(float *)arg = (vol.left + vol.right) / 2.0f;
        return M_PROPERTY_OK;
    }
    case M_PROPERTY_GET_TYPE:
        *(struct m_option *)arg = (struct m_option){
            .type = CONF_TYPE_FLOAT,
            .flags = M_OPT_RANGE,
            .min = 0,
            .max = 100,
        };
        return M_PROPERTY_OK;
    case M_PROPERTY_PRINT: {
        ao_control_vol_t vol = {0};
        if (ao_control(ao, AOCONTROL_GET_VOLUME, &vol) != CONTROL_OK)
            return M_PROPERTY_UNAVAILABLE;
        *(char **)arg = talloc_asprintf(NULL, "%.f", (vol.left + vol.right) / 2.0f);
        return M_PROPERTY_OK;
    }
    }
    return M_PROPERTY_NOT_IMPLEMENTED;
}


static int mp_property_ao_mute(void *ctx, struct m_property *prop,
                               int action, void *arg)
{
    MPContext *mpctx = ctx;
    struct ao *ao = mpctx->ao;
    if (!ao)
        return M_PROPERTY_NOT_IMPLEMENTED;

    switch (action) {
    case M_PROPERTY_SET: {
        bool value = *(int *)arg;
        if (ao_control(ao, AOCONTROL_SET_MUTE, &value) != CONTROL_OK)
            return M_PROPERTY_UNAVAILABLE;
        return M_PROPERTY_OK;
    }
    case M_PROPERTY_GET: {
        bool value = false;
        if (ao_control(ao, AOCONTROL_GET_MUTE, &value) != CONTROL_OK)
            return M_PROPERTY_UNAVAILABLE;
        *(int *)arg = value;
        return M_PROPERTY_OK;
    }
    case M_PROPERTY_GET_TYPE:
        *(struct m_option *)arg = (struct m_option){.type = CONF_TYPE_FLAG};
        return M_PROPERTY_OK;
    }
    return M_PROPERTY_NOT_IMPLEMENTED;
}

static int get_device_entry(int item, int action, void *arg, void *ctx)
{
    struct ao_device_list *list = ctx;
    struct ao_device_desc *entry = &list->devices[item];

    struct m_sub_property props[] = {
        {"name",        SUB_PROP_STR(entry->name)},
        {"description", SUB_PROP_STR(entry->desc)},
        {0}
    };

    return m_property_read_sub(props, action, arg);
}

static void reload_audio_output(struct MPContext *mpctx)
{
    if (!mpctx->ao)
        return;
    ao_request_reload(mpctx->ao);
}

static void create_hotplug(struct MPContext *mpctx)
{
    struct command_ctx *cmd = mpctx->command_ctx;

    if (!cmd->hotplug) {
        cmd->hotplug = ao_hotplug_create(mpctx->global, mp_wakeup_core_cb,
                                         mpctx);
    }
}

static int mp_property_audio_device(void *ctx, struct m_property *prop,
                                    int action, void *arg)
{
    struct MPContext *mpctx = ctx;
    struct command_ctx *cmd = mpctx->command_ctx;
    if (action == M_PROPERTY_PRINT) {
        create_hotplug(mpctx);

        struct ao_device_list *list = ao_hotplug_get_device_list(cmd->hotplug);
        for (int n = 0; n < list->num_devices; n++) {
            struct ao_device_desc *dev = &list->devices[n];
            if (dev->name && strcmp(dev->name, mpctx->opts->audio_device) == 0) {
                *(char **)arg = talloc_strdup(NULL, dev->desc ? dev->desc : "?");
                return M_PROPERTY_OK;
            }
        }
    }
    int r = mp_property_generic_option(mpctx, prop, action, arg);
    if (action == M_PROPERTY_SET)
        reload_audio_output(mpctx);
    return r;
}

static int mp_property_audio_devices(void *ctx, struct m_property *prop,
                                     int action, void *arg)
{
    struct MPContext *mpctx = ctx;
    struct command_ctx *cmd = mpctx->command_ctx;
    create_hotplug(mpctx);

    struct ao_device_list *list = ao_hotplug_get_device_list(cmd->hotplug);
    return m_property_read_list(action, arg, list->num_devices,
                                get_device_entry, list);
}

static int mp_property_ao(void *ctx, struct m_property *p, int action, void *arg)
{
    MPContext *mpctx = ctx;
    return m_property_strdup_ro(action, arg,
                                    mpctx->ao ? ao_get_name(mpctx->ao) : NULL);
}

static int mp_property_ao_detected_device(void *ctx,struct m_property *prop,
                                          int action, void *arg)
{
    struct MPContext *mpctx = ctx;
    struct command_ctx *cmd = mpctx->command_ctx;
    create_hotplug(mpctx);

    const char *d = ao_hotplug_get_detected_device(cmd->hotplug);
    return m_property_strdup_ro(action, arg, d);
}

/// Audio delay (RW)
static int mp_property_audio_delay(void *ctx, struct m_property *prop,
                                   int action, void *arg)
{
    MPContext *mpctx = ctx;
    float delay = mpctx->opts->audio_delay;
    switch (action) {
    case M_PROPERTY_PRINT:
        *(char **)arg = format_delay(delay);
        return M_PROPERTY_OK;
    case M_PROPERTY_SET:
        mpctx->opts->audio_delay = *(float *)arg;
        if (mpctx->ao_chain && mpctx->vo_chain)
            mpctx->delay += mpctx->opts->audio_delay - delay;
        mp_wakeup_core(mpctx);
        return M_PROPERTY_OK;
    }
    return mp_property_generic_option(mpctx, prop, action, arg);
}

/// Audio codec tag (RO)
static int mp_property_audio_codec_name(void *ctx, struct m_property *prop,
                                        int action, void *arg)
{
    MPContext *mpctx = ctx;
    struct track *track = mpctx->current_track[0][STREAM_AUDIO];
    const char *c = track && track->stream ? track->stream->codec->codec : NULL;
    return m_property_strdup_ro(action, arg, c);
}

/// Audio codec name (RO)
static int mp_property_audio_codec(void *ctx, struct m_property *prop,
                                   int action, void *arg)
{
    MPContext *mpctx = ctx;
    struct track *track = mpctx->current_track[0][STREAM_AUDIO];
    const char *c = track && track->d_audio ? track->d_audio->decoder_desc : NULL;
    return m_property_strdup_ro(action, arg, c);
}

static int property_audiofmt(struct mp_audio a, int action, void *arg)
{
    if (!mp_audio_config_valid(&a))
        return M_PROPERTY_UNAVAILABLE;

    struct m_sub_property props[] = {
        {"samplerate",      SUB_PROP_INT(a.rate)},
        {"channel-count",   SUB_PROP_INT(a.channels.num)},
        {"channels",        SUB_PROP_STR(mp_chmap_to_str(&a.channels))},
        {"hr-channels",     SUB_PROP_STR(mp_chmap_to_str_hr(&a.channels))},
        {"format",          SUB_PROP_STR(af_fmt_to_str(a.format))},
        {0}
    };

    return m_property_read_sub(props, action, arg);
}

static int mp_property_audio_params(void *ctx, struct m_property *prop,
                                    int action, void *arg)
{
    MPContext *mpctx = ctx;
    struct mp_audio fmt = {0};
    if (mpctx->ao_chain)
        fmt = mpctx->ao_chain->input_format;
    return property_audiofmt(fmt, action, arg);
}

static int mp_property_audio_out_params(void *ctx, struct m_property *prop,
                                        int action, void *arg)
{
    MPContext *mpctx = ctx;
    struct mp_audio fmt = {0};
    if (mpctx->ao)
        ao_get_format(mpctx->ao, &fmt);
    return property_audiofmt(fmt, action, arg);
}

/// Balance (RW)
static int mp_property_balance(void *ctx, struct m_property *prop,
                               int action, void *arg)
{
    MPContext *mpctx = ctx;

    if (action == M_PROPERTY_PRINT) {
        char **str = arg;
        float bal = mpctx->opts->balance;
        if (bal == 0.f)
            *str = talloc_strdup(NULL, "center");
        else if (bal == -1.f)
            *str = talloc_strdup(NULL, "left only");
        else if (bal == 1.f)
            *str = talloc_strdup(NULL, "right only");
        else {
            unsigned right = (bal + 1.f) / 2.f * 100.f;
            *str = talloc_asprintf(NULL, "left %d%%, right %d%%",
                                   100 - right, right);
        }
        return M_PROPERTY_OK;
    }

    int r = mp_property_generic_option(mpctx, prop, action, arg);
    if (action == M_PROPERTY_SET)
        audio_update_balance(mpctx);
    return r;
}

static struct track* track_next(struct MPContext *mpctx, enum stream_type type,
                                int direction, struct track *track)
{
    assert(direction == -1 || direction == +1);
    struct track *prev = NULL, *next = NULL;
    bool seen = track == NULL;
    for (int n = 0; n < mpctx->num_tracks; n++) {
        struct track *cur = mpctx->tracks[n];
        if (cur->type == type) {
            if (cur == track) {
                seen = true;
            } else if (!cur->selected) {
                if (seen && !next) {
                    next = cur;
                }
                if (!seen || !track) {
                    prev = cur;
                }
            }
        }
    }
    return direction > 0 ? next : prev;
}

static int property_switch_track(struct m_property *prop, int action, void *arg,
                                 MPContext *mpctx, int order,
                                 enum stream_type type)
{
    struct track *track = mpctx->current_track[order][type];

    switch (action) {
    case M_PROPERTY_GET:
        if (mpctx->playback_initialized) {
            *(int *)arg = track ? track->user_tid : -2;
        } else {
            *(int *)arg = mpctx->opts->stream_id[order][type];
        }
        return M_PROPERTY_OK;
    case M_PROPERTY_PRINT:
        if (!track)
            *(char **) arg = talloc_strdup(NULL, "no");
        else {
            char *lang = track->lang;
            if (!lang)
                lang = "unknown";

            if (track->title)
                *(char **)arg = talloc_asprintf(NULL, "(%d) %s (\"%s\")",
                                           track->user_tid, lang, track->title);
            else
                *(char **)arg = talloc_asprintf(NULL, "(%d) %s",
                                                track->user_tid, lang);
        }
        return M_PROPERTY_OK;

    case M_PROPERTY_SWITCH: {
        if (!mpctx->playback_initialized)
            return M_PROPERTY_ERROR;
        struct m_property_switch_arg *sarg = arg;
        do {
            track = track_next(mpctx, type, sarg->inc >= 0 ? +1 : -1, track);
            mp_switch_track_n(mpctx, order, type, track, FLAG_MARK_SELECTION);
        } while (mpctx->current_track[order][type] != track);
        print_track_list(mpctx, "Track switched:");
        return M_PROPERTY_OK;
    }
    case M_PROPERTY_SET:
        if (mpctx->playback_initialized) {
            track = mp_track_by_tid(mpctx, type, *(int *)arg);
            mp_switch_track_n(mpctx, order, type, track, FLAG_MARK_SELECTION);
            print_track_list(mpctx, "Track switched:");
            mp_wakeup_core(mpctx);
        } else {
            mpctx->opts->stream_id[order][type] = *(int *)arg;
        }
        return M_PROPERTY_OK;
    }
    return mp_property_generic_option(mpctx, prop, action, arg);
}

// Similar, less featured, for selecting by ff-index.
static int property_switch_track_ff(void *ctx, struct m_property *prop,
                                    int action, void *arg)
{
    MPContext *mpctx = ctx;
    enum stream_type type = (intptr_t)prop->priv;
    struct track *track = mpctx->current_track[0][type];

    switch (action) {
    case M_PROPERTY_GET:
        *(int *) arg = track ? track->ff_index : -2;
        return M_PROPERTY_OK;
    case M_PROPERTY_SET: {
        int id = *(int *)arg;
        if (mpctx->playback_initialized) {
            track = NULL;
            for (int n = 0; n < mpctx->num_tracks; n++) {
                struct track *cur = mpctx->tracks[n];
                if (cur->type == type && cur->ff_index == id) {
                    track = cur;
                    break;
                }
            }
            if (!track && id >= 0)
                return M_PROPERTY_ERROR;
            mp_switch_track_n(mpctx, 0, type, track, 0);
            print_track_list(mpctx, "Track switched:");
        } else {
            mpctx->opts->stream_id_ff[type] = *(int *)arg;
        }
        return M_PROPERTY_OK;
    }
    }
    return mp_property_generic_option(mpctx, prop, action, arg);
}

static int track_channels(struct track *track)
{
    return track->stream ? track->stream->codec->channels.num : 0;
}

static int get_track_entry(int item, int action, void *arg, void *ctx)
{
    struct MPContext *mpctx = ctx;
    struct track *track = mpctx->tracks[item];

    struct mp_codec_params p =
        track->stream ? *track->stream->codec : (struct mp_codec_params){0};

    const char *decoder_desc = NULL;
    if (track->d_video)
        decoder_desc = track->d_video->decoder_desc;
    if (track->d_audio)
        decoder_desc = track->d_audio->decoder_desc;

    bool has_rg = track->stream->codec->replaygain_data;
    struct replaygain_data rg = has_rg ? *track->stream->codec->replaygain_data
                                       : (struct replaygain_data){0};

    struct m_sub_property props[] = {
        {"id",          SUB_PROP_INT(track->user_tid)},
        {"type",        SUB_PROP_STR(stream_type_name(track->type)),
                        .unavailable = !stream_type_name(track->type)},
        {"src-id",      SUB_PROP_INT(track->demuxer_id),
                        .unavailable = track->demuxer_id == -1},
        {"title",       SUB_PROP_STR(track->title),
                        .unavailable = !track->title},
        {"lang",        SUB_PROP_STR(track->lang),
                        .unavailable = !track->lang},
        {"audio-channels", SUB_PROP_INT(track_channels(track)),
                        .unavailable = track_channels(track) <= 0},
        {"albumart",    SUB_PROP_FLAG(track->attached_picture)},
        {"default",     SUB_PROP_FLAG(track->default_track)},
        {"forced",      SUB_PROP_FLAG(track->forced_track)},
        {"external",    SUB_PROP_FLAG(track->is_external)},
        {"selected",    SUB_PROP_FLAG(track->selected)},
        {"external-filename", SUB_PROP_STR(track->external_filename),
                        .unavailable = !track->external_filename},
        {"ff-index",    SUB_PROP_INT(track->ff_index)},
        {"decoder-desc", SUB_PROP_STR(decoder_desc),
                        .unavailable = !decoder_desc},
        {"codec",       SUB_PROP_STR(p.codec),
                        .unavailable = !p.codec},
        {"demux-w",     SUB_PROP_INT(p.disp_w), .unavailable = !p.disp_w},
        {"demux-h",     SUB_PROP_INT(p.disp_h), .unavailable = !p.disp_h},
        {"demux-channel-count", SUB_PROP_INT(p.channels.num),
                        .unavailable = !p.channels.num},
        {"demux-channels", SUB_PROP_STR(mp_chmap_to_str(&p.channels)),
                        .unavailable = !p.channels.num},
        {"demux-samplerate", SUB_PROP_INT(p.samplerate),
                        .unavailable = !p.samplerate},
        {"demux-fps",   SUB_PROP_DOUBLE(p.fps), .unavailable = p.fps <= 0},
        {"replaygain-track-peak", SUB_PROP_FLOAT(rg.track_peak),
                        .unavailable = !has_rg},
        {"replaygain-track-gain", SUB_PROP_FLOAT(rg.track_gain),
                        .unavailable = !has_rg},
        {"replaygain-album-peak", SUB_PROP_FLOAT(rg.album_peak),
                        .unavailable = !has_rg},
        {"replaygain-album-gain", SUB_PROP_FLOAT(rg.album_gain),
                        .unavailable = !has_rg},
        {0}
    };

    return m_property_read_sub(props, action, arg);
}

static const char *track_type_name(enum stream_type t)
{
    switch (t) {
    case STREAM_VIDEO: return "Video";
    case STREAM_AUDIO: return "Audio";
    case STREAM_SUB: return "Sub";
    }
    return NULL;
}

static int property_list_tracks(void *ctx, struct m_property *prop,
                                int action, void *arg)
{
    MPContext *mpctx = ctx;
    if (action == M_PROPERTY_PRINT) {
        char *res = NULL;

        for (int type = 0; type < STREAM_TYPE_COUNT; type++) {
            for (int n = 0; n < mpctx->num_tracks; n++) {
                struct track *track = mpctx->tracks[n];
                if (track->type != type)
                    continue;

                res = talloc_asprintf_append(res, "%s: ",
                                             track_type_name(track->type));
                res = talloc_strdup_append(res,
                                track->selected ? list_current : list_normal);
                res = talloc_asprintf_append(res, "(%d) ", track->user_tid);
                if (track->title)
                    res = talloc_asprintf_append(res, "'%s' ", track->title);
                if (track->lang)
                    res = talloc_asprintf_append(res, "(%s) ", track->lang);
                if (track->is_external)
                    res = talloc_asprintf_append(res, "(external) ");
                res = talloc_asprintf_append(res, "\n");
            }

            res = talloc_asprintf_append(res, "\n");
        }

        struct demuxer *demuxer = mpctx->demuxer;
        if (demuxer && demuxer->num_editions > 1)
            res = talloc_asprintf_append(res, "\nEdition: %d of %d\n",
                                        demuxer->edition + 1,
                                        demuxer->num_editions);

        *(char **)arg = res;
        return M_PROPERTY_OK;
    }
    return m_property_read_list(action, arg, mpctx->num_tracks,
                                get_track_entry, mpctx);
}

/// Selected audio id (RW)
static int mp_property_audio(void *ctx, struct m_property *prop,
                             int action, void *arg)
{
    return property_switch_track(prop, action, arg, ctx, 0, STREAM_AUDIO);
}

/// Selected video id (RW)
static int mp_property_video(void *ctx, struct m_property *prop,
                             int action, void *arg)
{
    return property_switch_track(prop, action, arg, ctx, 0, STREAM_VIDEO);
}

static struct track *find_track_by_demuxer_id(MPContext *mpctx,
                                              enum stream_type type,
                                              int demuxer_id)
{
    for (int n = 0; n < mpctx->num_tracks; n++) {
        struct track *track = mpctx->tracks[n];
        if (track->type == type && track->demuxer_id == demuxer_id)
            return track;
    }
    return NULL;
}

static int mp_property_program(void *ctx, struct m_property *prop,
                               int action, void *arg)
{
    MPContext *mpctx = ctx;
    demux_program_t prog;

    struct demuxer *demuxer = mpctx->demuxer;
    if (!demuxer || !mpctx->playback_initialized)
        return M_PROPERTY_UNAVAILABLE;

    switch (action) {
    case M_PROPERTY_SWITCH:
    case M_PROPERTY_SET:
        if (action == M_PROPERTY_SET && arg)
            prog.progid = *((int *) arg);
        else
            prog.progid = -1;
        if (demux_control(demuxer, DEMUXER_CTRL_IDENTIFY_PROGRAM, &prog) ==
            DEMUXER_CTRL_NOTIMPL)
            return M_PROPERTY_ERROR;

        if (prog.aid < 0 && prog.vid < 0) {
            MP_ERR(mpctx, "Selected program contains no audio or video streams!\n");
            return M_PROPERTY_ERROR;
        }
        mp_switch_track(mpctx, STREAM_VIDEO,
                find_track_by_demuxer_id(mpctx, STREAM_VIDEO, prog.vid), 0);
        mp_switch_track(mpctx, STREAM_AUDIO,
                find_track_by_demuxer_id(mpctx, STREAM_AUDIO, prog.aid), 0);
        mp_switch_track(mpctx, STREAM_SUB,
                find_track_by_demuxer_id(mpctx, STREAM_VIDEO, prog.sid), 0);
        print_track_list(mpctx, "Program switched:");
        return M_PROPERTY_OK;
    case M_PROPERTY_GET_TYPE:
        *(struct m_option *)arg = (struct m_option){
            .type = CONF_TYPE_INT,
            .flags = CONF_RANGE,
            .min = -1,
            .max = (1 << 16) - 1,
        };
        return M_PROPERTY_OK;
    }
    return M_PROPERTY_NOT_IMPLEMENTED;
}

static int mp_property_hwdec(void *ctx, struct m_property *prop,
                             int action, void *arg)
{
    MPContext *mpctx = ctx;
    struct track *track = mpctx->current_track[0][STREAM_VIDEO];
    struct dec_video *vd = track ? track->d_video : NULL;
    struct MPOpts *opts = mpctx->opts;

    if (action == M_PROPERTY_SET) {
        int new = *(int *)arg;

        if (opts->hwdec_api == new)
            return M_PROPERTY_OK;

        opts->hwdec_api = new;

        if (!vd)
            return M_PROPERTY_OK;

        int current = -2;
        video_vd_control(vd, VDCTRL_GET_HWDEC, &current);
        if (current != opts->hwdec_api) {
            video_vd_control(vd, VDCTRL_REINIT, NULL);
            double last_pts = mpctx->last_vo_pts;
            if (last_pts != MP_NOPTS_VALUE)
                queue_seek(mpctx, MPSEEK_ABSOLUTE, last_pts, MPSEEK_EXACT, 0);
        }
        return M_PROPERTY_OK;
    }
    return mp_property_generic_option(mpctx, prop, action, arg);
}

static int mp_property_hwdec_current(void *ctx, struct m_property *prop,
                                     int action, void *arg)
{
    MPContext *mpctx = ctx;
    struct track *track = mpctx->current_track[0][STREAM_VIDEO];
    struct dec_video *vd = track ? track->d_video : NULL;

    if (!vd)
        return M_PROPERTY_UNAVAILABLE;

    switch (action) {
    case M_PROPERTY_GET_TYPE: {
        // Abuse another hwdec option to resolve the value names
        struct m_property dummy = {.name = "hwdec"};
        return mp_property_generic_option(mpctx, &dummy, action, arg);
    }
    case M_PROPERTY_GET: {
        int current = HWDEC_NONE;
        video_vd_control(vd, VDCTRL_GET_HWDEC, &current);
        *(int *)arg = current;
        return M_PROPERTY_OK;
    }
    }
    return M_PROPERTY_NOT_IMPLEMENTED;
}

static int mp_property_hwdec_interop(void *ctx, struct m_property *prop,
                                     int action, void *arg)
{
    MPContext *mpctx = ctx;
    if (!mpctx->video_out || !mpctx->video_out->hwdec_devs)
        return M_PROPERTY_UNAVAILABLE;

    struct mp_hwdec_ctx *hwctx =
        hwdec_devices_get_first(mpctx->video_out->hwdec_devs);

    const char *name = hwctx ? hwctx->driver_name : NULL;
    if (!name && hwctx)
        name = m_opt_choice_str(mp_hwdec_names, hwctx->type);

    return m_property_strdup_ro(action, arg, name);
}

static int mp_property_deinterlace(void *ctx, struct m_property *prop,
                                   int action, void *arg)
{
    MPContext *mpctx = ctx;
    if (!mpctx->vo_chain)
        return mp_property_generic_option(mpctx, prop, action, arg);
    switch (action) {
    case M_PROPERTY_GET:
        *(int *)arg = get_deinterlacing(mpctx) > 0;
        return M_PROPERTY_OK;
    case M_PROPERTY_GET_CONSTRICTED_TYPE:
        *(struct m_option *)arg = (struct m_option){.type = CONF_TYPE_FLAG};
        return M_PROPERTY_OK;
    case M_PROPERTY_SET:
        set_deinterlacing(mpctx, *(int *)arg);
        return M_PROPERTY_OK;
    }
    return mp_property_generic_option(mpctx, prop, action, arg);
}

static int video_simple_refresh_property(void *ctx, struct m_property *prop,
                                         int action, void *arg)
{
    MPContext *mpctx = ctx;
    int r = mp_property_generic_option(mpctx, prop, action, arg);
    if (action == M_PROPERTY_SET && r == M_PROPERTY_OK)
        mp_force_video_refresh(mpctx);
    return r;
}

/// Helper to set vo flags.
/** \ingroup PropertyImplHelper
 */
static int mp_property_vo_flag(struct m_property *prop, int action, void *arg,
                               int vo_ctrl, int *vo_var, MPContext *mpctx)
{
    int old = *vo_var;
    int res = mp_property_generic_option(mpctx, prop, action, arg);
    if (action == M_PROPERTY_SET && old != *vo_var) {
        if (mpctx->video_out)
            vo_control(mpctx->video_out, vo_ctrl, 0);
    }
    return res;
}

/// Fullscreen state (RW)
static int mp_property_fullscreen(void *ctx, struct m_property *prop,
                                  int action, void *arg)
{
    MPContext *mpctx = ctx;
    int oldval = mpctx->opts->vo->fullscreen;
    int r = mp_property_vo_flag(prop, action, arg, VOCTRL_FULLSCREEN,
                                &mpctx->opts->vo->fullscreen, mpctx);
    if (oldval && oldval != mpctx->opts->vo->fullscreen)
        mpctx->mouse_event_ts--; // Show mouse cursor
    return r;
}

/// Show playback progress in Windows 7+ taskbar (RW)
static int mp_property_taskbar_progress(void *ctx, struct m_property *prop,
                             int action, void *arg)
{
    MPContext *mpctx = ctx;
    if (action == M_PROPERTY_SET) {
        int desired = !!*(int *) arg;
        if (mpctx->opts->vo->taskbar_progress == desired)
            return M_PROPERTY_OK;
        mpctx->opts->vo->taskbar_progress = desired;
        if (mpctx->video_out)
            update_vo_playback_state(mpctx);
        return M_PROPERTY_OK;
    }
    return mp_property_generic_option(mpctx, prop, action, arg);
}

/// Window always on top (RW)
static int mp_property_ontop(void *ctx, struct m_property *prop,
                             int action, void *arg)
{
    MPContext *mpctx = ctx;
    return mp_property_vo_flag(prop, action, arg, VOCTRL_ONTOP,
                               &mpctx->opts->vo->ontop, mpctx);
}

/// Show window borders (RW)
static int mp_property_border(void *ctx, struct m_property *prop,
                              int action, void *arg)
{
    MPContext *mpctx = ctx;
    return mp_property_vo_flag(prop, action, arg, VOCTRL_BORDER,
                               &mpctx->opts->vo->border, mpctx);
}

static int mp_property_all_workspaces(void *ctx, struct m_property *prop,
                                      int action, void *arg)
{
    MPContext *mpctx = ctx;
    return mp_property_vo_flag(prop, action, arg, VOCTRL_ALL_WORKSPACES,
                               &mpctx->opts->vo->all_workspaces, mpctx);
}

static int get_frame_count(struct MPContext *mpctx)
{
    struct demuxer *demuxer = mpctx->demuxer;
    if (!demuxer)
        return -1;
    if (!mpctx->vo_chain)
        return -1;
    double len = get_time_length(mpctx);
    double fps = mpctx->vo_chain->container_fps;
    if (len < 0 || fps <= 0)
        return 0;

    return len * fps;
}

static int mp_property_frame_number(void *ctx, struct m_property *prop,
                                    int action, void *arg)
{
    MPContext *mpctx = ctx;
    int frames = get_frame_count(mpctx);
    if (frames < 0)
        return M_PROPERTY_UNAVAILABLE;

    return m_property_int_ro(action, arg,
        lrint(get_current_pos_ratio(mpctx, false) * frames));
}

static int mp_property_frame_count(void *ctx, struct m_property *prop,
                                   int action, void *arg)
{
    MPContext *mpctx = ctx;
    int frames = get_frame_count(mpctx);
    if (frames < 0)
        return M_PROPERTY_UNAVAILABLE;

    return m_property_int_ro(action, arg, frames);
}

static int mp_property_video_color(void *ctx, struct m_property *prop,
                                   int action, void *arg)
{
    const char *name = prop->priv ? prop->priv : prop->name;
    MPContext *mpctx = ctx;
    if (!mpctx->vo_chain)
        return mp_property_generic_option(mpctx, prop, action, arg);

    switch (action) {
    case M_PROPERTY_SET: {
        if (video_set_colors(mpctx->vo_chain, name, *(int *) arg) <= 0)
            return M_PROPERTY_UNAVAILABLE;
        break;
    }
    case M_PROPERTY_GET:
        if (video_get_colors(mpctx->vo_chain, name, (int *)arg) <= 0)
            return M_PROPERTY_UNAVAILABLE;
        // Write new value to option variable
        mp_property_generic_option(mpctx, prop, M_PROPERTY_SET, arg);
        return M_PROPERTY_OK;
    case M_PROPERTY_GET_NEUTRAL:
        *(int *)arg = 0;
        return M_PROPERTY_OK;
    }
    return mp_property_generic_option(mpctx, prop, action, arg);
}

/// Video codec tag (RO)
static int mp_property_video_format(void *ctx, struct m_property *prop,
                                    int action, void *arg)
{
    MPContext *mpctx = ctx;
    struct track *track = mpctx->current_track[0][STREAM_VIDEO];
    const char *c = track && track->stream ? track->stream->codec->codec : NULL;
    return m_property_strdup_ro(action, arg, c);
}

/// Video codec name (RO)
static int mp_property_video_codec(void *ctx, struct m_property *prop,
                                   int action, void *arg)
{
    MPContext *mpctx = ctx;
    struct track *track = mpctx->current_track[0][STREAM_VIDEO];
    const char *c = track && track->d_video ? track->d_video->decoder_desc : NULL;
    return m_property_strdup_ro(action, arg, c);
}

static int property_imgparams(struct mp_image_params p, int action, void *arg)
{
    if (!p.imgfmt)
        return M_PROPERTY_UNAVAILABLE;

    int d_w, d_h;
    mp_image_params_get_dsize(&p, &d_w, &d_h);

    struct mp_imgfmt_desc desc = mp_imgfmt_get_desc(p.imgfmt);
    int bpp = 0;
    for (int i = 0; i < desc.num_planes; i++)
        bpp += desc.bpp[i] >> (desc.xs[i] + desc.ys[i]);

    struct m_sub_property props[] = {
        {"pixelformat",     SUB_PROP_STR(mp_imgfmt_to_name(p.imgfmt))},
        {"average-bpp",     SUB_PROP_INT(bpp),
                            .unavailable = !bpp},
        {"plane-depth",     SUB_PROP_INT(desc.plane_bits),
                            .unavailable = !(desc.flags & MP_IMGFLAG_PLANAR)},
        {"w",               SUB_PROP_INT(p.w)},
        {"h",               SUB_PROP_INT(p.h)},
        {"dw",              SUB_PROP_INT(d_w)},
        {"dh",              SUB_PROP_INT(d_h)},
        {"aspect",          SUB_PROP_FLOAT(d_w / (double)d_h)},
        {"par",             SUB_PROP_FLOAT(p.p_w / (double)p.p_h)},
        {"colormatrix",
            SUB_PROP_STR(m_opt_choice_str(mp_csp_names, p.color.space))},
        {"colorlevels",
            SUB_PROP_STR(m_opt_choice_str(mp_csp_levels_names, p.color.levels))},
        {"primaries",
            SUB_PROP_STR(m_opt_choice_str(mp_csp_prim_names, p.color.primaries))},
        {"gamma",
            SUB_PROP_STR(m_opt_choice_str(mp_csp_trc_names, p.color.gamma))},
        {"nom-peak", SUB_PROP_FLOAT(p.color.nom_peak)},
        {"sig-peak", SUB_PROP_FLOAT(p.color.sig_peak)},
        {"chroma-location",
            SUB_PROP_STR(m_opt_choice_str(mp_chroma_names, p.chroma_location))},
        {"stereo-in",
            SUB_PROP_STR(m_opt_choice_str(mp_stereo3d_names, p.stereo_in))},
        {"stereo-out",
            SUB_PROP_STR(m_opt_choice_str(mp_stereo3d_names, p.stereo_out))},
        {"rotate",          SUB_PROP_INT(p.rotate)},
        {0}
    };

    return m_property_read_sub(props, action, arg);
}

static struct mp_image_params get_video_out_params(struct MPContext *mpctx)
{
    if (!mpctx->vo_chain || mpctx->vo_chain->vf->initialized < 1)
        return (struct mp_image_params){0};

    return mpctx->vo_chain->vf->output_params;
}

static int mp_property_vo_imgparams(void *ctx, struct m_property *prop,
                                    int action, void *arg)
{
    return property_imgparams(get_video_out_params(ctx), action, arg);
}

static int mp_property_vd_imgparams(void *ctx, struct m_property *prop,
                                    int action, void *arg)
{
    MPContext *mpctx = ctx;
    struct vo_chain *vo_c = mpctx->vo_chain;
    if (!vo_c)
        return M_PROPERTY_UNAVAILABLE;
    struct track *track = mpctx->current_track[0][STREAM_VIDEO];
    struct mp_codec_params *c =
        track && track->stream ? track->stream->codec : NULL;
    if (vo_c->vf->input_params.imgfmt) {
        return property_imgparams(vo_c->vf->input_params, action, arg);
    } else if (c && c->disp_w && c->disp_h) {
        // Simplistic fallback for stupid scripts querying "width"/"height"
        // before the first frame is decoded.
        struct m_sub_property props[] = {
            {"w", SUB_PROP_INT(c->disp_w)},
            {"h", SUB_PROP_INT(c->disp_h)},
            {0}
        };
        return m_property_read_sub(props, action, arg);
    }
    return M_PROPERTY_UNAVAILABLE;
}

static int mp_property_video_frame_info(void *ctx, struct m_property *prop,
                                        int action, void *arg)
{
    MPContext *mpctx = ctx;
    struct mp_image *f =
        mpctx->video_out ? vo_get_current_frame(mpctx->video_out) : NULL;
    if (!f)
        return M_PROPERTY_UNAVAILABLE;

    const char *pict_types[] = {0, "I", "P", "B"};
    const char *pict_type = f->pict_type >= 1 && f->pict_type <= 3
                          ? pict_types[f->pict_type] : NULL;

    struct m_sub_property props[] = {
        {"picture-type",    SUB_PROP_STR(pict_type), .unavailable = !pict_type},
        {"interlaced",      SUB_PROP_FLAG(!!(f->fields & MP_IMGFIELD_INTERLACED))},
        {"tff",             SUB_PROP_FLAG(!!(f->fields & MP_IMGFIELD_TOP_FIRST))},
        {"repeat",          SUB_PROP_FLAG(!!(f->fields & MP_IMGFIELD_REPEAT_FIRST))},
        {0}
    };

    talloc_free(f);
    return m_property_read_sub(props, action, arg);
}

static int mp_property_window_scale(void *ctx, struct m_property *prop,
                                    int action, void *arg)
{
    MPContext *mpctx = ctx;
    struct vo *vo = mpctx->video_out;
    if (!vo)
        return mp_property_generic_option(mpctx, prop, action, arg);

    struct mp_image_params params = get_video_out_params(mpctx);
    int vid_w, vid_h;
    mp_image_params_get_dsize(&params, &vid_w, &vid_h);
    if (vid_w < 1 || vid_h < 1)
        return M_PROPERTY_UNAVAILABLE;

    switch (action) {
    case M_PROPERTY_SET: {
        double scale = *(double *)arg;
        int s[2] = {vid_w * scale, vid_h * scale};
        if (s[0] > 0 && s[1] > 0 &&
            vo_control(vo, VOCTRL_SET_UNFS_WINDOW_SIZE, s) > 0)
        {
            mpctx->opts->vo->window_scale = scale;
            return M_PROPERTY_OK;
        }
        return M_PROPERTY_UNAVAILABLE;
    }
    case M_PROPERTY_GET: {
        int s[2];
        if (vo_control(vo, VOCTRL_GET_UNFS_WINDOW_SIZE, s) <= 0 ||
            s[0] < 1 || s[1] < 1)
            return M_PROPERTY_UNAVAILABLE;
        double xs = (double)s[0] / vid_w;
        double ys = (double)s[1] / vid_h;
        *(double *)arg = (xs + ys) / 2;
        return M_PROPERTY_OK;
    }
    case M_PROPERTY_GET_TYPE:
        return mp_property_generic_option(mpctx, prop, action, arg);
    }
    return M_PROPERTY_NOT_IMPLEMENTED;
}

static int mp_property_win_minimized(void *ctx, struct m_property *prop,
                                     int action, void *arg)
{
    MPContext *mpctx = ctx;
    struct vo *vo = mpctx->video_out;
    if (!vo)
        return M_PROPERTY_UNAVAILABLE;

    int state = 0;
    if (vo_control(vo, VOCTRL_GET_WIN_STATE, &state) < 1)
        return M_PROPERTY_UNAVAILABLE;

    return m_property_flag_ro(action, arg, state & VO_WIN_STATE_MINIMIZED);
}

static int mp_property_display_fps(void *ctx, struct m_property *prop,
                                   int action, void *arg)
{
    MPContext *mpctx = ctx;
    double fps = mpctx->opts->frame_drop_fps;
    struct vo *vo = mpctx->video_out;
    if (vo)
        fps = vo_get_display_fps(vo);
    if (action == M_PROPERTY_SET) {
        int ret = mp_property_generic_option(mpctx, prop, action, arg);
        if (vo)
            vo_event(vo, VO_EVENT_WIN_STATE);
        return ret;
    }
    return m_property_double_ro(action, arg, fps);
}

static int mp_property_framedrop(void *ctx, struct m_property *prop,
                                 int action, void *arg)
{
    MPContext *mpctx = ctx;
    int ret = mp_property_generic_option(mpctx, prop, action, arg);
    if (action == M_PROPERTY_SET && ret == M_PROPERTY_OK && mpctx->video_out)
        vo_event(mpctx->video_out, VO_EVENT_WIN_STATE);
    return ret;
}

static int mp_property_estimated_display_fps(void *ctx, struct m_property *prop,
                                             int action, void *arg)
{
    MPContext *mpctx = ctx;
    struct vo *vo = mpctx->video_out;
    if (!vo)
        return M_PROPERTY_UNAVAILABLE;
    double interval = vo_get_estimated_vsync_interval(vo);
    if (interval <= 0)
        return M_PROPERTY_UNAVAILABLE;
    return m_property_double_ro(action, arg, 1.0 / interval);
}

static int mp_property_vsync_jitter(void *ctx, struct m_property *prop,
                                    int action, void *arg)
{
    MPContext *mpctx = ctx;
    struct vo *vo = mpctx->video_out;
    if (!vo)
        return M_PROPERTY_UNAVAILABLE;
    double stddev = vo_get_estimated_vsync_jitter(vo);
    if (stddev < 0)
        return M_PROPERTY_UNAVAILABLE;
    return m_property_double_ro(action, arg, stddev);
}

static int mp_property_display_names(void *ctx, struct m_property *prop,
                                     int action, void *arg)
{
    MPContext *mpctx = ctx;
    struct vo *vo = mpctx->video_out;
    if (!vo)
        return M_PROPERTY_UNAVAILABLE;

    switch (action) {
    case M_PROPERTY_GET_TYPE:
        *(struct m_option *)arg = (struct m_option){.type = CONF_TYPE_STRING_LIST};
        return M_PROPERTY_OK;
    case M_PROPERTY_GET: {
        char** display_names;
        if (vo_control(vo, VOCTRL_GET_DISPLAY_NAMES, &display_names) < 1)
            return M_PROPERTY_UNAVAILABLE;

        *(char ***)arg = display_names;
        return M_PROPERTY_OK;
    }
    }
    return M_PROPERTY_NOT_IMPLEMENTED;
}

static int mp_property_vo_configured(void *ctx, struct m_property *prop,
                                     int action, void *arg)
{
    MPContext *mpctx = ctx;
    return m_property_flag_ro(action, arg,
                        mpctx->video_out && mpctx->video_out->config_ok);
}

static int mp_property_vo_performance(void *ctx, struct m_property *prop,
                                      int action, void *arg)
{
    MPContext *mpctx = ctx;
    if (!mpctx->video_out)
        return M_PROPERTY_UNAVAILABLE;

    // Return the type right away if requested, to avoid having to
    // go through a completely unnecessary VOCTRL
    if (action == M_PROPERTY_GET_TYPE) {
        *(struct m_option *)arg = (struct m_option){.type = CONF_TYPE_NODE};
        return M_PROPERTY_OK;
    }

    struct voctrl_performance_data data = {0};
    if (vo_control(mpctx->video_out, VOCTRL_PERFORMANCE_DATA, &data) <= 0)
        return M_PROPERTY_UNAVAILABLE;

#define SUB_PROP_PERFDATA(N) \
    {#N "-last", SUB_PROP_INT64(data.N.last)}, \
    {#N "-avg",  SUB_PROP_INT64(data.N.avg)},  \
    {#N "-peak", SUB_PROP_INT64(data.N.peak)}

    struct m_sub_property props[] = {
        SUB_PROP_PERFDATA(upload),
        SUB_PROP_PERFDATA(render),
        SUB_PROP_PERFDATA(present),
        {0}
    };

    return m_property_read_sub(props, action, arg);
}

static int mp_property_vo(void *ctx, struct m_property *p, int action, void *arg)
{
    MPContext *mpctx = ctx;
    return m_property_strdup_ro(action, arg,
                    mpctx->video_out ? mpctx->video_out->driver->name : NULL);
}

static int mp_property_osd_w(void *ctx, struct m_property *prop,
                             int action, void *arg)
{
    MPContext *mpctx = ctx;
    struct mp_osd_res vo_res = osd_get_vo_res(mpctx->osd);
    return m_property_int_ro(action, arg, vo_res.w);
}

static int mp_property_osd_h(void *ctx, struct m_property *prop,
                             int action, void *arg)
{
    MPContext *mpctx = ctx;
    struct mp_osd_res vo_res = osd_get_vo_res(mpctx->osd);
    return m_property_int_ro(action, arg, vo_res.h);
}

static int mp_property_osd_par(void *ctx, struct m_property *prop,
                               int action, void *arg)
{
    MPContext *mpctx = ctx;
    struct mp_osd_res vo_res = osd_get_vo_res(mpctx->osd);
    return m_property_double_ro(action, arg, vo_res.display_par);
}

static int mp_property_osd_sym(void *ctx, struct m_property *prop,
                               int action, void *arg)
{
    MPContext *mpctx = ctx;
    char temp[20];
    get_current_osd_sym(mpctx, temp, sizeof(temp));
    return m_property_strdup_ro(action, arg, temp);
}

static int mp_property_osd_ass(void *ctx, struct m_property *prop,
                               int action, void *arg)
{
    struct m_sub_property props[] = {
        {"0",   SUB_PROP_STR(OSD_ASS_0)},
        {"1",   SUB_PROP_STR(OSD_ASS_1)},
        {0}
    };
    return m_property_read_sub(props, action, arg);
}

/// Video fps (RO)
static int mp_property_fps(void *ctx, struct m_property *prop,
                           int action, void *arg)
{
    MPContext *mpctx = ctx;
    float fps = mpctx->vo_chain ? mpctx->vo_chain->container_fps : 0;
    if (fps < 0.1 || !isfinite(fps))
        return M_PROPERTY_UNAVAILABLE;;
    return m_property_float_ro(action, arg, fps);
}

static int mp_property_vf_fps(void *ctx, struct m_property *prop,
                              int action, void *arg)
{
    MPContext *mpctx = ctx;
    if (!mpctx->vo_chain)
        return M_PROPERTY_UNAVAILABLE;
    double avg = calc_average_frame_duration(mpctx);
    if (avg <= 0)
        return M_PROPERTY_UNAVAILABLE;
    return m_property_double_ro(action, arg, 1.0 / avg);
}

/// Video aspect (RO)
static int mp_property_aspect(void *ctx, struct m_property *prop,
                              int action, void *arg)
{
    MPContext *mpctx = ctx;

    float aspect = mpctx->opts->movie_aspect;
    if (mpctx->vo_chain && aspect <= 0) {
        struct mp_image_params *params = &mpctx->vo_chain->vf->input_params;
        if (params && params->p_w > 0 && params->p_h > 0) {
            int d_w, d_h;
            mp_image_params_get_dsize(params, &d_w, &d_h);
            aspect = (float)d_w / d_h;
        }
    }
    struct track *track = mpctx->current_track[0][STREAM_VIDEO];
    if (track && track->d_video && aspect <= 0) {
        struct dec_video *d_video = track->d_video;
        struct mp_codec_params *c = d_video->header->codec;
        if (c->disp_w && c->disp_h)
            aspect = (float)c->disp_w / c->disp_h;
    }

    switch (action) {
    case M_PROPERTY_SET: {
        mpctx->opts->movie_aspect = *(float *)arg;
        if (track && track->d_video) {
            video_reset_aspect(track->d_video);
            mp_force_video_refresh(mpctx);
        }
        return M_PROPERTY_OK;
    }
    case M_PROPERTY_PRINT: {
        if (mpctx->opts->movie_aspect < 0) {
            *(char **)arg = talloc_asprintf(NULL, "%.3f (original)", aspect);
            return M_PROPERTY_OK;
        }
        break;
    }
    case M_PROPERTY_GET: {
        *(float *)arg = aspect;
        return M_PROPERTY_OK;
    }
    case M_PROPERTY_GET_TYPE:
        return mp_property_generic_option(mpctx, prop, action, arg);
    }
    return M_PROPERTY_NOT_IMPLEMENTED;
}

/// Selected subtitles (RW)
static int mp_property_sub(void *ctx, struct m_property *prop,
                           int action, void *arg)
{
    return property_switch_track(prop, action, arg, ctx, 0, STREAM_SUB);
}

static int mp_property_sub2(void *ctx, struct m_property *prop,
                            int action, void *arg)
{
    return property_switch_track(prop, action, arg, ctx, 1, STREAM_SUB);
}

/// Subtitle delay (RW)
static int mp_property_sub_delay(void *ctx, struct m_property *prop,
                                 int action, void *arg)
{
    MPContext *mpctx = ctx;
    struct MPOpts *opts = mpctx->opts;
    switch (action) {
    case M_PROPERTY_PRINT:
        *(char **)arg = format_delay(opts->sub_delay);
        return M_PROPERTY_OK;
    }
    return mp_property_generic_option(mpctx, prop, action, arg);
}

/// Subtitle speed (RW)
static int mp_property_sub_speed(void *ctx, struct m_property *prop,
                                 int action, void *arg)
{
    MPContext *mpctx = ctx;
    struct MPOpts *opts = mpctx->opts;
    switch (action) {
    case M_PROPERTY_SET: {
        opts->sub_speed = *(float *)arg;
        struct track *track = mpctx->current_track[0][STREAM_SUB];
        struct dec_sub *sub = track ? track->d_sub : NULL;
        if (sub) {
            sub_control(track->d_sub, SD_CTRL_UPDATE_SPEED, NULL);
        }
        return M_PROPERTY_OK;
    }
    case M_PROPERTY_PRINT:
        *(char **)arg = talloc_asprintf(NULL, "%4.1f%%", 100 * opts->sub_speed);
        return M_PROPERTY_OK;
    }
    return mp_property_generic_option(mpctx, prop, action, arg);
}

static int mp_property_sub_pos(void *ctx, struct m_property *prop,
                               int action, void *arg)
{
    MPContext *mpctx = ctx;
    struct MPOpts *opts = mpctx->opts;
    if (action == M_PROPERTY_PRINT) {
        *(char **)arg = talloc_asprintf(NULL, "%d/100", opts->sub_pos);
        return M_PROPERTY_OK;
    }
    return mp_property_generic_option(mpctx, prop, action, arg);
}

static int mp_property_sub_text(void *ctx, struct m_property *prop,
                                int action, void *arg)
{
    MPContext *mpctx = ctx;
    struct track *track = mpctx->current_track[0][STREAM_SUB];
    struct dec_sub *sub = track ? track->d_sub : NULL;
    double pts = mpctx->playback_pts;
    if (!sub || pts == MP_NOPTS_VALUE)
        return M_PROPERTY_UNAVAILABLE;

    pts -= mpctx->opts->sub_delay;

    char *text = sub_get_text(sub, pts);
    if (!text)
        text = "";

    return m_property_strdup_ro(action, arg, text);
}

static int mp_property_cursor_autohide(void *ctx, struct m_property *prop,
                                       int action, void *arg)
{
    MPContext *mpctx = ctx;
    struct MPOpts *opts = mpctx->opts;
    int old_value = opts->cursor_autohide_delay;
    int r = mp_property_generic_option(mpctx, prop, action, arg);
    if (opts->cursor_autohide_delay != old_value)
        mpctx->mouse_timer = 0;
    return r;
}

static int prop_stream_ctrl(struct MPContext *mpctx, int ctrl, void *arg)
{
    if (!mpctx->demuxer)
        return M_PROPERTY_UNAVAILABLE;
    int r = demux_stream_control(mpctx->demuxer, ctrl, arg);
    switch (r) {
    case STREAM_OK: return M_PROPERTY_OK;
    case STREAM_UNSUPPORTED: return M_PROPERTY_UNAVAILABLE;
    default: return M_PROPERTY_ERROR;
    }
}

static int mp_property_tv_norm(void *ctx, struct m_property *prop,
                               int action, void *arg)
{
    switch (action) {
    case M_PROPERTY_SET:
        return prop_stream_ctrl(ctx, STREAM_CTRL_TV_SET_NORM, *(char **)arg);
    case M_PROPERTY_SWITCH:
        return prop_stream_ctrl(ctx, STREAM_CTRL_TV_STEP_NORM, NULL);
    case M_PROPERTY_GET_TYPE:
        *(struct m_option *)arg = (struct m_option){.type = CONF_TYPE_STRING};
        return M_PROPERTY_OK;
    }
    return M_PROPERTY_NOT_IMPLEMENTED;
}

static int mp_property_tv_scan(void *ctx, struct m_property *prop,
                               int action, void *arg)
{
    switch (action) {
    case M_PROPERTY_SET:
        return prop_stream_ctrl(ctx, STREAM_CTRL_TV_SET_SCAN, arg);
    case M_PROPERTY_GET_TYPE:
        *(struct m_option *)arg = (struct m_option){.type = CONF_TYPE_FLAG};
        return M_PROPERTY_OK;
    }
    return M_PROPERTY_NOT_IMPLEMENTED;
}

/// TV color settings (RW)
static int mp_property_tv_color(void *ctx, struct m_property *prop,
                                int action, void *arg)
{
    int req[2] = {(intptr_t)prop->priv};
    switch (action) {
    case M_PROPERTY_SET:
        req[1] = *(int *)arg;
        return prop_stream_ctrl(ctx, STREAM_CTRL_SET_TV_COLORS, req);
    case M_PROPERTY_GET: {
        int r = prop_stream_ctrl(ctx, STREAM_CTRL_GET_TV_COLORS, req);
        if (r == M_PROPERTY_OK)
            *(int *)arg = req[1];
        return r;
    }
    case M_PROPERTY_GET_TYPE:
        *(struct m_option *)arg = (struct m_option){
            .type = CONF_TYPE_INT,
            .flags = M_OPT_RANGE,
            .min = -100,
            .max = 100,
        };
        return M_PROPERTY_OK;
    }
    return M_PROPERTY_NOT_IMPLEMENTED;
}

static int mp_property_tv_freq(void *ctx, struct m_property *prop,
                               int action, void *arg)
{
    switch (action) {
    case M_PROPERTY_SET:
        return prop_stream_ctrl(ctx, STREAM_CTRL_SET_TV_FREQ, arg);
    case M_PROPERTY_GET:
        return prop_stream_ctrl(ctx, STREAM_CTRL_GET_TV_FREQ, arg);
    case M_PROPERTY_GET_TYPE:
        *(struct m_option *)arg = (struct m_option){.type = CONF_TYPE_FLOAT};
        return M_PROPERTY_OK;
    }
    return M_PROPERTY_NOT_IMPLEMENTED;
}

static int mp_property_tv_channel(void *ctx, struct m_property *prop,
                                  int action, void *arg)
{
    switch (action) {
    case M_PROPERTY_GET_TYPE:
        *(struct m_option *)arg = (struct m_option){.type = CONF_TYPE_STRING};
        return M_PROPERTY_OK;
    case M_PROPERTY_SET:
        return prop_stream_ctrl(ctx, STREAM_CTRL_TV_SET_CHAN, *(char **)arg);
    case M_PROPERTY_GET:
        return prop_stream_ctrl(ctx, STREAM_CTRL_TV_GET_CHAN, arg);
    case M_PROPERTY_SWITCH: {
        struct m_property_switch_arg *sa = arg;
        int dir = sa->inc >= 0 ? 1 : -1;
        return prop_stream_ctrl(ctx, STREAM_CTRL_TV_STEP_CHAN, &dir);
    }
    }
    return M_PROPERTY_NOT_IMPLEMENTED;
}

static int mp_property_dvb_channel(void *ctx, struct m_property *prop,
                                   int action, void *arg)
{
    MPContext *mpctx = ctx;
    int r;
    switch (action) {
    case M_PROPERTY_SET:
        r = prop_stream_ctrl(mpctx, STREAM_CTRL_DVB_SET_CHANNEL, arg);
        if (r == M_PROPERTY_OK && !mpctx->stop_play)
            mpctx->stop_play = PT_RELOAD_FILE;
        return r;
    case M_PROPERTY_SWITCH: {
        struct m_property_switch_arg *sa = arg;
        int dir = sa->inc >= 0 ? 1 : -1;
        r = prop_stream_ctrl(mpctx, STREAM_CTRL_DVB_STEP_CHANNEL, &dir);
        if (r == M_PROPERTY_OK && !mpctx->stop_play)
            mpctx->stop_play = PT_RELOAD_FILE;
        return r;
    }
    case M_PROPERTY_GET_TYPE:
        *(struct m_option *)arg = (struct m_option){.type = &m_option_type_intpair};
        return M_PROPERTY_OK;
    }
    return M_PROPERTY_NOT_IMPLEMENTED;
}

static int mp_property_dvb_channel_name(void *ctx, struct m_property *prop,
                                        int action, void *arg)
{
    MPContext *mpctx = ctx;
    int r;
    switch (action) {
    case M_PROPERTY_SET:
        r = prop_stream_ctrl(mpctx, STREAM_CTRL_DVB_SET_CHANNEL_NAME, arg);
        if (r == M_PROPERTY_OK && !mpctx->stop_play)
            mpctx->stop_play = PT_RELOAD_FILE;
        return r;
    case M_PROPERTY_SWITCH: {
        struct m_property_switch_arg *sa = arg;
        int dir = sa->inc >= 0 ? 1 : -1;
        r = prop_stream_ctrl(mpctx, STREAM_CTRL_DVB_STEP_CHANNEL, &dir);
        if (r == M_PROPERTY_OK && !mpctx->stop_play)
            mpctx->stop_play = PT_RELOAD_FILE;
        return r;
    }
    case M_PROPERTY_GET: {
        return prop_stream_ctrl(mpctx, STREAM_CTRL_DVB_GET_CHANNEL_NAME, arg);
    }
    case M_PROPERTY_GET_TYPE:
        *(struct m_option *)arg = (struct m_option){.type = CONF_TYPE_STRING};
        return M_PROPERTY_OK;
    }
    return M_PROPERTY_NOT_IMPLEMENTED;
}

static int mp_property_playlist_pos_x(void *ctx, struct m_property *prop,
                                      int action, void *arg, int base)
{
    MPContext *mpctx = ctx;
    struct playlist *pl = mpctx->playlist;
    if (!pl->first)
        return M_PROPERTY_UNAVAILABLE;

    switch (action) {
    case M_PROPERTY_GET: {
        int pos = playlist_entry_to_index(pl, pl->current);
        if (pos < 0)
            return M_PROPERTY_UNAVAILABLE;
        *(int *)arg = pos + base;
        return M_PROPERTY_OK;
    }
    case M_PROPERTY_SET: {
        int pos = *(int *)arg - base;
        struct playlist_entry *e = playlist_entry_from_index(pl, pos);
        if (!e)
            return M_PROPERTY_ERROR;
        mp_set_playlist_entry(mpctx, e);
        return M_PROPERTY_OK;
    }
    case M_PROPERTY_GET_TYPE: {
        struct m_option opt = {
            .type = CONF_TYPE_INT,
            .flags = CONF_RANGE,
            .min = base,
            .max = playlist_entry_count(pl) - 1 + base,
        };
        *(struct m_option *)arg = opt;
        return M_PROPERTY_OK;
    }
    }
    return M_PROPERTY_NOT_IMPLEMENTED;
}

static int mp_property_playlist_pos(void *ctx, struct m_property *prop,
                                    int action, void *arg)
{
    return mp_property_playlist_pos_x(ctx, prop, action, arg, 0);
}

static int mp_property_playlist_pos_1(void *ctx, struct m_property *prop,
                                      int action, void *arg)
{
    return mp_property_playlist_pos_x(ctx, prop, action, arg, 1);
}

struct get_playlist_ctx {
    struct MPContext *mpctx;
    int last_index;
    struct playlist_entry *last_entry;
};

static int get_playlist_entry(int item, int action, void *arg, void *ctx)
{
    struct get_playlist_ctx *p = ctx;
    struct MPContext *mpctx = p->mpctx;

    struct playlist_entry *e;
    // This is an optimization that prevents O(n^2) behaviour when the entire
    // playlist is requested. If a request is made for the last requested entry
    // or the entry immediately following it, it can be found without a full
    // traversal of the linked list.
    if (p->last_entry && item == p->last_index)
        e = p->last_entry;
    else if (p->last_entry && item == p->last_index + 1)
        e = p->last_entry->next;
    else
        e = playlist_entry_from_index(mpctx->playlist, item);
    p->last_index = item;
    p->last_entry = e;
    if (!e)
        return M_PROPERTY_ERROR;

    bool current = mpctx->playlist->current == e;
    bool playing = mpctx->playing == e;
    struct m_sub_property props[] = {
        {"filename",    SUB_PROP_STR(e->filename)},
        {"current",     SUB_PROP_FLAG(1), .unavailable = !current},
        {"playing",     SUB_PROP_FLAG(1), .unavailable = !playing},
        {"title",       SUB_PROP_STR(e->title), .unavailable = !e->title},
        {0}
    };

    return m_property_read_sub(props, action, arg);
}

static int mp_property_playlist(void *ctx, struct m_property *prop,
                                int action, void *arg)
{
    MPContext *mpctx = ctx;
    if (action == M_PROPERTY_PRINT) {
        char *res = talloc_strdup(NULL, "");

        for (struct playlist_entry *e = mpctx->playlist->first; e; e = e->next)
        {
            char *p = e->filename;
            if (!mp_is_url(bstr0(p))) {
                char *s = mp_basename(e->filename);
                if (s[0])
                    p = s;
            }
            const char *m = mpctx->playlist->current == e ?
                            list_current : list_normal;
            res = talloc_asprintf_append(res, "%s%s\n", m, p);
        }

        *(char **)arg = res;
        return M_PROPERTY_OK;
    }

    struct get_playlist_ctx p = { .mpctx = mpctx };
    return m_property_read_list(action, arg, playlist_entry_count(mpctx->playlist),
                                get_playlist_entry, &p);
}

static char *print_obj_osd_list(struct m_obj_settings *list)
{
    char *res = NULL;
    for (int n = 0; list && list[n].name; n++) {
        res = talloc_asprintf_append(res, "%s [", list[n].name);
        for (int i = 0; list[n].attribs && list[n].attribs[i]; i += 2) {
            res = talloc_asprintf_append(res, "%s%s=%s", i > 0 ? " " : "",
                                         list[n].attribs[i],
                                         list[n].attribs[i + 1]);
        }
        res = talloc_asprintf_append(res, "]\n");
    }
    if (!res)
        res = talloc_strdup(NULL, "(empty)");
    return res;
}

static int property_filter(struct m_property *prop, int action, void *arg,
                           MPContext *mpctx, enum stream_type mt)
{
    switch (action) {
    case M_PROPERTY_PRINT: {
        struct m_config_option *opt = m_config_get_co(mpctx->mconfig,
                                                      bstr0(prop->name));
        *(char **)arg = print_obj_osd_list(*(struct m_obj_settings **)opt->data);
        return M_PROPERTY_OK;
    }
    case M_PROPERTY_SET:
        return set_filters(mpctx, mt, *(struct m_obj_settings **)arg) >= 0
            ? M_PROPERTY_OK : M_PROPERTY_ERROR;
    }
    return mp_property_generic_option(mpctx, prop, action, arg);
}

static int mp_property_vf(void *ctx, struct m_property *prop,
                          int action, void *arg)
{
    return property_filter(prop, action, arg, ctx, STREAM_VIDEO);
}

static int mp_property_af(void *ctx, struct m_property *prop,
                          int action, void *arg)
{
    return property_filter(prop, action, arg, ctx, STREAM_AUDIO);
}

static int mp_property_ab_loop(void *ctx, struct m_property *prop,
                               int action, void *arg)
{
    struct MPContext *mpctx = ctx;
    struct MPOpts *opts = mpctx->opts;
    if (action == M_PROPERTY_KEY_ACTION) {
        double val;
        if (mp_property_generic_option(mpctx, prop, M_PROPERTY_GET, &val) < 1)
            return M_PROPERTY_ERROR;

        return property_time(action, arg, val);
    }
    int r = mp_property_generic_option(mpctx, prop, action, arg);
    if (r > 0 && action == M_PROPERTY_SET) {
        mpctx->ab_loop_clip = mpctx->playback_pts < opts->ab_loop[1];
        if (strcmp(prop->name, "ab-loop-b") == 0) {
            if (opts->ab_loop[1] != MP_NOPTS_VALUE &&
                mpctx->playback_pts <= opts->ab_loop[1])
                mpctx->ab_loop_clip = true;
        }
        // Update if visible
        set_osd_bar_chapters(mpctx, OSD_BAR_SEEK);
        mp_wakeup_core(mpctx);
    }
    return r;
}

static int mp_property_packet_bitrate(void *ctx, struct m_property *prop,
                                      int action, void *arg)
{
    MPContext *mpctx = ctx;
    int type = (uintptr_t)prop->priv & ~0x100;
    bool old = (uintptr_t)prop->priv & 0x100;

    struct demuxer *demuxer = NULL;
    if (mpctx->current_track[0][type])
        demuxer = mpctx->current_track[0][type]->demuxer;
    if (!demuxer)
        demuxer = mpctx->demuxer;
    if (!demuxer)
        return M_PROPERTY_UNAVAILABLE;

    double r[STREAM_TYPE_COUNT];
    if (demux_control(demuxer, DEMUXER_CTRL_GET_BITRATE_STATS, &r) < 1)
        return M_PROPERTY_UNAVAILABLE;
    if (r[type] < 0)
        return M_PROPERTY_UNAVAILABLE;

    // r[type] is in bytes/second -> bits
    double rate = r[type] * 8;

    // Same story, but used kilobits for some reason.
    if (old)
        return m_property_int64_ro(action, arg, rate / 1000.0 + 0.5);

    if (action == M_PROPERTY_PRINT) {
        rate /= 1000;
        if (rate < 1000) {
            *(char **)arg = talloc_asprintf(NULL, "%d kbps", (int)rate);
        } else {
            *(char **)arg = talloc_asprintf(NULL, "%.3f mbps", rate / 1000.0);
        }
        return M_PROPERTY_OK;
    }
    return m_property_int64_ro(action, arg, rate);
}

static int mp_property_cwd(void *ctx, struct m_property *prop,
                           int action, void *arg)
{
    switch (action) {
    case M_PROPERTY_GET: {
        char *cwd = mp_getcwd(NULL);
        if (!cwd)
            return M_PROPERTY_ERROR;
        *(char **)arg = cwd;
        return M_PROPERTY_OK;
    }
    case M_PROPERTY_GET_TYPE:
        *(struct m_option *)arg = (struct m_option){.type = CONF_TYPE_STRING};
        return M_PROPERTY_OK;
    }
    return M_PROPERTY_NOT_IMPLEMENTED;
}

static int mp_property_protocols(void *ctx, struct m_property *prop,
                                 int action, void *arg)
{
    switch (action) {
    case M_PROPERTY_GET:
        *(char ***)arg = stream_get_proto_list();
        return M_PROPERTY_OK;
    case M_PROPERTY_GET_TYPE:
        *(struct m_option *)arg = (struct m_option){.type = CONF_TYPE_STRING_LIST};
        return M_PROPERTY_OK;
    }
    return M_PROPERTY_NOT_IMPLEMENTED;
}

static int get_decoder_entry(int item, int action, void *arg, void *ctx)
{
    struct mp_decoder_list *codecs = ctx;
    struct mp_decoder_entry *c = &codecs->entries[item];

    struct m_sub_property props[] = {
        {"family",      SUB_PROP_STR(c->family)},
        {"codec",       SUB_PROP_STR(c->codec)},
        {"driver" ,     SUB_PROP_STR(c->decoder)},
        {"description", SUB_PROP_STR(c->desc)},
        {0}
    };

    return m_property_read_sub(props, action, arg);
}

static int mp_property_decoders(void *ctx, struct m_property *prop,
                                int action, void *arg)
{
    struct mp_decoder_list *codecs = talloc_zero(NULL, struct mp_decoder_list);
    struct mp_decoder_list *v = talloc_steal(codecs, video_decoder_list());
    struct mp_decoder_list *a = talloc_steal(codecs, audio_decoder_list());
    mp_append_decoders(codecs, v);
    mp_append_decoders(codecs, a);
    int r = m_property_read_list(action, arg, codecs->num_entries,
                                 get_decoder_entry, codecs);
    talloc_free(codecs);
    return r;
}

static int mp_property_encoders(void *ctx, struct m_property *prop,
                                int action, void *arg)
{
    struct mp_decoder_list *codecs = talloc_zero(NULL, struct mp_decoder_list);
    mp_add_lavc_encoders(codecs);
    int r = m_property_read_list(action, arg, codecs->num_entries,
                                 get_decoder_entry, codecs);
    talloc_free(codecs);
    return r;
}

static int mp_property_version(void *ctx, struct m_property *prop,
                               int action, void *arg)
{
    return m_property_strdup_ro(action, arg, mpv_version);
}

static int mp_property_configuration(void *ctx, struct m_property *prop,
                                     int action, void *arg)
{
    return m_property_strdup_ro(action, arg, CONFIGURATION);
}

static int mp_property_ffmpeg(void *ctx, struct m_property *prop,
                               int action, void *arg)
{
#if HAVE_AV_VERSION_INFO
    return m_property_strdup_ro(action, arg, av_version_info());
#else
    return M_PROPERTY_UNAVAILABLE;
#endif
}

static int mp_property_alias(void *ctx, struct m_property *prop,
                             int action, void *arg)
{
    const char *real_property = prop->priv;
    return mp_property_do(real_property, action, arg, ctx);
}

static int mp_property_deprecated_alias(void *ctx, struct m_property *prop,
                                        int action, void *arg)
{
    MPContext *mpctx = ctx;
    struct command_ctx *cmd = mpctx->command_ctx;
    const char *real_property = prop->priv;
    if (action == M_PROPERTY_SET || action == M_PROPERTY_GET ||
        action == M_PROPERTY_PRINT)
    {
        for (int n = 0; n < cmd->num_warned_deprecated; n++) {
            if (strcmp(cmd->warned_deprecated[n], prop->name) == 0)
                goto done;
        }
        MP_WARN(mpctx, "Warning: property '%s' was replaced with '%s' and "
                "might be removed in the future.\n", prop->name, real_property);
        MP_TARRAY_APPEND(cmd, cmd->warned_deprecated, cmd->num_warned_deprecated,
                         (char *)prop->name);

    done:;
    }
    return mp_property_do(real_property, action, arg, ctx);
}

static int access_options(struct m_property_action_arg *ka, bool local,
                          MPContext *mpctx)
{
    struct m_config_option *opt = m_config_get_co(mpctx->mconfig,
                                                  bstr0(ka->key));
    if (!opt)
        return M_PROPERTY_UNKNOWN;
    if (!opt->data)
        return M_PROPERTY_UNAVAILABLE;

    switch (ka->action) {
    case M_PROPERTY_GET:
        m_option_copy(opt->opt, ka->arg, opt->data);
        return M_PROPERTY_OK;
    case M_PROPERTY_SET: {
        if (local && !mpctx->playing)
            return M_PROPERTY_ERROR;
        int flags = M_SETOPT_RUNTIME | (local ? M_SETOPT_BACKUP : 0);
        int r = m_config_set_option_raw(mpctx->mconfig, opt, ka->arg, flags);
        mp_wakeup_core(mpctx);
        return r < 0 ? M_PROPERTY_ERROR : M_PROPERTY_OK;
    }
    case M_PROPERTY_GET_TYPE:
        *(struct m_option *)ka->arg = *opt->opt;
        return M_PROPERTY_OK;
    }
    return M_PROPERTY_NOT_IMPLEMENTED;
}

static int access_option_list(int action, void *arg, bool local, MPContext *mpctx)
{
    switch (action) {
    case M_PROPERTY_GET_TYPE:
        *(struct m_option *)arg = (struct m_option){.type = CONF_TYPE_STRING_LIST};
        return M_PROPERTY_OK;
    case M_PROPERTY_GET:
        *(char ***)arg = m_config_list_options(NULL, mpctx->mconfig);
        return M_PROPERTY_OK;
    case M_PROPERTY_KEY_ACTION:
        return access_options(arg, local, mpctx);
    }
    return M_PROPERTY_NOT_IMPLEMENTED;
}


static int mp_property_options(void *ctx, struct m_property *prop,
                               int action, void *arg)
{
    MPContext *mpctx = ctx;
    return access_option_list(action, arg, false, mpctx);
}

static int mp_property_local_options(void *ctx, struct m_property *prop,
                                     int action, void *arg)
{
    MPContext *mpctx = ctx;
    return access_option_list(action, arg, true, mpctx);
}

static int mp_property_option_info(void *ctx, struct m_property *prop,
                                   int action, void *arg)
{
    MPContext *mpctx = ctx;
    switch (action) {
    case M_PROPERTY_KEY_ACTION: {
        struct m_property_action_arg *ka = arg;
        bstr key;
        char *rem;
        m_property_split_path(ka->key, &key, &rem);
        struct m_config_option *co = m_config_get_co(mpctx->mconfig, key);
        if (!co)
            return M_PROPERTY_UNKNOWN;

        union m_option_value def = {0};
        if (co->default_data)
            memcpy(&def, co->default_data, co->opt->type->size);

        const struct m_option *opt = co->opt;
        bool has_minmax =
            opt->type == &m_option_type_int ||
            opt->type == &m_option_type_int64 ||
            opt->type == &m_option_type_float ||
            opt->type == &m_option_type_double;
        char **choices = NULL;

        if (opt->type == &m_option_type_choice) {
            has_minmax = true;
            struct m_opt_choice_alternatives *alt = opt->priv;
            int num = 0;
            for ( ; alt->name; alt++)
                MP_TARRAY_APPEND(NULL, choices, num, alt->name);
            MP_TARRAY_APPEND(NULL, choices, num, NULL);
        }
        if (opt->type == &m_option_type_obj_settings_list) {
            struct m_obj_list *objs = opt->priv;
            int num = 0;
            for (int n = 0; ; n++) {
                struct m_obj_desc desc = {0};
                if (!objs->get_desc(&desc, n))
                    break;
                MP_TARRAY_APPEND(NULL, choices, num, (char *)desc.name);
            }
            MP_TARRAY_APPEND(NULL, choices, num, NULL);
        }

        struct m_sub_property props[] = {
            {"name",                    SUB_PROP_STR(co->name)},
            {"type",                    SUB_PROP_STR(opt->type->name)},
            {"set-from-commandline",    SUB_PROP_FLAG(co->is_set_from_cmdline)},
            {"set-locally",             SUB_PROP_FLAG(co->is_set_locally)},
            {"default-value",           *opt, def},
            {"min",                     SUB_PROP_DOUBLE(opt->min),
             .unavailable = !(has_minmax && (opt->flags & M_OPT_MIN))},
            {"max",                     SUB_PROP_DOUBLE(opt->max),
             .unavailable = !(has_minmax && (opt->flags & M_OPT_MAX))},
            {"choices", .type = {.type = CONF_TYPE_STRING_LIST},
             .value = {.string_list = choices}, .unavailable = !choices},
            {0}
        };

        struct m_property_action_arg next_ka = *ka;
        next_ka.key = rem;
        int r = m_property_read_sub(props, M_PROPERTY_KEY_ACTION, &next_ka);
        talloc_free(choices);
        return r;
    }
    }
    return M_PROPERTY_NOT_IMPLEMENTED;
}

static int mp_property_list(void *ctx, struct m_property *prop,
                            int action, void *arg)
{
    struct MPContext *mpctx = ctx;
    struct command_ctx *cmd = mpctx->command_ctx;

    switch (action) {
    case M_PROPERTY_GET_TYPE:
        *(struct m_option *)arg = (struct m_option){.type = CONF_TYPE_STRING_LIST};
        return M_PROPERTY_OK;
    case M_PROPERTY_GET: {
        char **list = NULL;
        int num = 0;
        for (int n = 0; cmd->properties[n].name; n++) {
            MP_TARRAY_APPEND(NULL, list, num,
                                talloc_strdup(NULL, cmd->properties[n].name));
        }
        MP_TARRAY_APPEND(NULL, list, num, NULL);
        *(char ***)arg = list;
        return M_PROPERTY_OK;
    }
    }
    return M_PROPERTY_NOT_IMPLEMENTED;
}

static int mp_profile_list(void *ctx, struct m_property *prop,
                           int action, void *arg)
{
    MPContext *mpctx = ctx;
    switch (action) {
    case M_PROPERTY_GET_TYPE:
        *(struct m_option *)arg = (struct m_option){.type = CONF_TYPE_NODE};
        return M_PROPERTY_OK;
    case M_PROPERTY_GET: {
        *(struct mpv_node *)arg = m_config_get_profiles(mpctx->mconfig);
        return M_PROPERTY_OK;
    }
    }
    return M_PROPERTY_NOT_IMPLEMENTED;
}

// Redirect a property name to another
#define M_PROPERTY_ALIAS(name, real_property) \
    {(name), mp_property_alias, .priv = (real_property)}

#define M_PROPERTY_DEPRECATED_ALIAS(name, real_property) \
    {(name), mp_property_deprecated_alias, .priv = (real_property)}

// Base list of properties. This does not include option-mapped properties.
static const struct m_property mp_properties_base[] = {
    // General
    {"speed", mp_property_playback_speed},
    {"audio-speed-correction", mp_property_av_speed_correction, .priv = "a"},
    {"video-speed-correction", mp_property_av_speed_correction, .priv = "v"},
    {"display-sync-active", mp_property_display_sync_active},
    {"filename", mp_property_filename},
    {"stream-open-filename", mp_property_stream_open_filename},
    {"file-size", mp_property_file_size},
    {"path", mp_property_path},
    {"media-title", mp_property_media_title},
    {"stream-path", mp_property_stream_path},
    {"stream-capture", mp_property_stream_capture},
    {"current-demuxer", mp_property_demuxer},
    // conflicts with option
    M_PROPERTY_DEPRECATED_ALIAS("demuxer", "current-demuxer"),
    {"file-format", mp_property_file_format},
    {"stream-pos", mp_property_stream_pos},
    {"stream-end", mp_property_stream_end},
    {"duration", mp_property_duration},
    M_PROPERTY_DEPRECATED_ALIAS("length", "duration"), // conflicts with option
    {"avsync", mp_property_avsync},
    {"total-avsync-change", mp_property_total_avsync_change},
    {"drop-frame-count", mp_property_drop_frame_cnt},
    {"mistimed-frame-count", mp_property_mistimed_frame_count},
    {"vsync-ratio", mp_property_vsync_ratio},
    {"vo-drop-frame-count", mp_property_vo_drop_frame_count},
    {"vo-delayed-frame-count", mp_property_vo_delayed_frame_count},
    {"percent-pos", mp_property_percent_pos},
    {"time-start", mp_property_time_start},
    {"time-pos", mp_property_time_pos},
    {"time-remaining", mp_property_remaining},
    {"audio-pts", mp_property_audio_pts},
    {"playtime-remaining", mp_property_playtime_remaining},
    {"playback-time", mp_property_playback_time},
    {"disc-title", mp_property_disc_title},
    {"chapter", mp_property_chapter},
    {"edition", mp_property_edition},
    {"disc-titles", mp_property_disc_titles},
    {"chapters", mp_property_chapters},
    {"editions", mp_property_editions},
    {"angle", mp_property_angle},
    {"metadata", mp_property_metadata},
    {"filtered-metadata", mp_property_filtered_metadata},
    {"chapter-metadata", mp_property_chapter_metadata},
    {"vf-metadata", mp_property_filter_metadata, .priv = "vf"},
    {"af-metadata", mp_property_filter_metadata, .priv = "af"},
    {"pause", mp_property_pause},
    {"core-idle", mp_property_core_idle},
    {"eof-reached", mp_property_eof_reached},
    {"seeking", mp_property_seeking},
    {"playback-abort", mp_property_playback_abort},
    {"cache-percent", mp_property_cache},
    M_PROPERTY_DEPRECATED_ALIAS("cache", "cache-percent"), // conflicts with option
    {"cache-free", mp_property_cache_free},
    {"cache-used", mp_property_cache_used},
    {"cache-size", mp_property_cache_size},
    {"cache-idle", mp_property_cache_idle},
    {"cache-speed", mp_property_cache_speed},
    {"demuxer-cache-duration", mp_property_demuxer_cache_duration},
    {"demuxer-cache-time", mp_property_demuxer_cache_time},
    {"demuxer-cache-idle", mp_property_demuxer_cache_idle},
    {"cache-buffering-state", mp_property_cache_buffering},
    {"paused-for-cache", mp_property_paused_for_cache},
    {"clock", mp_property_clock},
    {"seekable", mp_property_seekable},
    {"partially-seekable", mp_property_partially_seekable},
    {"idle-active", mp_property_idle},
    M_PROPERTY_DEPRECATED_ALIAS("idle", "idle-active"), // conflicts with option

    {"chapter-list", mp_property_list_chapters},
    {"track-list", property_list_tracks},
    {"edition-list", property_list_editions},
    {"disc-title-list", mp_property_list_disc_titles},

    {"playlist", mp_property_playlist},
    {"playlist-pos", mp_property_playlist_pos},
    {"playlist-pos-1", mp_property_playlist_pos_1},
    M_PROPERTY_ALIAS("playlist-count", "playlist/count"),

    // Audio
    {"mixer-active", mp_property_mixer_active},
    {"volume", mp_property_volume},
    {"mute", mp_property_mute},
    {"ao-volume", mp_property_ao_volume},
    {"ao-mute", mp_property_ao_mute},
    {"audio-delay", mp_property_audio_delay},
    {"audio-codec-name", mp_property_audio_codec_name},
    {"audio-codec", mp_property_audio_codec},
    {"audio-params", mp_property_audio_params},
    {"audio-out-params", mp_property_audio_out_params},
    // conflicts with option
    M_PROPERTY_DEPRECATED_ALIAS("audio-samplerate", "audio-params/samplerate"),
    M_PROPERTY_DEPRECATED_ALIAS("audio-channels", "audio-params/channel-count"),
    {"aid", mp_property_audio},
    {"balance", mp_property_balance},
    {"audio-device", mp_property_audio_device},
    {"audio-device-list", mp_property_audio_devices},
    {"current-ao", mp_property_ao},
    {"audio-out-detected-device", mp_property_ao_detected_device},

    // Video
    {"fullscreen", mp_property_fullscreen},
    {"deinterlace", mp_property_deinterlace},
    {"taskbar-progress", mp_property_taskbar_progress},
    {"ontop", mp_property_ontop},
    {"border", mp_property_border},
    {"on-all-workspaces", mp_property_all_workspaces},
    {"gamma", mp_property_video_color},
    {"brightness", mp_property_video_color},
    {"contrast", mp_property_video_color},
    {"saturation", mp_property_video_color},
    {"hue", mp_property_video_color},
    {"video-output-levels", mp_property_video_color,
     .priv = (void *)"output-levels"},
    {"video-out-params", mp_property_vo_imgparams},
    {"video-params", mp_property_vd_imgparams},
    {"video-format", mp_property_video_format},
    {"video-frame-info", mp_property_video_frame_info},
    {"video-codec", mp_property_video_codec},
    M_PROPERTY_ALIAS("dwidth", "video-out-params/dw"),
    M_PROPERTY_ALIAS("dheight", "video-out-params/dh"),
    M_PROPERTY_ALIAS("width", "video-params/w"),
    M_PROPERTY_ALIAS("height", "video-params/h"),
    {"window-scale", mp_property_window_scale},
    {"vo-configured", mp_property_vo_configured},
    {"vo-performance", mp_property_vo_performance},
    {"current-vo", mp_property_vo},
    {"container-fps", mp_property_fps},
    M_PROPERTY_DEPRECATED_ALIAS("fps", "container-fps"), // conflicts with option
    {"estimated-vf-fps", mp_property_vf_fps},
    {"video-aspect", mp_property_aspect},
    {"vid", mp_property_video},
    {"program", mp_property_program},
    {"hwdec", mp_property_hwdec},
    {"hwdec-current", mp_property_hwdec_current},
    {"hwdec-interop", mp_property_hwdec_interop},

    {"estimated-frame-count", mp_property_frame_count},
    {"estimated-frame-number", mp_property_frame_number},

    {"osd-width", mp_property_osd_w},
    {"osd-height", mp_property_osd_h},
    {"osd-par", mp_property_osd_par},

    {"osd-sym-cc", mp_property_osd_sym},
    {"osd-ass-cc", mp_property_osd_ass},

    // Subs
    {"sid", mp_property_sub},
    {"secondary-sid", mp_property_sub2},
    {"sub-delay", mp_property_sub_delay},
    {"sub-speed", mp_property_sub_speed},
    {"sub-pos", mp_property_sub_pos},
    {"sub-text", mp_property_sub_text},

    {"vf", mp_property_vf},
    {"af", mp_property_af},

    {"video-rotate", video_simple_refresh_property},
    {"video-stereo-mode", video_simple_refresh_property},

    {"ab-loop-a", mp_property_ab_loop},
    {"ab-loop-b", mp_property_ab_loop},

#define PROPERTY_BITRATE(name, old, type) \
    {name, mp_property_packet_bitrate, (void *)(uintptr_t)((type)|(old?0x100:0))}
    PROPERTY_BITRATE("packet-video-bitrate", true, STREAM_VIDEO),
    PROPERTY_BITRATE("packet-audio-bitrate", true, STREAM_AUDIO),
    PROPERTY_BITRATE("packet-sub-bitrate", true, STREAM_SUB),

    PROPERTY_BITRATE("video-bitrate", false, STREAM_VIDEO),
    PROPERTY_BITRATE("audio-bitrate", false, STREAM_AUDIO),
    PROPERTY_BITRATE("sub-bitrate", false, STREAM_SUB),

#define PROPERTY_TV_COLOR(name, type) \
    {name, mp_property_tv_color, (void *)(intptr_t)type}
    PROPERTY_TV_COLOR("tv-brightness", TV_COLOR_BRIGHTNESS),
    PROPERTY_TV_COLOR("tv-contrast", TV_COLOR_CONTRAST),
    PROPERTY_TV_COLOR("tv-saturation", TV_COLOR_SATURATION),
    PROPERTY_TV_COLOR("tv-hue", TV_COLOR_HUE),
    {"tv-freq", mp_property_tv_freq},
    {"tv-norm", mp_property_tv_norm},
    {"tv-scan", mp_property_tv_scan},
    {"tv-channel", mp_property_tv_channel},
    {"dvb-channel", mp_property_dvb_channel},
    {"dvb-channel-name", mp_property_dvb_channel_name},

    {"cursor-autohide", mp_property_cursor_autohide},

#define TRACK_FF(name, type) \
    {name, property_switch_track_ff, (void *)(intptr_t)type}
    TRACK_FF("ff-vid", STREAM_VIDEO),
    TRACK_FF("ff-aid", STREAM_AUDIO),
    TRACK_FF("ff-sid", STREAM_SUB),

    {"window-minimized", mp_property_win_minimized},
    {"display-names", mp_property_display_names},
    {"display-fps", mp_property_display_fps},
    {"estimated-display-fps", mp_property_estimated_display_fps},
    {"vsync-jitter", mp_property_vsync_jitter},
    {"framedrop", mp_property_framedrop},

    {"working-directory", mp_property_cwd},

    {"protocol-list", mp_property_protocols},
    {"decoder-list", mp_property_decoders},
    {"encoder-list", mp_property_encoders},

    {"mpv-version", mp_property_version},
    {"mpv-configuration", mp_property_configuration},
    {"ffmpeg-version", mp_property_ffmpeg},

    {"options", mp_property_options},
    {"file-local-options", mp_property_local_options},
    {"option-info", mp_property_option_info},
    {"property-list", mp_property_list},
    {"profile-list", mp_profile_list},

    M_PROPERTY_ALIAS("video", "vid"),
    M_PROPERTY_ALIAS("audio", "aid"),
    M_PROPERTY_ALIAS("sub", "sid"),

    // compatibility
    M_PROPERTY_ALIAS("colormatrix", "video-params/colormatrix"),
    M_PROPERTY_ALIAS("colormatrix-input-range", "video-params/colorlevels"),
    M_PROPERTY_ALIAS("colormatrix-primaries", "video-params/primaries"),
    M_PROPERTY_ALIAS("colormatrix-gamma", "video-params/gamma"),

     // conflicts with option
    M_PROPERTY_DEPRECATED_ALIAS("audio-format", "audio-codec-name"),
};

// Each entry describes which properties an event (possibly) changes.
#define E(x, ...) [x] = (const char*const[]){__VA_ARGS__, NULL}
static const char *const *const mp_event_property_change[] = {
    E(MPV_EVENT_START_FILE, "*"),
    E(MPV_EVENT_END_FILE, "*"),
    E(MPV_EVENT_FILE_LOADED, "*"),
    E(MP_EVENT_CHANGE_ALL, "*"),
    E(MPV_EVENT_TRACKS_CHANGED, "track-list"),
    E(MPV_EVENT_TRACK_SWITCHED, "vid", "video", "aid", "audio", "sid", "sub",
      "secondary-sid"),
    E(MPV_EVENT_IDLE, "*"),
    E(MPV_EVENT_PAUSE,   "pause", "paused-on-cache", "core-idle", "eof-reached"),
    E(MPV_EVENT_UNPAUSE, "pause", "paused-on-cache", "core-idle", "eof-reached"),
    E(MPV_EVENT_TICK, "time-pos", "audio-pts", "stream-pos", "avsync",
      "percent-pos", "time-remaining", "playtime-remaining", "playback-time",
      "estimated-vf-fps", "drop-frame-count", "vo-drop-frame-count",
      "total-avsync-change", "audio-speed-correction", "video-speed-correction",
      "vo-delayed-frame-count", "mistimed-frame-count", "vsync-ratio",
      "estimated-display-fps", "vsync-jitter", "sub-text"),
    E(MPV_EVENT_VIDEO_RECONFIG, "video-out-params", "video-params",
      "video-format", "video-codec", "video-bitrate", "dwidth", "dheight",
      "width", "height", "fps", "aspect", "vo-configured", "current-vo",
      "detected-hwdec", "colormatrix", "colormatrix-input-range",
      "colormatrix-output-range", "colormatrix-primaries", "video-aspect"),
    E(MPV_EVENT_AUDIO_RECONFIG, "audio-format", "audio-codec", "audio-bitrate",
      "samplerate", "channels", "audio", "volume", "mute", "balance",
      "current-ao", "audio-codec-name", "audio-params",
      "audio-out-params", "volume-max", "mixer-active"),
    E(MPV_EVENT_SEEK, "seeking", "core-idle", "eof-reached"),
    E(MPV_EVENT_PLAYBACK_RESTART, "seeking", "core-idle", "eof-reached"),
    E(MPV_EVENT_METADATA_UPDATE, "metadata", "filtered-metadata", "media-title"),
    E(MPV_EVENT_CHAPTER_CHANGE, "chapter", "chapter-metadata"),
    E(MP_EVENT_CACHE_UPDATE, "cache", "cache-free", "cache-used", "cache-idle",
      "demuxer-cache-duration", "demuxer-cache-idle", "paused-for-cache",
      "demuxer-cache-time", "cache-buffering-state", "cache-speed",
      "cache-percent"),
    E(MP_EVENT_WIN_RESIZE, "window-scale", "osd-width", "osd-height", "osd-par"),
    E(MP_EVENT_WIN_STATE, "window-minimized", "display-names", "display-fps",
      "fullscreen"),
    E(MP_EVENT_CHANGE_PLAYLIST, "playlist", "playlist-pos", "playlist-pos-1",
      "playlist-count", "playlist/count"),
};
#undef E

// If there is no prefix, return length+1 (avoids matching full name as prefix).
static int prefix_len(const char *p)
{
    const char *end = strchr(p, '/');
    return end ? end - p : strlen(p) + 1;
}

static bool match_property(const char *a, const char *b)
{
    if (strcmp(a, "*") == 0)
        return true;
    int len_a = prefix_len(a);
    int len_b = prefix_len(b);
    return strncmp(a, b, MPMIN(len_a, len_b)) == 0;
}

// Return a bitset of events which change the property.
uint64_t mp_get_property_event_mask(const char *name)
{
    uint64_t mask = 0;
    for (int n = 0; n < MP_ARRAY_SIZE(mp_event_property_change); n++) {
        const char *const *const list = mp_event_property_change[n];
        for (int i = 0; list && list[i]; i++) {
            if (match_property(list[i], name))
                mask |= 1ULL << n;
        }
    }
    return mask;
}

// Return an ID for the property. It might not be unique, but is good enough
// for property change handling. Return -1 if property unknown.
int mp_get_property_id(struct MPContext *mpctx, const char *name)
{
    struct command_ctx *ctx = mpctx->command_ctx;
    for (int n = 0; ctx->properties[n].name; n++) {
        if (match_property(ctx->properties[n].name, name))
            return n;
    }
    return -1;
}

static bool is_property_set(int action, void *val)
{
    switch (action) {
    case M_PROPERTY_SET:
    case M_PROPERTY_SWITCH:
    case M_PROPERTY_SET_STRING:
    case M_PROPERTY_SET_NODE:
        return true;
    case M_PROPERTY_KEY_ACTION: {
        struct m_property_action_arg *key = val;
        return is_property_set(key->action, key->arg);
    }
    default:
        return false;
    }
}

static int mp_property_do_silent(const char *name, int action, void *val,
                                 struct MPContext *ctx)
{
    struct command_ctx *cmd = ctx->command_ctx;
    int r = m_property_do(ctx->log, cmd->properties, name, action, val, ctx);
    if (r == M_PROPERTY_OK && is_property_set(action, val))
        mp_notify_property(ctx, (char *)name);
    return r;
}

int mp_property_do(const char *name, int action, void *val,
                   struct MPContext *ctx)
{
    int r = mp_property_do_silent(name, action, val, ctx);
    if (mp_msg_test(ctx->log, MSGL_V) && is_property_set(action, val)) {
        struct m_option ot = {0};
        void *data = val;
        switch (action) {
        case M_PROPERTY_SET_NODE:
            ot.type = &m_option_type_node;
            break;
        case M_PROPERTY_SET_STRING:
            ot.type = &m_option_type_string;
            data = &val;
            break;
        }
        char *t = ot.type ? m_option_print(&ot, data) : NULL;
        MP_VERBOSE(ctx, "Set property: %s%s%s -> %d\n",
                   name, t ? "=" : "", t ? t : "", r);
        talloc_free(t);
    }
    return r;
}

char *mp_property_expand_string(struct MPContext *mpctx, const char *str)
{
    struct command_ctx *ctx = mpctx->command_ctx;
    return m_properties_expand_string(ctx->properties, str, mpctx);
}

// Before expanding properties, parse C-style escapes like "\n"
char *mp_property_expand_escaped_string(struct MPContext *mpctx, const char *str)
{
    void *tmp = talloc_new(NULL);
    bstr strb = bstr0(str);
    bstr dst = {0};
    while (strb.len) {
        if (!mp_append_escaped_string(tmp, &dst, &strb)) {
            talloc_free(tmp);
            return talloc_strdup(NULL, "(broken escape sequences)");
        }
        // pass " through literally
        if (!bstr_eatstart0(&strb, "\""))
            break;
        bstr_xappend(tmp, &dst, bstr0("\""));
    }
    char *r = mp_property_expand_string(mpctx, dst.start);
    talloc_free(tmp);
    return r;
}

void property_print_help(struct MPContext *mpctx)
{
    struct command_ctx *ctx = mpctx->command_ctx;
    m_properties_print_help_list(mpctx->log, ctx->properties);
}

/* List of default ways to show a property on OSD.
 *
 * If osd_progbar is set, a bar showing the current position between min/max
 * values of the property is shown. In this case osd_msg is only used for
 * terminal output if there is no video; it'll be a label shown together with
 * percentage.
 */
static const struct property_osd_display {
    // property name
    const char *name;
    // name used on OSD
    const char *osd_name;
    // progressbar type
    int osd_progbar;
    // Needs special ways to display the new value (seeks are delayed)
    int seek_msg, seek_bar;
    // Free-form message (if NULL, osd_name or the property name is used)
    const char *msg;
} property_osd_display[] = {
    // general
    { "loop", "Loop" },
    { "chapter", .seek_msg = OSD_SEEK_INFO_CHAPTER_TEXT,
                 .seek_bar = OSD_SEEK_INFO_BAR },
    { "edition", .seek_msg = OSD_SEEK_INFO_EDITION },
    { "hr-seek", "hr-seek" },
    { "speed", "Speed" },
    { "clock", "Clock" },
    // audio
    { "volume", "Volume",
      .msg = "Volume: ${?volume:${volume}% ${?mute==yes:(Muted)}}${!volume:${volume}}",
      .osd_progbar = OSD_VOLUME },
    { "ao-volume", "AO Volume",
      .msg = "AO Volume: ${?ao-volume:${ao-volume}% ${?ao-mute==yes:(Muted)}}${!ao-volume:${ao-volume}}",
      .osd_progbar = OSD_VOLUME },
    { "mute", "Mute" },
    { "ao-mute", "AO Mute" },
    { "audio-delay", "A-V delay" },
    { "audio", "Audio" },
    { "balance", "Balance", .osd_progbar = OSD_BALANCE },
    // video
    { "panscan", "Panscan", .osd_progbar = OSD_PANSCAN },
    { "taskbar-progress", "Progress in taskbar" },
    { "ontop", "Stay on top" },
    { "border", "Border" },
    { "framedrop", "Framedrop" },
    { "deinterlace", "Deinterlace" },
    { "colormatrix",
       .msg = "YUV colormatrix:\n${colormatrix}" },
    { "colormatrix-input-range",
       .msg = "YUV input range:\n${colormatrix-input-range}" },
    { "colormatrix-output-range",
       .msg = "RGB output range:\n${colormatrix-output-range}" },
    { "colormatrix-primaries",
       .msg = "Colorspace primaries:\n${colormatrix-primaries}", },
    { "colormatrix-gamma",
       .msg = "Colorspace gamma:\n${colormatrix-gamma}", },
    { "gamma", "Gamma", .osd_progbar = OSD_BRIGHTNESS },
    { "brightness", "Brightness", .osd_progbar = OSD_BRIGHTNESS },
    { "contrast", "Contrast", .osd_progbar = OSD_CONTRAST },
    { "saturation", "Saturation", .osd_progbar = OSD_SATURATION },
    { "hue", "Hue", .osd_progbar = OSD_HUE },
    { "angle", "Angle" },
    // subs
    { "sub", "Subtitles" },
    { "secondary-sid", "Secondary subtitles" },
    { "sub-pos", "Sub position" },
    { "sub-delay", "Sub delay" },
    { "sub-speed", "Sub speed" },
    { "sub-visibility", .msg = "Subtitles ${!sub-visibility==yes:hidden}"
        "${?sub-visibility==yes:visible${?sub==no: (but no subtitles selected)}}" },
    { "sub-forced-only", "Forced sub only" },
    { "sub-scale", "Sub Scale"},
    { "ass-vsfilter-aspect-compat", "Subtitle VSFilter aspect compat"},
    { "ass-style-override", "ASS subtitle style override"},
    { "vf", "Video filters", .msg = "Video filters:\n${vf}"},
    { "af", "Audio filters", .msg = "Audio filters:\n${af}"},
    { "tv-brightness", "Brightness", .osd_progbar = OSD_BRIGHTNESS },
    { "tv-hue", "Hue", .osd_progbar = OSD_HUE},
    { "tv-saturation", "Saturation", .osd_progbar = OSD_SATURATION },
    { "tv-contrast", "Contrast", .osd_progbar = OSD_CONTRAST },
    { "ab-loop-a", "A-B loop start"},
    { "ab-loop-b", .msg = "A-B loop: ${ab-loop-a} - ${ab-loop-b}"},
    { "audio-device", "Audio device"},
    // By default, don't display the following properties on OSD
    { "pause", NULL },
    { "fullscreen", NULL },
    {0}
};

static void show_property_osd(MPContext *mpctx, const char *name, int osd_mode)
{
    struct MPOpts *opts = mpctx->opts;
    struct property_osd_display disp = { .name = name, .osd_name = name };

    if (!osd_mode)
        return;

    // look for the command
    for (const struct property_osd_display *p = property_osd_display; p->name; p++)
    {
        if (!strcmp(p->name, name)) {
            disp = *p;
            break;
        }
    }

    if (osd_mode == MP_ON_OSD_AUTO) {
        osd_mode =
            ((disp.msg || disp.osd_name || disp.seek_msg) ? MP_ON_OSD_MSG : 0) |
            ((disp.osd_progbar || disp.seek_bar) ? MP_ON_OSD_BAR : 0);
    }

    if (!disp.osd_progbar)
        disp.osd_progbar = ' ';

    if (!disp.osd_name)
        disp.osd_name = name;

    if (disp.seek_msg || disp.seek_bar) {
        mpctx->add_osd_seek_info |=
            (osd_mode & MP_ON_OSD_MSG ? disp.seek_msg : 0) |
            (osd_mode & MP_ON_OSD_BAR ? disp.seek_bar : 0);
        return;
    }

    struct m_option prop = {0};
    mp_property_do(name, M_PROPERTY_GET_CONSTRICTED_TYPE, &prop, mpctx);
    if ((osd_mode & MP_ON_OSD_BAR) && (prop.flags & CONF_RANGE) == CONF_RANGE) {
        if (prop.type == CONF_TYPE_INT) {
            int n = prop.min;
            mp_property_do(name, M_PROPERTY_GET_NEUTRAL, &n, mpctx);
            int i;
            if (mp_property_do(name, M_PROPERTY_GET, &i, mpctx) > 0)
                set_osd_bar(mpctx, disp.osd_progbar, prop.min, prop.max, n, i);
        } else if (prop.type == CONF_TYPE_FLOAT) {
            float n = prop.min;
            mp_property_do(name, M_PROPERTY_GET_NEUTRAL, &n, mpctx);
            float f;
            if (mp_property_do(name, M_PROPERTY_GET, &f, mpctx) > 0)
                set_osd_bar(mpctx, disp.osd_progbar, prop.min, prop.max, n, f);
        }
    }

    if (osd_mode & MP_ON_OSD_MSG) {
        void *tmp = talloc_new(NULL);

        const char *msg = disp.msg;
        if (!msg)
            msg = talloc_asprintf(tmp, "%s: ${%s}", disp.osd_name, name);

        char *osd_msg = talloc_steal(tmp, mp_property_expand_string(mpctx, msg));

        if (osd_msg && osd_msg[0])
            set_osd_msg(mpctx, 1, opts->osd_duration, "%s", osd_msg);

        talloc_free(tmp);
    }
}

static bool reinit_filters(MPContext *mpctx, enum stream_type mediatype)
{
    switch (mediatype) {
    case STREAM_VIDEO:
        return reinit_video_filters(mpctx) >= 0;
    case STREAM_AUDIO:
        return reinit_audio_filters(mpctx) >= 0;
    }
    return false;
}

static const char *const filter_opt[STREAM_TYPE_COUNT] = {
    [STREAM_VIDEO] = "vf",
    [STREAM_AUDIO] = "af",
};

static int set_filters(struct MPContext *mpctx, enum stream_type mediatype,
                       struct m_obj_settings *new_chain)
{
    bstr option = bstr0(filter_opt[mediatype]);
    struct m_config_option *co = m_config_get_co(mpctx->mconfig, option);
    if (!co)
        return -1;

    struct m_obj_settings **list = co->data;
    struct m_obj_settings *old_settings = *list;
    *list = NULL;
    m_option_copy(co->opt, list, &new_chain);

    bool success = reinit_filters(mpctx, mediatype);

    if (success) {
        m_option_free(co->opt, &old_settings);
        mp_notify_property(mpctx, filter_opt[mediatype]);
    } else {
        m_option_free(co->opt, list);
        *list = old_settings;
        reinit_filters(mpctx, mediatype);
    }

    return success ? 0 : -1;
}

static int edit_filters(struct MPContext *mpctx, struct mp_log *log,
                        enum stream_type mediatype,
                        const char *cmd, const char *arg)
{
    bstr option = bstr0(filter_opt[mediatype]);
    struct m_config_option *co = m_config_get_co(mpctx->mconfig, option);
    if (!co)
        return -1;

    // The option parser is used to modify the filter list itself.
    char optname[20];
    snprintf(optname, sizeof(optname), "%.*s-%s", BSTR_P(option), cmd);

    struct m_obj_settings *new_chain = NULL;
    m_option_copy(co->opt, &new_chain, co->data);

    int r = m_option_parse(log, co->opt, bstr0(optname), bstr0(arg), &new_chain);
    if (r >= 0)
        r = set_filters(mpctx, mediatype, new_chain);

    m_option_free(co->opt, &new_chain);

    return r >= 0 ? 0 : -1;
}

static int edit_filters_osd(struct MPContext *mpctx, enum stream_type mediatype,
                            const char *cmd, const char *arg, bool on_osd)
{
    int r = edit_filters(mpctx, mpctx->log, mediatype, cmd, arg);
    if (on_osd) {
        if (r >= 0) {
            const char *prop = filter_opt[mediatype];
            show_property_osd(mpctx, prop, MP_ON_OSD_MSG);
        } else {
            set_osd_msg(mpctx, 1, mpctx->opts->osd_duration,
                         "Changing filters failed!");
        }
    }
    return r;
}

static void recreate_overlays(struct MPContext *mpctx)
{
    struct command_ctx *cmd = mpctx->command_ctx;
    int overlay_next = !cmd->overlay_osd_current;
    struct sub_bitmaps *new = &cmd->overlay_osd[overlay_next];
    new->format = SUBBITMAP_RGBA;
    new->change_id = 1;

    bool valid = false;

    new->num_parts = 0;
    for (int n = 0; n < cmd->num_overlays; n++) {
        struct overlay *o = &cmd->overlays[n];
        if (o->source) {
            struct mp_image *s = o->source;
            struct sub_bitmap b = {
                .bitmap = s->planes[0],
                .stride = s->stride[0],
                .w = s->w, .dw = s->w,
                .h = s->h, .dh = s->h,
                .x = o->x,
                .y = o->y,
            };
            MP_TARRAY_APPEND(cmd, new->parts, new->num_parts, b);
        }
    }

    if (!cmd->overlay_packer)
        cmd->overlay_packer = talloc_zero(cmd, struct bitmap_packer);

    cmd->overlay_packer->padding = 1; // assume bilinear scaling
    packer_set_size(cmd->overlay_packer, new->num_parts);

    for (int n = 0; n < new->num_parts; n++)
        cmd->overlay_packer->in[n] = (struct pos){new->parts[n].w, new->parts[n].h};

    if (packer_pack(cmd->overlay_packer) < 0 || new->num_parts == 0)
        goto done;

    struct pos bb[2];
    packer_get_bb(cmd->overlay_packer, bb);

    new->packed_w = bb[1].x;
    new->packed_h = bb[1].y;

    if (!new->packed || new->packed->w < new->packed_w ||
                        new->packed->h < new->packed_h)
    {
        talloc_free(new->packed);
        new->packed = mp_image_alloc(IMGFMT_BGRA, cmd->overlay_packer->w,
                                                  cmd->overlay_packer->h);
        if (!new->packed)
            goto done;
    }

    // clear padding
    mp_image_clear(new->packed, 0, 0, new->packed->w, new->packed->h);

    for (int n = 0; n < new->num_parts; n++) {
        struct sub_bitmap *b = &new->parts[n];
        struct pos pos = cmd->overlay_packer->result[n];

        int stride = new->packed->stride[0];
        void *pdata = (uint8_t *)new->packed->planes[0] + pos.y * stride + pos.x * 4;
        memcpy_pic(pdata, b->bitmap, b->w * 4, b->h, stride, b->stride);

        b->bitmap = pdata;
        b->stride = stride;

        b->src_x = pos.x;
        b->src_y = pos.y;
    }

    valid = true;
done:
    if (!valid) {
        new->format = SUBBITMAP_EMPTY;
        new->num_parts = 0;
    }

    osd_set_external2(mpctx->osd, new);
    cmd->overlay_osd_current = overlay_next;
}

// Set overlay with the given ID to the contents as described by "new".
static void replace_overlay(struct MPContext *mpctx, int id, struct overlay *new)
{
    struct command_ctx *cmd = mpctx->command_ctx;
    assert(id >= 0);
    if (id >= cmd->num_overlays) {
        MP_TARRAY_GROW(cmd, cmd->overlays, id);
        while (cmd->num_overlays <= id)
            cmd->overlays[cmd->num_overlays++] = (struct overlay){0};
    }

    struct overlay *ptr = &cmd->overlays[id];

    talloc_free(ptr->source);
    *ptr = *new;

    recreate_overlays(mpctx);
}

static int overlay_add(struct MPContext *mpctx, int id, int x, int y,
                       char *file, int offset, char *fmt, int w, int h,
                       int stride)
{
    int r = -1;
    if (strcmp(fmt, "bgra") != 0) {
        MP_ERR(mpctx, "overlay-add: unsupported OSD format '%s'\n", fmt);
        goto error;
    }
    if (id < 0 || id >= 64) { // arbitrary upper limit
        MP_ERR(mpctx, "overlay-add: invalid id %d\n", id);
        goto error;
    }
    if (w <= 0 || h <= 0 || stride < w * 4 || (stride % 4)) {
        MP_ERR(mpctx, "overlay-add: inconsistent parameters\n");
        goto error;
    }
    struct overlay overlay = {
        .source = mp_image_alloc(IMGFMT_BGRA, w, h),
        .x = x,
        .y = y,
    };
    if (!overlay.source)
        goto error;
    int fd = -1;
    bool close_fd = true;
    void *p = NULL;
    if (file[0] == '@') {
        char *end;
        fd = strtol(&file[1], &end, 10);
        if (!file[1] || end[0])
            fd = -1;
        close_fd = false;
    } else if (file[0] == '&') {
        char *end;
        unsigned long long addr = strtoull(&file[1], &end, 0);
        if (!file[1] || end[0])
            addr = 0;
        p = (void *)(uintptr_t)addr;
    } else {
        fd = open(file, O_RDONLY | O_BINARY | O_CLOEXEC);
    }
    int map_size = 0;
    if (fd >= 0) {
        map_size = offset + h * stride;
        void *m = mmap(NULL, map_size, PROT_READ, MAP_SHARED, fd, 0);
        if (close_fd)
            close(fd);
        if (m && m != MAP_FAILED)
            p = m;
    }
    if (!p) {
        MP_ERR(mpctx, "overlay-add: could not open or map '%s'\n", file);
        talloc_free(overlay.source);
        goto error;
    }
    memcpy_pic(overlay.source->planes[0], (char *)p + offset, w * 4, h,
               overlay.source->stride[0], stride);
    if (map_size)
        munmap(p, map_size);

    replace_overlay(mpctx, id, &overlay);
    r = 0;
error:
    return r;
}

static void overlay_remove(struct MPContext *mpctx, int id)
{
    struct command_ctx *cmd = mpctx->command_ctx;
    if (id >= 0 && id < cmd->num_overlays)
        replace_overlay(mpctx, id, &(struct overlay){0});
}

static void overlay_uninit(struct MPContext *mpctx)
{
    struct command_ctx *cmd = mpctx->command_ctx;
    if (!mpctx->osd)
        return;
    for (int id = 0; id < cmd->num_overlays; id++)
        overlay_remove(mpctx, id);
    osd_set_external2(mpctx->osd, NULL);
    for (int n = 0; n < 2; n++)
        mp_image_unrefp(&cmd->overlay_osd[n].packed);
}

struct cycle_counter {
    char **args;
    int counter;
};

static bool stringlist_equals(char **l1, char **l2)
{
    assert(l1 && l2);
    for (int i = 0; ; i++) {
        if (!l1[i] && !l2[i])
            return true;
        if (!l1[i] || !l2[i])
            return false;
        if (strcmp(l1[i], l2[i]) != 0)
            return false;
    }
}

static char **stringlist_dup(void *talloc_ctx, char **list)
{
    int num = 0;
    char **res = NULL;
    for (int i = 0; list && list[i]; i++)
        MP_TARRAY_APPEND(talloc_ctx, res, num, talloc_strdup(talloc_ctx, list[i]));
    MP_TARRAY_APPEND(talloc_ctx, res, num, NULL);
    return res;
}

static int *get_cmd_cycle_counter(struct MPContext *mpctx, char **args)
{
    struct command_ctx *cmd = mpctx->command_ctx;
    for (int n = 0; n < cmd->num_cycle_counters; n++) {
        struct cycle_counter *ctr = &cmd->cycle_counters[n];
        if (stringlist_equals(ctr->args, args))
            return &ctr->counter;
    }
    struct cycle_counter ctr = {stringlist_dup(cmd, args), -1};
    MP_TARRAY_APPEND(cmd, cmd->cycle_counters, cmd->num_cycle_counters, ctr);
    return &cmd->cycle_counters[cmd->num_cycle_counters - 1].counter;
}

static int mp_property_multiply(char *property, double f, struct MPContext *mpctx)
{
    union m_option_value val = {0};
    struct m_option opt = {0};
    int r;

    r = mp_property_do(property, M_PROPERTY_GET_CONSTRICTED_TYPE, &opt, mpctx);
    if (r != M_PROPERTY_OK)
        return r;
    assert(opt.type);

    if (!opt.type->multiply)
        return M_PROPERTY_NOT_IMPLEMENTED;

    r = mp_property_do(property, M_PROPERTY_GET, &val, mpctx);
    if (r != M_PROPERTY_OK)
        return r;
    opt.type->multiply(&opt, &val, f);
    r = mp_property_do(property, M_PROPERTY_SET, &val, mpctx);
    m_option_free(&opt, &val);
    return r;
}

static struct track *find_track_with_url(struct MPContext *mpctx, int type,
                                         const char *url)
{
    for (int n = 0; n < mpctx->num_tracks; n++) {
        struct track *track = mpctx->tracks[n];
        if (track && track->type == type && track->is_external &&
            strcmp(track->external_filename, url) == 0)
            return track;
    }
    return NULL;
}

// Whether this property should react to key events generated by auto-repeat.
static bool check_property_autorepeat(char *property,  struct MPContext *mpctx)
{
    struct m_option prop = {0};
    if (mp_property_do(property, M_PROPERTY_GET_TYPE, &prop, mpctx) <= 0)
        return true;

    // This is a heuristic at best.
    if (prop.type == &m_option_type_flag || prop.type == &m_option_type_choice)
        return false;

    return true;
}

static struct mpv_node *add_map_entry(struct mpv_node *dst, const char *key)
{
    struct mpv_node_list *list = dst->u.list;
    assert(dst->format == MPV_FORMAT_NODE_MAP && dst->u.list);
    MP_TARRAY_GROW(list, list->values, list->num);
    MP_TARRAY_GROW(list, list->keys, list->num);
    list->keys[list->num] = talloc_strdup(list, key);
    return &list->values[list->num++];
}

#define ADD_MAP_INT(dst, name, i) (*add_map_entry(dst, name) = \
    (struct mpv_node){ .format = MPV_FORMAT_INT64, .u.int64 = (i) });

#define ADD_MAP_CSTR(dst, name, s) (*add_map_entry(dst, name) = \
    (struct mpv_node){ .format = MPV_FORMAT_STRING, .u.string = (s) });

int run_command(struct MPContext *mpctx, struct mp_cmd *cmd, struct mpv_node *res)
{
    struct command_ctx *cmdctx = mpctx->command_ctx;
    struct MPOpts *opts = mpctx->opts;
    int osd_duration = opts->osd_duration;
    int on_osd = cmd->flags & MP_ON_OSD_FLAGS;
    bool auto_osd = on_osd == MP_ON_OSD_AUTO;
    bool msg_osd = auto_osd || (on_osd & MP_ON_OSD_MSG);
    bool bar_osd = auto_osd || (on_osd & MP_ON_OSD_BAR);
    bool msg_or_nobar_osd = msg_osd && !(auto_osd && opts->osd_bar_visible);
    int osdl = msg_osd ? 1 : OSD_LEVEL_INVISIBLE;

    mp_cmd_dump(mpctx->log, cmd->id == MP_CMD_IGNORE ? MSGL_DEBUG : MSGL_V,
                "Run command:", cmd);

    if (cmd->flags & MP_EXPAND_PROPERTIES) {
        for (int n = 0; n < cmd->nargs; n++) {
            if (cmd->args[n].type->type == CONF_TYPE_STRING) {
                char *s = mp_property_expand_string(mpctx, cmd->args[n].v.s);
                if (!s)
                    return -1;
                talloc_free(cmd->args[n].v.s);
                cmd->args[n].v.s = s;
            }
        }
    }

    switch (cmd->id) {
    case MP_CMD_SEEK: {
        double v = cmd->args[0].v.d * cmd->scale;
        int abs = cmd->args[1].v.i & 3;
        enum seek_precision precision = MPSEEK_DEFAULT;
        switch (((cmd->args[2].v.i | cmd->args[1].v.i) >> 3) & 3) {
        case 1: precision = MPSEEK_KEYFRAME; break;
        case 2: precision = MPSEEK_EXACT; break;
        }
        if (!mpctx->playback_initialized)
            return -1;
        mark_seek(mpctx);
        switch (abs) {
        case 0: { // Relative seek
            queue_seek(mpctx, MPSEEK_RELATIVE, v, precision, MPSEEK_FLAG_DELAY);
            set_osd_function(mpctx, (v > 0) ? OSD_FFW : OSD_REW);
            break;
        }
        case 1: { // Absolute seek by percentage
            double ratio = v / 100.0;
            double cur_pos = get_current_pos_ratio(mpctx, false);
            queue_seek(mpctx, MPSEEK_FACTOR, ratio, precision, MPSEEK_FLAG_DELAY);
            set_osd_function(mpctx, cur_pos < ratio ? OSD_FFW : OSD_REW);
            break;
        }
        case 2: { // Absolute seek to a timestamp in seconds
            queue_seek(mpctx, MPSEEK_ABSOLUTE, v, precision, MPSEEK_FLAG_DELAY);
            set_osd_function(mpctx,
                             v > get_current_time(mpctx) ? OSD_FFW : OSD_REW);
            break;
        }
        case 3: { // Relative seek by percentage
            queue_seek(mpctx, MPSEEK_FACTOR,
                              get_current_pos_ratio(mpctx, false) + v / 100.0,
                              precision, MPSEEK_FLAG_DELAY);
            set_osd_function(mpctx, v > 0 ? OSD_FFW : OSD_REW);
            break;
        }}
        if (bar_osd)
            mpctx->add_osd_seek_info |= OSD_SEEK_INFO_BAR;
        if (msg_or_nobar_osd)
            mpctx->add_osd_seek_info |= OSD_SEEK_INFO_TEXT;
        break;
    }

    case MP_CMD_REVERT_SEEK: {
        if (!mpctx->playback_initialized)
            return -1;
        double oldpts = cmdctx->last_seek_pts;
        if (cmdctx->marked_pts != MP_NOPTS_VALUE)
            oldpts = cmdctx->marked_pts;
        if (cmd->args[0].v.i == 1) {
            cmdctx->marked_pts = get_current_time(mpctx);
        } else if (oldpts != MP_NOPTS_VALUE) {
            cmdctx->last_seek_pts = get_current_time(mpctx);
            cmdctx->marked_pts = MP_NOPTS_VALUE;
            queue_seek(mpctx, MPSEEK_ABSOLUTE, oldpts, MPSEEK_EXACT,
                       MPSEEK_FLAG_DELAY);
            set_osd_function(mpctx, OSD_REW);
            if (bar_osd)
                mpctx->add_osd_seek_info |= OSD_SEEK_INFO_BAR;
            if (msg_or_nobar_osd)
                mpctx->add_osd_seek_info |= OSD_SEEK_INFO_TEXT;
        } else {
            return -1;
        }
        break;
    }

    case MP_CMD_SET: {
        int r = mp_property_do(cmd->args[0].v.s, M_PROPERTY_SET_STRING,
                               cmd->args[1].v.s, mpctx);
        if (r == M_PROPERTY_OK || r == M_PROPERTY_UNAVAILABLE) {
            show_property_osd(mpctx, cmd->args[0].v.s, on_osd);
        } else if (r == M_PROPERTY_UNKNOWN) {
            set_osd_msg(mpctx, osdl, osd_duration,
                        "Unknown property: '%s'", cmd->args[0].v.s);
            return -1;
        } else if (r <= 0) {
            set_osd_msg(mpctx, osdl, osd_duration,
                        "Failed to set property '%s' to '%s'",
                        cmd->args[0].v.s, cmd->args[1].v.s);
            return -1;
        }
        break;
    }

    case MP_CMD_ADD:
    case MP_CMD_CYCLE:
    {
        char *property = cmd->args[0].v.s;
        struct m_property_switch_arg s = {
            .inc = cmd->args[1].v.d * cmd->scale,
            .wrap = cmd->id == MP_CMD_CYCLE,
        };
        if (cmd->repeated && !check_property_autorepeat(property, mpctx)) {
            MP_VERBOSE(mpctx, "Dropping command '%.*s' from auto-repeated key.\n",
                       BSTR_P(cmd->original));
            break;
        }
        int r = mp_property_do(property, M_PROPERTY_SWITCH, &s, mpctx);
        if (r == M_PROPERTY_OK || r == M_PROPERTY_UNAVAILABLE) {
            show_property_osd(mpctx, property, on_osd);
        } else if (r == M_PROPERTY_UNKNOWN) {
            set_osd_msg(mpctx, osdl, osd_duration,
                        "Unknown property: '%s'", property);
            return -1;
        } else if (r <= 0) {
            set_osd_msg(mpctx, osdl, osd_duration,
                        "Failed to increment property '%s' by %g",
                        property, s.inc);
            return -1;
        }
        break;
    }

    case MP_CMD_MULTIPLY: {
        char *property = cmd->args[0].v.s;
        double f = cmd->args[1].v.d;
        int r = mp_property_multiply(property, f, mpctx);

        if (r == M_PROPERTY_OK || r == M_PROPERTY_UNAVAILABLE) {
            show_property_osd(mpctx, property, on_osd);
        } else if (r == M_PROPERTY_UNKNOWN) {
            set_osd_msg(mpctx, osdl, osd_duration,
                        "Unknown property: '%s'", property);
            return -1;
        } else if (r <= 0) {
            set_osd_msg(mpctx, osdl, osd_duration,
                        "Failed to multiply property '%s' by %g", property, f);
            return -1;
        }
        break;
    }

    case MP_CMD_CYCLE_VALUES: {
        char *args[MP_CMD_MAX_ARGS + 1] = {0};
        for (int n = 0; n < cmd->nargs; n++)
            args[n] = cmd->args[n].v.s;
        int first = 1, dir = 1;
        if (strcmp(args[0], "!reverse") == 0) {
            first += 1;
            dir = -1;
        }
        int *ptr = get_cmd_cycle_counter(mpctx, &args[first - 1]);
        int count = cmd->nargs - first;
        if (ptr && count > 0) {
            *ptr = *ptr < 0 ? (dir > 0 ? 0 : -1) : *ptr + dir;
            if (*ptr >= count)
                *ptr = 0;
            if (*ptr < 0)
                *ptr = count - 1;
            char *property = args[first - 1];
            char *value = args[first + *ptr];
            int r = mp_property_do(property, M_PROPERTY_SET_STRING, value, mpctx);
            if (r == M_PROPERTY_OK || r == M_PROPERTY_UNAVAILABLE) {
                show_property_osd(mpctx, property, on_osd);
            } else if (r == M_PROPERTY_UNKNOWN) {
                set_osd_msg(mpctx, osdl, osd_duration,
                            "Unknown property: '%s'", property);
                return -1;
            } else if (r <= 0) {
                set_osd_msg(mpctx, osdl, osd_duration,
                            "Failed to set property '%s' to '%s'",
                            property, value);
                return -1;
            }
        }
        break;
    }

    case MP_CMD_FRAME_STEP:
        if (!mpctx->playback_initialized)
            return -1;
        if (cmd->is_up_down) {
            if (cmd->is_up) {
                if (mpctx->step_frames < 1)
                    pause_player(mpctx);
            } else {
                if (cmd->repeated) {
                    unpause_player(mpctx);
                } else {
                    add_step_frame(mpctx, 1);
                }
            }
        } else {
            add_step_frame(mpctx, 1);
        }
        break;

    case MP_CMD_FRAME_BACK_STEP:
        if (!mpctx->playback_initialized)
            return -1;
        add_step_frame(mpctx, -1);
        break;

    case MP_CMD_QUIT:
    case MP_CMD_QUIT_WATCH_LATER:
        if (cmd->id == MP_CMD_QUIT_WATCH_LATER || opts->position_save_on_quit)
            mp_write_watch_later_conf(mpctx);
        mpctx->stop_play = PT_QUIT;
        mpctx->quit_custom_rc = cmd->args[0].v.i;
        mpctx->has_quit_custom_rc = true;
        mp_wakeup_core(mpctx);
        break;

    case MP_CMD_PLAYLIST_NEXT:
    case MP_CMD_PLAYLIST_PREV:
    {
        int dir = cmd->id == MP_CMD_PLAYLIST_PREV ? -1 : +1;
        int force = cmd->args[0].v.i;

        struct playlist_entry *e = mp_next_file(mpctx, dir, force);
        if (!e && !force)
            return -1;
        mp_set_playlist_entry(mpctx, e);
        if (on_osd & MP_ON_OSD_MSG)
            mpctx->add_osd_seek_info |= OSD_SEEK_INFO_CURRENT_FILE;
        break;
    }

    case MP_CMD_SUB_STEP:
    case MP_CMD_SUB_SEEK: {
        if (!mpctx->playback_initialized)
            return -1;
        struct track *track = mpctx->current_track[0][STREAM_SUB];
        struct dec_sub *sub = track ? track->d_sub : NULL;
        double refpts = get_current_time(mpctx);
        if (sub && refpts != MP_NOPTS_VALUE) {
            double a[2];
            a[0] = refpts - opts->sub_delay;
            a[1] = cmd->args[0].v.i;
            if (sub_control(sub, SD_CTRL_SUB_STEP, a) > 0) {
                if (cmd->id == MP_CMD_SUB_STEP) {
                    opts->sub_delay -= a[0];
                    osd_changed(mpctx->osd);
                    show_property_osd(mpctx, "sub-delay", on_osd);
                } else {
                    // We can easily get stuck by failing to seek to the video
                    // frame which actually shows the sub first (because video
                    // frame PTS and sub PTS rarely match exactly). Add some
                    // rounding for the mess of it.
                    a[0] += 0.01 * (a[1] >= 0 ? 1 : -1);
                    mark_seek(mpctx);
                    queue_seek(mpctx, MPSEEK_RELATIVE, a[0], MPSEEK_EXACT,
                               MPSEEK_FLAG_DELAY);
                    set_osd_function(mpctx, (a[0] > 0) ? OSD_FFW : OSD_REW);
                    if (bar_osd)
                        mpctx->add_osd_seek_info |= OSD_SEEK_INFO_BAR;
                    if (msg_or_nobar_osd)
                        mpctx->add_osd_seek_info |= OSD_SEEK_INFO_TEXT;
                }
            }
        }
        break;
    }

    case MP_CMD_OSD: {
        int v = cmd->args[0].v.i;
        if (opts->osd_level > MAX_OSD_LEVEL)
            opts->osd_level = MAX_OSD_LEVEL;
        if (v < 0)
            opts->osd_level = (opts->osd_level + 1) % (MAX_OSD_LEVEL + 1);
        else
            opts->osd_level = MPCLAMP(v, 0, MAX_OSD_LEVEL);
        if (opts->osd_level > 0 && (on_osd & MP_ON_OSD_MSG))
            set_osd_msg(mpctx, osdl, osd_duration, "OSD level: %d", opts->osd_level);
        if (opts->osd_level == 0)
            set_osd_msg(mpctx, 0, 0, "");
        mp_wakeup_core(mpctx);
        break;
    }

    case MP_CMD_PRINT_TEXT: {
        MP_INFO(mpctx, "%s\n", cmd->args[0].v.s);
        break;
    }

    case MP_CMD_SHOW_TEXT: {
        // if no argument supplied use default osd_duration, else <arg> ms.
        set_osd_msg(mpctx, cmd->args[2].v.i,
                    (cmd->args[1].v.i < 0 ? osd_duration : cmd->args[1].v.i),
                    "%s", cmd->args[0].v.s);
        break;
    }

    case MP_CMD_LOADFILE: {
        char *filename = cmd->args[0].v.s;
        int append = cmd->args[1].v.i;

        if (!append)
            playlist_clear(mpctx->playlist);

        struct playlist_entry *entry = playlist_entry_new(filename);
        if (cmd->args[2].v.str_list) {
            char **pairs = cmd->args[2].v.str_list;
            for (int i = 0; pairs[i] && pairs[i + 1]; i += 2) {
                playlist_entry_add_param(entry, bstr0(pairs[i]),
                                         bstr0(pairs[i + 1]));
            }
        }
        playlist_add(mpctx->playlist, entry);

        if (!append || (append == 2 && !mpctx->playlist->current)) {
            if (opts->position_save_on_quit) // requested in issue #1148
                mp_write_watch_later_conf(mpctx);
            mp_set_playlist_entry(mpctx, entry);
        }
        mp_notify(mpctx, MP_EVENT_CHANGE_PLAYLIST, NULL);
        mp_wakeup_core(mpctx);
        break;
    }

    case MP_CMD_LOADLIST: {
        char *filename = cmd->args[0].v.s;
        bool append = cmd->args[1].v.i;
        struct playlist *pl = playlist_parse_file(filename, mpctx->global);
        if (pl) {
            prepare_playlist(mpctx, pl);
            struct playlist_entry *new = pl->current;
            if (!append)
                playlist_clear(mpctx->playlist);
            playlist_append_entries(mpctx->playlist, pl);
            talloc_free(pl);

            if (!append && mpctx->playlist->first)
                mp_set_playlist_entry(mpctx, new ? new : mpctx->playlist->first);

            mp_notify(mpctx, MP_EVENT_CHANGE_PLAYLIST, NULL);
            mp_wakeup_core(mpctx);
        } else {
            MP_ERR(mpctx, "Unable to load playlist %s.\n", filename);
            return -1;
        }
        break;
    }

    case MP_CMD_PLAYLIST_CLEAR: {
        // Supposed to clear the playlist, except the currently played item.
        if (mpctx->playlist->current_was_replaced)
            mpctx->playlist->current = NULL;
        while (mpctx->playlist->first) {
            struct playlist_entry *e = mpctx->playlist->first;
            if (e == mpctx->playlist->current) {
                e = e->next;
                if (!e)
                    break;
            }
            playlist_remove(mpctx->playlist, e);
        }
        mp_notify(mpctx, MP_EVENT_CHANGE_PLAYLIST, NULL);
        mp_wakeup_core(mpctx);
        break;
    }

    case MP_CMD_PLAYLIST_REMOVE: {
        struct playlist_entry *e = playlist_entry_from_index(mpctx->playlist,
                                                             cmd->args[0].v.i);
        if (cmd->args[0].v.i < 0)
            e = mpctx->playlist->current;
        if (!e)
            return -1;
        // Can't play a removed entry
        if (mpctx->playlist->current == e && !mpctx->stop_play)
            mpctx->stop_play = PT_CURRENT_ENTRY;
        playlist_remove(mpctx->playlist, e);
        mp_notify(mpctx, MP_EVENT_CHANGE_PLAYLIST, NULL);
        mp_wakeup_core(mpctx);
        break;
    }

    case MP_CMD_PLAYLIST_MOVE: {
        struct playlist_entry *e1 = playlist_entry_from_index(mpctx->playlist,
                                                              cmd->args[0].v.i);
        struct playlist_entry *e2 = playlist_entry_from_index(mpctx->playlist,
                                                              cmd->args[1].v.i);
        if (!e1)
            return -1;
        playlist_move(mpctx->playlist, e1, e2);
        mp_notify(mpctx, MP_EVENT_CHANGE_PLAYLIST, NULL);
        break;
    }

    case MP_CMD_PLAYLIST_SHUFFLE: {
        playlist_shuffle(mpctx->playlist);
        break;
    }

    case MP_CMD_STOP:
        playlist_clear(mpctx->playlist);
        if (mpctx->stop_play != PT_QUIT)
            mpctx->stop_play = PT_STOP;
        mp_wakeup_core(mpctx);
        break;

    case MP_CMD_SHOW_PROGRESS:
        mpctx->add_osd_seek_info |=
                (msg_osd ? OSD_SEEK_INFO_TEXT : 0) |
                (bar_osd ? OSD_SEEK_INFO_BAR : 0);
        mpctx->osd_force_update = true;
        mp_wakeup_core(mpctx);
        break;

    case MP_CMD_TV_LAST_CHANNEL: {
        if (!mpctx->demuxer)
            return -1;
        demux_stream_control(mpctx->demuxer, STREAM_CTRL_TV_LAST_CHAN, NULL);
        break;
    }

    case MP_CMD_SUB_ADD:
    case MP_CMD_AUDIO_ADD: {
        if (!mpctx->playing)
            return -1;
        int type = cmd->id == MP_CMD_SUB_ADD ? STREAM_SUB : STREAM_AUDIO;
        if (cmd->args[1].v.i == 2) {
            struct track *t = find_track_with_url(mpctx, type, cmd->args[0].v.s);
            if (t) {
                if (mpctx->playback_initialized) {
                    mp_switch_track(mpctx, t->type, t, FLAG_MARK_SELECTION);
                    print_track_list(mpctx, "Track switched:");
                } else {
                    opts->stream_id[0][t->type] = t->user_tid;
                }
                return 0;
            }
        }
        struct track *t = mp_add_external_file(mpctx, cmd->args[0].v.s, type);
        if (!t)
            return -1;
        if (cmd->args[1].v.i == 1) {
            t->no_default = true;
        } else {
            if (mpctx->playback_initialized) {
                mp_switch_track(mpctx, t->type, t, FLAG_MARK_SELECTION);
            } else {
                opts->stream_id[0][t->type] = t->user_tid;
            }
        }
        char *title = cmd->args[2].v.s;
        if (title && title[0])
            t->title = talloc_strdup(t, title);
        char *lang = cmd->args[3].v.s;
        if (lang && lang[0])
            t->lang = talloc_strdup(t, lang);
        if (mpctx->playback_initialized)
            print_track_list(mpctx, "Track added:");
        break;
    }

    case MP_CMD_SUB_REMOVE:
    case MP_CMD_AUDIO_REMOVE: {
        int type = cmd->id == MP_CMD_SUB_REMOVE ? STREAM_SUB : STREAM_AUDIO;
        struct track *t = mp_track_by_tid(mpctx, type, cmd->args[0].v.i);
        if (!t)
            return -1;
        mp_remove_track(mpctx, t);
        if (mpctx->playback_initialized)
            print_track_list(mpctx, "Track removed:");
        break;
    }

    case MP_CMD_SUB_RELOAD:
    case MP_CMD_AUDIO_RELOAD: {
        if (mpctx->playback_initialized) {
            MP_ERR(mpctx, "Cannot reload while not initialized.\n");
            return -1;
        }
        int type = cmd->id == MP_CMD_SUB_RELOAD ? STREAM_SUB : STREAM_AUDIO;
        struct track *t = mp_track_by_tid(mpctx, type, cmd->args[0].v.i);
        struct track *nt = NULL;
        if (t && t->is_external && t->external_filename) {
            char *filename = talloc_strdup(NULL, t->external_filename);
            mp_remove_track(mpctx, t);
            nt = mp_add_external_file(mpctx, filename, type);
            talloc_free(filename);
        }
        if (nt) {
            mp_switch_track(mpctx, nt->type, nt, 0);
            print_track_list(mpctx, "Reloaded:");
            return 0;
        }
        return -1;
    }

    case MP_CMD_RESCAN_EXTERNAL_FILES: {
        if (!mpctx->playing)
            return -1;
        autoload_external_files(mpctx);
        if (cmd->args[0].v.i && mpctx->playback_initialized) {
            // somewhat fuzzy and not ideal
            struct track *a = select_default_track(mpctx, 0, STREAM_AUDIO);
            if (a && a->is_external)
                mp_switch_track(mpctx, STREAM_AUDIO, a, 0);
            struct track *s = select_default_track(mpctx, 0, STREAM_SUB);
            if (s && s->is_external)
                mp_switch_track(mpctx, STREAM_SUB, s, 0);

            print_track_list(mpctx, "Track list:\n");
        }
        break;
    }

    case MP_CMD_SCREENSHOT: {
        int mode = cmd->args[0].v.i & 3;
        int freq = (cmd->args[0].v.i | cmd->args[1].v.i) >> 3;
        screenshot_request(mpctx, mode, freq, msg_osd);
        break;
    }

    case MP_CMD_SCREENSHOT_TO_FILE:
        screenshot_to_file(mpctx, cmd->args[0].v.s, cmd->args[1].v.i, msg_osd);
        break;

    case MP_CMD_SCREENSHOT_RAW: {
        if (!res)
            return -1;
        struct mp_image *img = screenshot_get_rgb(mpctx, cmd->args[0].v.i);
        if (!img)
            return -1;
        struct mpv_node_list *info = talloc_zero(NULL, struct mpv_node_list);
        talloc_steal(info, img);
        *res = (mpv_node){ .format = MPV_FORMAT_NODE_MAP, .u.list = info };
        ADD_MAP_INT(res, "w", img->w);
        ADD_MAP_INT(res, "h", img->h);
        ADD_MAP_INT(res, "stride", img->stride[0]);
        ADD_MAP_CSTR(res, "format", "bgr0");
        struct mpv_byte_array *ba = talloc_ptrtype(info, ba);
        *ba = (struct mpv_byte_array){
            .data = img->planes[0],
            .size = img->stride[0] * img->h,
        };
        *add_map_entry(res, "data") =
            (struct mpv_node){.format = MPV_FORMAT_BYTE_ARRAY, .u.ba = ba,};
        break;
    }

    case MP_CMD_RUN: {
        char *args[MP_CMD_MAX_ARGS + 1] = {0};
        for (int n = 0; n < cmd->nargs; n++)
            args[n] = cmd->args[n].v.s;
        mp_subprocess_detached(mpctx->log, args);
        break;
    }

    case MP_CMD_ENABLE_INPUT_SECTION:
        mp_input_enable_section(mpctx->input, cmd->args[0].v.s, cmd->args[1].v.i);
        break;

    case MP_CMD_DISABLE_INPUT_SECTION:
        mp_input_disable_section(mpctx->input, cmd->args[0].v.s);
        break;

    case MP_CMD_DEFINE_INPUT_SECTION:
        mp_input_define_section(mpctx->input, cmd->args[0].v.s, "<api>",
                                cmd->args[1].v.s, !!cmd->args[2].v.i);
        break;

    case MP_CMD_AB_LOOP: {
        double now = get_current_time(mpctx);
        int r = 0;
        if (opts->ab_loop[0] == MP_NOPTS_VALUE) {
            r = mp_property_do("ab-loop-a", M_PROPERTY_SET, &now, mpctx);
            show_property_osd(mpctx, "ab-loop-a", on_osd);
        } else if (opts->ab_loop[1] == MP_NOPTS_VALUE) {
            r = mp_property_do("ab-loop-b", M_PROPERTY_SET, &now, mpctx);
            show_property_osd(mpctx, "ab-loop-b", on_osd);
        } else {
            now = MP_NOPTS_VALUE;
            r = mp_property_do("ab-loop-a", M_PROPERTY_SET, &now, mpctx);
            r = mp_property_do("ab-loop-b", M_PROPERTY_SET, &now, mpctx);
            set_osd_msg(mpctx, osdl, osd_duration, "Clear A-B loop");
        }
        return r > 0;
    }

    case MP_CMD_DROP_BUFFERS: {
        reset_audio_state(mpctx);
        reset_video_state(mpctx);

        if (mpctx->demuxer)
            demux_flush(mpctx->demuxer);

        break;
    }

    case MP_CMD_AO_RELOAD:
        reload_audio_output(mpctx);
        break;

    case MP_CMD_AF:
        return edit_filters_osd(mpctx, STREAM_AUDIO, cmd->args[0].v.s,
                                cmd->args[1].v.s, msg_osd);

    case MP_CMD_VF:
        return edit_filters_osd(mpctx, STREAM_VIDEO, cmd->args[0].v.s,
                                cmd->args[1].v.s, msg_osd);

    case MP_CMD_VF_COMMAND:
        if (!mpctx->vo_chain)
            return -1;
        return vf_send_command(mpctx->vo_chain->vf, cmd->args[0].v.s,
                               cmd->args[1].v.s, cmd->args[2].v.s);

    case MP_CMD_AF_COMMAND:
        if (!mpctx->ao_chain)
            return -1;
        return af_send_command(mpctx->ao_chain->af, cmd->args[0].v.s,
                               cmd->args[1].v.s, cmd->args[2].v.s);

    case MP_CMD_SCRIPT_BINDING: {
        mpv_event_client_message event = {0};
        char *name = cmd->args[0].v.s;
        if (!name || !name[0])
            return -1;
        char *sep = strchr(name, '/');
        char *target = NULL;
        char space[MAX_CLIENT_NAME];
        if (sep) {
            snprintf(space, sizeof(space), "%.*s", (int)(sep - name), name);
            target = space;
            name = sep + 1;
        }
        char state[3] = {'p', cmd->is_mouse_button ? 'm' : '-'};
        if (cmd->is_up_down)
            state[0] = cmd->repeated ? 'r' : (cmd->is_up ? 'u' : 'd');
        event.num_args = 4;
        event.args = (const char*[4]){"key-binding", name, state, cmd->key_name};
        if (mp_client_send_event_dup(mpctx, target,
                                     MPV_EVENT_CLIENT_MESSAGE, &event) < 0)
        {
            MP_VERBOSE(mpctx, "Can't find script '%s' when handling input.\n",
                       target ? target : "-");
            return -1;
        }
        break;
    }

    case MP_CMD_SCRIPT_MESSAGE_TO: {
        mpv_event_client_message *event = talloc_ptrtype(NULL, event);
        *event = (mpv_event_client_message){0};
        for (int n = 1; n < cmd->nargs; n++) {
            MP_TARRAY_APPEND(event, event->args, event->num_args,
                             talloc_strdup(event, cmd->args[n].v.s));
        }
        if (mp_client_send_event(mpctx, cmd->args[0].v.s,
                                 MPV_EVENT_CLIENT_MESSAGE, event) < 0)
        {
            MP_VERBOSE(mpctx, "Can't find script '%s' for %s.\n",
                       cmd->args[0].v.s, cmd->name);
            return -1;
        }
        break;
    }
    case MP_CMD_SCRIPT_MESSAGE: {
        const char *args[MP_CMD_MAX_ARGS];
        mpv_event_client_message event = {.args = args};
        for (int n = 0; n < cmd->nargs; n++)
            event.args[event.num_args++] = cmd->args[n].v.s;
        mp_client_broadcast_event(mpctx, MPV_EVENT_CLIENT_MESSAGE, &event);
        break;
    }

    case MP_CMD_OVERLAY_ADD:
        overlay_add(mpctx,
                    cmd->args[0].v.i, cmd->args[1].v.i, cmd->args[2].v.i,
                    cmd->args[3].v.s, cmd->args[4].v.i, cmd->args[5].v.s,
                    cmd->args[6].v.i, cmd->args[7].v.i, cmd->args[8].v.i);
        break;

    case MP_CMD_OVERLAY_REMOVE:
        overlay_remove(mpctx, cmd->args[0].v.i);
        break;

    case MP_CMD_COMMAND_LIST: {
        for (struct mp_cmd *sub = cmd->args[0].v.p; sub; sub = sub->queue_next)
            run_command(mpctx, sub, NULL);
        break;
    }

    case MP_CMD_IGNORE:
        break;

    case MP_CMD_WRITE_WATCH_LATER_CONFIG: {
        mp_write_watch_later_conf(mpctx);
        break;
    }

    case MP_CMD_HOOK_ADD:
        if (!cmd->sender) {
            MP_ERR(mpctx, "Can be used from client API only.\n");
            return -1;
        }
        mp_hook_add(mpctx, cmd->sender, cmd->args[0].v.s, cmd->args[1].v.i,
                    cmd->args[2].v.i);
        break;
    case MP_CMD_HOOK_ACK:
        if (!cmd->sender) {
            MP_ERR(mpctx, "Can be used from client API only.\n");
            return -1;
        }
        mp_hook_run(mpctx, cmd->sender, cmd->args[0].v.s);
        break;

    case MP_CMD_MOUSE: {
        const int x = cmd->args[0].v.i, y = cmd->args[1].v.i;
        int button = cmd->args[2].v.i;
        if (button == -1) {// no button
            mp_input_set_mouse_pos_artificial(mpctx->input, x, y);
            break;
        }
        if (button < 0 || button >= 20) {// invalid button
            MP_ERR(mpctx, "%d is not a valid mouse button number.\n", button);
            return -1;
        }
        const bool dbc = cmd->args[3].v.i;
        button += dbc ? MP_MOUSE_BASE_DBL : MP_MOUSE_BASE;
        mp_input_set_mouse_pos_artificial(mpctx->input, x, y);
        mp_input_put_key_artificial(mpctx->input, button);
        break;
    }

    case MP_CMD_KEYPRESS:
    case MP_CMD_KEYDOWN: {
        const char *key_name = cmd->args[0].v.s;
        int code = mp_input_get_key_from_name(key_name);
        if (code < 0) {
            MP_ERR(mpctx, "%s is not a valid input name.\n", key_name);
            return -1;
        }
        if (cmd->id == MP_CMD_KEYDOWN)
            code |= MP_KEY_STATE_DOWN;

        mp_input_put_key_artificial(mpctx->input, code);
        break;
    }

    case MP_CMD_KEYUP: {
        const char *key_name = cmd->args[0].v.s;
        if (key_name[0] == '\0') {
            mp_input_put_key_artificial(mpctx->input, MP_INPUT_RELEASE_ALL);
        } else {
            int code = mp_input_get_key_from_name(key_name);
            if (code < 0) {
                MP_ERR(mpctx, "%s is not a valid input name.\n", key_name);
                return -1;
            }
            mp_input_put_key_artificial(mpctx->input, code | MP_KEY_STATE_UP);
        }
        break;
    }

    case MP_CMD_APPLY_PROFILE: {
        char *profile = cmd->args[0].v.s;
        int flags = mpctx->initialized ? M_SETOPT_RUNTIME : 0;
        if (m_config_set_profile(mpctx->mconfig, profile, flags) < 0)
            return -1;
        break;
    }

    default:
        MP_VERBOSE(mpctx, "Received unknown cmd %s\n", cmd->name);
        return -1;
    }
    return 0;
}

void command_uninit(struct MPContext *mpctx)
{
    overlay_uninit(mpctx);
    ao_hotplug_destroy(mpctx->command_ctx->hotplug);
    talloc_free(mpctx->command_ctx);
    mpctx->command_ctx = NULL;
}

void command_init(struct MPContext *mpctx)
{
    struct command_ctx *ctx = talloc(NULL, struct command_ctx);
    *ctx = (struct command_ctx){
        .last_seek_pts = MP_NOPTS_VALUE,
    };
    mpctx->command_ctx = ctx;

    int num_base = MP_ARRAY_SIZE(mp_properties_base);
    int num_opts = m_config_get_co_count(mpctx->mconfig);
    ctx->properties =
        talloc_zero_array(ctx, struct m_property, num_base + num_opts + 1);
    memcpy(ctx->properties, mp_properties_base, sizeof(mp_properties_base));

    int count = num_base;
    for (int n = 0; n < num_opts; n++) {
        struct m_config_option *co = m_config_get_co_index(mpctx->mconfig, n);
        assert(co->name[0]);
        if (!co->data || (co->opt->flags & M_OPT_NOPROP) ||
            (co->opt->type->flags & M_OPT_TYPE_HAS_CHILD))
            continue;

        struct m_property prop = {
            .name = co->name,
            .call = mp_property_generic_option_bridge,
        };

        bstr bname = bstr0(prop.name);
        if (bstr_eatend0(&bname, "*")) {
            prop.name = bstrto0(ctx, bname);
            prop.call = mp_property_generic_option_star;
        }

        // The option might be covered by a manual property already.
        if (m_property_list_find(ctx->properties, prop.name))
            continue;

        ctx->properties[count++] = prop;
    }
}

static void command_event(struct MPContext *mpctx, int event, void *arg)
{
    struct command_ctx *ctx = mpctx->command_ctx;

    if (event == MPV_EVENT_START_FILE) {
        ctx->last_seek_pts = MP_NOPTS_VALUE;
        ctx->marked_pts = MP_NOPTS_VALUE;
    }

    if (event == MPV_EVENT_IDLE)
        ctx->is_idle = true;
    if (event == MPV_EVENT_START_FILE)
        ctx->is_idle = false;
    if (event == MPV_EVENT_END_FILE || event == MPV_EVENT_FILE_LOADED) {
        // Update chapters - does nothing if something else is visible.
        set_osd_bar_chapters(mpctx, OSD_BAR_SEEK);
    }
}

void handle_command_updates(struct MPContext *mpctx)
{
    struct command_ctx *ctx = mpctx->command_ctx;

    // This is a bit messy: ao_hotplug wakes up the player, and then we have
    // to recheck the state. Then the client(s) will read the property.
    if (ctx->hotplug && ao_hotplug_check_update(ctx->hotplug)) {
        mp_notify_property(mpctx, "audio-device-list");
        mp_notify_property(mpctx, "audio-out-detected-device");
    }
}

void mp_notify(struct MPContext *mpctx, int event, void *arg)
{
    // The OSD can implicitly reference some properties.
    mpctx->osd_idle_update = true;

    command_event(mpctx, event, arg);

    mp_client_broadcast_event(mpctx, event, arg);
}

void mp_option_change_callback(void *ctx, struct m_config_option *co, int flags)
{
    struct MPContext *mpctx = ctx;

    if (flags & UPDATE_TERM)
        mp_update_logging(mpctx);

    if (mpctx->video_out) {
        if (flags & UPDATE_VIDEOPOS)
            vo_control(mpctx->video_out, VOCTRL_SET_PANSCAN, NULL);

        if (flags & UPDATE_RENDERER)
            vo_control(mpctx->video_out, VOCTRL_UPDATE_RENDER_OPTS, NULL);
    }

    if (flags & UPDATE_OSD) {
        osd_changed(mpctx->osd);
        mp_wakeup_core(mpctx);
    }

    if (flags & UPDATE_BUILTIN_SCRIPTS)
        mp_load_builtin_scripts(mpctx);
}

void mp_notify_property(struct MPContext *mpctx, const char *property)
{
<<<<<<< HEAD
    struct m_config_option *co =
        m_config_get_co_raw(mpctx->mconfig, bstr0(property));
    if (co) {
        if (m_config_is_in_group(mpctx->mconfig, &gl_video_conf, co)) {
            if (mpctx->video_out)
                vo_control(mpctx->video_out, VOCTRL_UPDATE_RENDER_OPTS, NULL);
        }
    }
=======
>>>>>>> 99596229
    mp_client_property_change(mpctx, property);
}<|MERGE_RESOLUTION|>--- conflicted
+++ resolved
@@ -5610,16 +5610,5 @@
 
 void mp_notify_property(struct MPContext *mpctx, const char *property)
 {
-<<<<<<< HEAD
-    struct m_config_option *co =
-        m_config_get_co_raw(mpctx->mconfig, bstr0(property));
-    if (co) {
-        if (m_config_is_in_group(mpctx->mconfig, &gl_video_conf, co)) {
-            if (mpctx->video_out)
-                vo_control(mpctx->video_out, VOCTRL_UPDATE_RENDER_OPTS, NULL);
-        }
-    }
-=======
->>>>>>> 99596229
     mp_client_property_change(mpctx, property);
 }