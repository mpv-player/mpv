--- conflicted
+++ resolved
@@ -147,24 +147,8 @@
     bool active;    // hook is currently in progress (only 1 at a time for now)
 };
 
-<<<<<<< HEAD
-// U+279C HEAVY ROUND-TIPPED RIGHTWARDS ARROW
-=======
-enum load_action_type {
-    LOAD_TYPE_REPLACE,
-    LOAD_TYPE_INSERT_AT,
-    LOAD_TYPE_INSERT_NEXT,
-    LOAD_TYPE_APPEND,
-};
-
-struct load_action {
-    enum load_action_type type;
-    bool play;
-};
-
 // U+25CB WHITE CIRCLE
 // U+25CF BLACK CIRCLE
->>>>>>> 32817198
 // U+00A0 NO-BREAK SPACE
 #define WHITECIRCLE "\xe2\x97\x8b"
 #define BLACKCIRCLE "\xe2\x97\x8f"
@@ -6537,7 +6521,7 @@
     struct mp_cmd_ctx *cmd = p;
     struct MPContext *mpctx = cmd->mpctx;
     struct vo *vo = mpctx->video_out;
-
+    
     if (vo)
         vo_control(vo, VOCTRL_SHOW_MENU, NULL);
 }
