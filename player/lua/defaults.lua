--- conflicted
+++ resolved
@@ -839,13 +839,8 @@
     return mp.get_property_native("custom-properties/" .. path)
 end
 
-<<<<<<< HEAD
 function mp_utils.custom_property_del(path)
-    return mp.del_property_native("custom-properties/" .. path)
-=======
-function mp_utils.user_data_del(path)
-    return mp.del_property("user-data/" .. path)
->>>>>>> 00510379
+    return mp.del_property("custom-properties/" .. path)
 end
 
 -- cb(name, value) on change and on init
