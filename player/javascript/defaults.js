--- conflicted
+++ resolved
@@ -204,13 +204,8 @@
     return mp.set_proprty_native("custom-properties/" + path, val);
 }
 
-<<<<<<< HEAD
 function custom_property_del(path) {
-    return mp.del_property_native("custom-properties/" + path);
-=======
-function user_data_del(path) {
-    return mp.del_property("user-data/" + path);
->>>>>>> 00510379
+    return mp.del_property("custom-properties/" + path);
 }
 
 function custom_property_get(path) {
