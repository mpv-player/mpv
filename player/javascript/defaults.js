"use strict";
(function main_default_js(g) {
// - g is the global object.
// - User callbacks called without 'this', global only if callee is non-strict.
// - The names of function expressions are not required, but are used in stack
//   traces. We name them where useful to show up (fname:#line always shows).

mp.msg = { log: mp.log };
mp.msg.verbose = mp.log.bind(null, "v");
var levels = ["fatal", "error", "warn", "info", "debug", "trace"];
levels.forEach(function(l) { mp.msg[l] = mp.log.bind(null, l) });

// same as {} but without inherited stuff, e.g. o["toString"] doesn't exist.
// used where we try to fetch items by keys which we don't absolutely trust.
function new_cache() {
    return Object.create(null, {});
}

/**********************************************************************
 *  event handlers, property observers, idle, client messages, hooks, async
 *********************************************************************/
var ehandlers = new_cache() // items of event-name: array of {maybe cb: fn}

mp.register_event = function(name, fn) {
    if (!ehandlers[name])
        ehandlers[name] = [];
    ehandlers[name] = ehandlers[name].concat([{cb: fn}]);  // replaces the arr
    return mp._request_event(name, true);
}

mp.unregister_event = function(fn) {
    for (var name in ehandlers) {
        ehandlers[name] = ehandlers[name].filter(function(h) {
                              if (h.cb != fn)
                                  return true;
                              delete h.cb;  // dispatch could have a ref to h
                          });  // replacing, not mutating the array
        if (!ehandlers[name].length) {
            delete ehandlers[name];
            mp._request_event(name, false);
        }
    }
}

// call only pre-registered handlers, but not ones which got unregistered
function dispatch_event(e) {
    var handlers = ehandlers[e.event];
    if (handlers) {
        for (var len = handlers.length, i = 0; i < len; i++) {
            var cb = handlers[i].cb;  // 'handlers' won't mutate, but unregister
            if (cb)                   // could remove cb from some items
                cb(e);
        }
    }
}

//  ----- idle observers -----
var iobservers = [],  // array of callbacks
    ideleted = false;

mp.register_idle = function(fn) {
    iobservers.push(fn);
}

mp.unregister_idle = function(fn) {
    iobservers.forEach(function(f, i) {
        if (f == fn)
             delete iobservers[i];  // -> same length but [more] sparse
    });
    ideleted = true;
}

function notify_idle_observers() {
    // forEach and filter skip deleted items and newly added items
    iobservers.forEach(function(f) { f() });
    if (ideleted) {
        iobservers = iobservers.filter(function() { return true });
        ideleted = false;
    }
}

//  ----- property observers -----
var next_oid = 1,
    observers = new_cache();  // items of id: fn

mp.observe_property = function(name, format, fn) {
    var id = next_oid++;
    observers[id] = fn;
    return mp._observe_property(id, name, format || undefined);  // allow null
}

mp.unobserve_property = function(fn) {
    for (var id in observers) {
        if (observers[id] == fn) {
            delete observers[id];
            mp._unobserve_property(id);
        }
    }
}

function notify_observer(e) {
    var cb = observers[e.id];
    if (cb)
        cb(e.name, e.data);
}

//  -----  Client messages -----
var messages = new_cache();  // items of name: fn

// overrides name. no libmpv API to reg/unreg specific messages.
mp.register_script_message = function(name, fn) {
    messages[name] = fn;
}

mp.unregister_script_message = function(name) {
    delete messages[name];
}

function dispatch_message(ev) {
    var cb = ev.args.length ? messages[ev.args[0]] : false;
    if (cb)
        cb.apply(null, ev.args.slice(1));
}

//  ----- hooks -----
var hooks = [];  // array of callbacks, id is index+1

function run_hook(ev) {
    var state = 0;  // 0:initial, 1:deferred, 2:continued
    function do_cont() { return state = 2, mp._hook_continue(ev.hook_id) }

    function err() { return mp.msg.error("hook already continued"), undefined }
    function usr_defer() { return state == 2 ? err() : (state = 1, true) }
    function usr_cont()  { return state == 2 ? err() : do_cont() }

    var cb = ev.id > 0 && hooks[ev.id - 1];
    if (cb)
        cb({ defer: usr_defer, cont: usr_cont });
    return state == 0 ? do_cont() : true;
}

mp.add_hook = function add_hook(name, pri, fn) {
    hooks.push(fn);
    // 50 (scripting docs default priority) maps to 0 (default in C API docs)
    return mp._hook_add(name, pri - 50, hooks.length);
}

// ----- async commands -----
var async_callbacks = new_cache();  // items of id: fn
var async_next_id = 1;

mp.command_native_async = function command_native_async(node, cb) {
    var id = async_next_id++;
    cb = cb || function dummy() {};
    if (!mp._command_native_async(id, node)) {
        var le = mp.last_error();
        setTimeout(cb, 0, false, undefined, le);  /* callback async */
        mp._set_last_error(le);
        return undefined;
    }
    async_callbacks[id] = cb;
    return id;
}

function async_command_handler(ev) {
    var cb = async_callbacks[ev.id];
    delete async_callbacks[ev.id];
    if (ev.error)
        cb(false, undefined, ev.error);
    else
        cb(true, ev.result, "");
}

mp.abort_async_command = function abort_async_command(id) {
    // cb will be invoked regardless, possibly with the abort result
    if (async_callbacks[id])
        mp._abort_async_command(id);
}

// shared-script-properties - always an object, even if without properties
function shared_script_property_set(name, val) {
    if (arguments.length > 1)
        return mp.commandv("change-list", "shared-script-properties", "append", "" + name + "=" + val);
    else
        return mp.commandv("change-list", "shared-script-properties", "remove", name);
}

function shared_script_property_get(name) {
    return mp.get_property_native("shared-script-properties")[name];
}

function shared_script_property_observe(name, cb) {
    return mp.observe_property("shared-script-properties", "native",
        function shared_props_cb(_name, val) { cb(name, val[name]) }
    );
}

mp.utils.shared_script_property_set = shared_script_property_set;
mp.utils.shared_script_property_get = shared_script_property_get;
mp.utils.shared_script_property_observe = shared_script_property_observe;

<<<<<<< HEAD
// custom_property - always an object, even if empty
function custom_property_set(path, val) {
    return mp.set_proprty_native("custom-properties/" + path, val);
}

function custom_property_del(path) {
    return mp.del_property("custom-properties/" + path);
}

function custom_property_get(path) {
    return mp.get_property_native("custom-properties/" + path);
}

function custom_property_observe(path, t, cb) {
    return mp.observe_property("custom-properties/" + path, t,
        function custom_property_cb(_name, val) { cb(path, val) }
    );
}

mp.utils.custom_property_set = custom_property_set;
mp.utils.custom_property_del = custom_property_del;
mp.utils.custom_property_get = custom_property_get;
mp.utils.custom_property_observe = custom_property_observe;

=======
>>>>>>> 86093fca
// osd-ass
var next_assid = 1;
mp.create_osd_overlay = function create_osd_overlay(format) {
    return {
        format: format || "ass-events",
        id: next_assid++,
        data: "",
        res_x: 0,
        res_y: 720,
        z: 0,

        update: function ass_update() {
            var cmd = {};  // shallow clone of `this', excluding methods
            for (var k in this) {
                if (typeof this[k] != "function")
                    cmd[k] = this[k];
            }

            cmd.name = "osd-overlay";
            cmd.res_x = Math.round(this.res_x);
            cmd.res_y = Math.round(this.res_y);

            return mp.command_native(cmd);
        },

        remove: function ass_remove() {
            mp.command_native({
                name: "osd-overlay",
                id: this.id,
                format: "none",
                data: "",
            });
            return mp.last_error() ? undefined : true;
        },
    };
}

// osd-ass legacy API
mp.set_osd_ass = function set_osd_ass(res_x, res_y, data) {
    if (!mp._legacy_overlay)
        mp._legacy_overlay = mp.create_osd_overlay("ass-events");

    var lo = mp._legacy_overlay;
    if (lo.res_x == res_x && lo.res_y == res_y && lo.data == data)
        return true;

    mp._legacy_overlay.res_x = res_x;
    mp._legacy_overlay.res_y = res_y;
    mp._legacy_overlay.data = data;
    return mp._legacy_overlay.update();
}

// the following return undefined on error, null passthrough, or legacy object
mp.get_osd_size = function get_osd_size() {
    var d = mp.get_property_native("osd-dimensions");
    return d && {width: d.w, height: d.h, aspect: d.aspect};
}
mp.get_osd_margins = function get_osd_margins() {
    var d = mp.get_property_native("osd-dimensions");
    return d && {left: d.ml, right: d.mr, top: d.mt, bottom: d.mb};
}

/**********************************************************************
 *  key bindings
 *********************************************************************/
// binds: items of (binding) name which are objects of:
// {cb: fn, forced: bool, maybe input: str, repeatable: bool, complex: bool}
var binds = new_cache();

function dispatch_key_binding(name, state, key_name) {
    var cb = binds[name] ? binds[name].cb : false;
    if (cb)  // "script-binding [<script_name>/]<name>" command was invoked
        cb(state, key_name);
}

var binds_tid = 0;  // flush timer id. actual id's are always true-thy
mp.flush_key_bindings = function flush_key_bindings() {
    function prioritized_inputs(arr) {
        return arr.sort(function(a, b) { return a.id - b.id })
                  .map(function(bind) { return bind.input });
    }

    var def = [], forced = [];
    for (var n in binds)
        if (binds[n].input)
            (binds[n].forced ? forced : def).push(binds[n]);
    // newer bindings for the same key override/hide older ones
    def = prioritized_inputs(def);
    forced = prioritized_inputs(forced);

    var sect = "input_" + mp.script_name;
    mp.commandv("define-section", sect, def.join("\n"), "default");
    mp.commandv("enable-section", sect, "allow-hide-cursor+allow-vo-dragging");

    sect = "input_forced_" + mp.script_name;
    mp.commandv("define-section", sect, forced.join("\n"), "force");
    mp.commandv("enable-section", sect, "allow-hide-cursor+allow-vo-dragging");

    clearTimeout(binds_tid);  // cancel future flush if called directly
    binds_tid = 0;
}

function sched_bindings_flush() {
    if (!binds_tid)
        binds_tid = setTimeout(mp.flush_key_bindings, 0);  // fires on idle
}

// name/opts maybe omitted. opts: object with optional bool members: repeatable,
// complex, forced, or a string str which is evaluated as object {str: true}.
var next_bid = 1;
function add_binding(forced, key, name, fn, opts) {
    if (typeof name == "function") {  // as if "name" is not part of the args
        opts = fn;
        fn = name;
        name = false;
    }
    var key_data = {forced: forced};
    switch (typeof opts) {  // merge opts into key_data
        case "string": key_data[opts] = true; break;
        case "object": for (var o in opts) key_data[o] = opts[o];
    }
    key_data.id = next_bid++;
    if (!name)
        name = "__keybinding" + key_data.id;  // new unique binding name

    if (key_data.complex) {
        mp.register_script_message(name, function msg_cb() {
            fn({event: "press", is_mouse: false});
        });
        var KEY_STATES = { u: "up", d: "down", r: "repeat", p: "press" };
        key_data.cb = function key_cb(state, key_name) {
            fn({
                event: KEY_STATES[state[0]] || "unknown",
                is_mouse: state[1] == "m",
                key_name: key_name || undefined
            });
        }
    } else {
        mp.register_script_message(name, fn);
        key_data.cb = function key_cb(state) {
            // Emulate the semantics at input.c: mouse emits on up, kb on down.
            // Also, key repeat triggers the binding again.
            var e = state[0],
                emit = (state[1] == "m") ? (e == "u") : (e == "d");
            if (emit || e == "p" || e == "r" && key_data.repeatable)
                fn();
        }
    }

    if (key)
        key_data.input = key + " script-binding " + mp.script_name + "/" + name;
    binds[name] = key_data;  // used by user and/or our (key) script-binding
    sched_bindings_flush();
}

mp.add_key_binding = add_binding.bind(null, false);
mp.add_forced_key_binding = add_binding.bind(null, true);

mp.remove_key_binding = function(name) {
    mp.unregister_script_message(name);
    delete binds[name];
    sched_bindings_flush();
}

/**********************************************************************
 Timers: compatible HTML5 WindowTimers - set/clear Timeout/Interval
 - Spec: https://www.w3.org/TR/html5/webappapis.html#timers
 - Guaranteed to callback a-sync to [re-]insertion (event-loop wise).
 - Guaranteed to callback by expiration order, or, if equal, by insertion order.
 - Not guaranteed schedule accuracy, though intervals should have good average.
 *********************************************************************/

// pending 'timers' ordered by expiration: latest at index 0 (top fires first).
// Earlier timers are quicker to handle - just push/pop or fewer items to shift.
var next_tid = 1,
    timers = [],  // while in process_timers, just insertion-ordered (push)
    tset_is_push = false,  // signal set_timer that we're in process_timers
    tcanceled = false,  // or object of items timer-id: true
    now = mp.get_time_ms;  // just an alias

function insert_sorted(arr, t) {
    for (var i = arr.length - 1; i >= 0 && t.when >= arr[i].when; i--)
        arr[i + 1] = arr[i];  // move up timers which fire earlier than t
    arr[i + 1] = t;  // i is -1 or fires later than t
}

// args (is "arguments"): fn_or_str [,duration [,user_arg1 [, user_arg2 ...]]]
function set_timer(repeat, args) {
    var fos = args[0],
        duration = Math.max(0, (args[1] || 0)),  // minimum and default are 0
        t = {
            id: next_tid++,
            when: now() + duration,
            interval: repeat ? duration : -1,
            callback: (typeof fos == "function") ? fos : Function(fos),
            args: (args.length < 3) ? false : [].slice.call(args, 2),
        };

    if (tset_is_push) {
        timers.push(t);
    } else {
        insert_sorted(timers, t);
    }
    return t.id;
}

g.setTimeout  = function setTimeout()  { return set_timer(false, arguments) };
g.setInterval = function setInterval() { return set_timer(true,  arguments) };

g.clearTimeout = g.clearInterval = function(id) {
    if (id < next_tid) {  // must ignore if not active timer id.
        if (!tcanceled)
            tcanceled = {};
        tcanceled[id] = true;
    }
}

// arr: ordered timers array. ret: -1: no timers, 0: due, positive: ms to wait
function peek_wait(arr) {
    return arr.length ? Math.max(0, arr[arr.length - 1].when - now()) : -1;
}

function peek_timers_wait() {
    return peek_wait(timers);  // must not be called while in process_timers
}

// Callback all due non-canceled timers which were inserted before calling us.
// Returns wait in ms till the next timer (possibly 0), or -1 if nothing pends.
function process_timers() {
    var wait = peek_wait(timers);
    if (wait != 0)
        return wait;

    var actives = timers;  // only process those already inserted by now
    timers = [];  // we'll handle added new timers at the end of processing.
    tset_is_push = true;  // signal set_timer to just push-insert

    do {
        var t = actives.pop();
        if (tcanceled && tcanceled[t.id])
            continue;

        if (t.args) {
            t.callback.apply(null, t.args);
        } else {
            (0, t.callback)();  // faster, nicer stack trace than t.cb.call()
        }

        if (t.interval >= 0) {
            // allow 20 ms delay/clock-resolution/gc before we skip and reset
            t.when = Math.max(now() - 20, t.when + t.interval);
            timers.push(t);  // insertion order only
        }
    } while (peek_wait(actives) == 0);

    // new 'timers' are insertion-ordered. remains of actives are fully ordered
    timers.forEach(function(t) { insert_sorted(actives, t) });
    timers = actives;  // now we're fully ordered again, and with all timers
    tset_is_push = false;
    if (tcanceled) {
        timers = timers.filter(function(t) { return !tcanceled[t.id] });
        tcanceled = false;
    }
    return peek_wait(timers);
}

/**********************************************************************
 CommonJS module/require

 Spec: http://wiki.commonjs.org/wiki/Modules/1.1.1
 - All the mandatory requirements are implemented, all the unit tests pass.
 - The implementation makes the following exception:
   - Allows the chars [~@:\\] in module id for meta-dir/builtin/dos-drive/UNC.

 Implementation choices beyond the specification:
 - A module may assign to module.exports (rather than only to exports).
 - A module's 'this' is the global object, also if it sets strict mode.
   - No 'global'/'self'. Users can do "this.global = this;" before require(..)
   - A module has "privacy of its top scope", runs in its own function context.
 - No id identity with symlinks - a valid choice which others make too.
 - require("X") always maps to "X.js" -> require("foo.js") is file "foo.js.js".
 - Global modules search paths are 'scripts/modules.js/' in mpv config dirs.
 - A main script could e.g. require("./abc") to load a non-global module.
 - Module id supports mpv path enhancements, e.g. ~/foo, ~~/bar, ~~desktop/baz
 *********************************************************************/

mp.module_paths = [];  // global modules search paths
if (mp.script_path !== undefined)  // loaded as a directory
    mp.module_paths.push(mp.utils.join_path(mp.script_path, "modules"));

// Internal meta top-dirs. Users should not rely on these names.
var MODULES_META = "~~modules",
    SCRIPTDIR_META = "~~scriptdir",  // relative script path -> meta absolute id
    main_script = mp.utils.split_path(mp.script_file);  // -> [ path, file ]

function resolve_module_file(id) {
    var sep = id.indexOf("/"),
        base = id.substring(0, sep),
        rest = id.substring(sep + 1) + ".js";

    if (base == SCRIPTDIR_META)
        return mp.utils.join_path(main_script[0], rest);

    if (base == MODULES_META) {
        for (var i = 0; i < mp.module_paths.length; i++) {
            try {
                var f = mp.utils.join_path(mp.module_paths[i], rest);
                mp.utils.read_file(f, 1);  // throws on any error
                return f;
            } catch (e) {}
        }
        throw(Error("Cannot find module file '" + rest + "'"));
    }

    return id + ".js";
}

// Delimiter '/', remove redundancies, prefix with modules meta-root if needed.
// E.g. c:\x -> c:/x, or ./x//y/../z -> ./x/z, or utils/x -> ~~modules/utils/x .
function canonicalize(id) {
    var path = id.replace(/\\/g,"/").split("/"),
        t = path[0],
        base = [];

    // if not strictly relative then must be top-level. figure out base/rest
    if (t != "." && t != "..") {
        // global module if it's not fs-root/home/dos-drive/builtin/meta-dir
        if (!(t == "" || t == "~" || t[1] == ":" ||  t == "@" || t.match(/^~~/)))
            path.unshift(MODULES_META);  // add an explicit modules meta-root

        if (id.match(/^\\\\/))  // simple UNC handling, preserve leading \\srv
            path = ["\\\\" + path[2]].concat(path.slice(3));  // [ \\srv, shr..]

        if (t[1] == ":" && t.length > 2) {  // path: [ "c:relative", "path" ]
            path[0] = t.substring(2);
            path.unshift(t[0] + ":.");  //  ->  [ "c:.", "relative", "path" ]
        }
        base = [path.shift()];
    }

    // path is now logically relative. base, if not empty, is its [meta] root.
    // normalize the relative part - always id-based (spec Module Id, 1.3.6).
    var cr = [];  // canonicalized relative
    for (var i = 0; i < path.length; i++) {
        if (path[i] == "." || path[i] == "")
            continue;
        if (path[i] == ".." && cr.length && cr[cr.length - 1] != "..") {
            cr.pop();
            continue;
        }
        cr.push(path[i]);
    }

    if (!base.length && cr[0] != "..")
        base = ["."];  // relative and not ../<stuff> so must start with ./
    return base.concat(cr).join("/");
}

function resolve_module_id(base_id, new_id) {
    new_id = canonicalize(new_id);
    if (!new_id.match(/^\.\/|^\.\.\//))  // doesn't start with ./ or ../
        return new_id;  // not relative, we don't care about base_id

    var combined = mp.utils.join_path(mp.utils.split_path(base_id)[0], new_id);
    return canonicalize(combined);
}

var req_cache = new_cache();  // global for all instances of require

// ret: a require function instance which uses base_id to resolve relative id's
function new_require(base_id) {
    return function require(id) {
        id = resolve_module_id(base_id, id);  // id is now top-level
        if (req_cache[id])
            return req_cache[id].exports;

        var new_module = {id: id, exports: {}};
        req_cache[id] = new_module;
        try {
            var filename = resolve_module_file(id);
            // we need dedicated free vars + filename in traces + allow strict
            var str = "mp._req = function(require, exports, module) {" +
                          mp.utils.read_file(filename) +
                      "\n;}";
            mp.utils.compile_js(filename, str)();  // only runs the assignment
            var tmp = mp._req;  // we have mp._req, or else we'd have thrown
            delete mp._req;
            tmp.call(g, new_require(id), new_module.exports, new_module);
        } catch (e) {
            delete req_cache[id];
            throw(e);
        }

        return new_module.exports;
    };
}

g.require = new_require(SCRIPTDIR_META + "/" + main_script[1]);

/**********************************************************************
 *  mp.options
 *********************************************************************/
function read_options(opts, id, on_update, conf_override) {
    id = String(id ? id : mp.get_script_name());
    mp.msg.debug("reading options for " + id);

    var conf, fname = "~~/script-opts/" + id + ".conf";
    try {
        conf = arguments.length > 3 ? conf_override : mp.utils.read_file(fname);
    } catch (e) {
        mp.msg.verbose(fname + " not found.");
    }

    // data as config file lines array, or empty array
    var data = conf ? conf.replace(/\r\n/g, "\n").split("\n") : [],
        conf_len = data.length;  // before we append script-opts below

    // Append relevant script-opts as <key-sans-id>=<value> to data
    var sopts = mp.get_property_native("options/script-opts"),
        prefix = id + "-";
    for (var key in sopts) {
        if (key.indexOf(prefix) == 0)
            data.push(key.substring(prefix.length) + "=" + sopts[key]);
    }

    // Update opts from data
    data.forEach(function(line, i) {
        if (line[0] == "#" || line.trim() == "")
            return;

        var key = line.substring(0, line.indexOf("=")),
            val = line.substring(line.indexOf("=") + 1),
            type = typeof opts[key],
            info = i < conf_len ? fname + ":" + (i + 1)  // 1-based line number
                                : "script-opts:" + prefix + key;

        if (!opts.hasOwnProperty(key))
            mp.msg.warn(info, "Ignoring unknown key '" + key + "'");
        else if (type == "string")
            opts[key] = val;
        else if (type == "boolean" && (val == "yes" || val == "no"))
            opts[key] = (val == "yes");
        else if (type == "number" && val.trim() != "" && !isNaN(val))
            opts[key] = Number(val);
        else
            mp.msg.error(info, "Error: can't convert '" + val + "' to " + type);
    });

    if (on_update) {
        mp.observe_property("options/script-opts", "native", function(_n, _v) {
            var saved = JSON.parse(JSON.stringify(opts));  // clone
            var changelist = {}, changed = false;
            read_options(opts, id, 0, conf);  // re-apply orig-file + script-opts
            for (var key in opts) {
                if (opts[key] != saved[key])  // type always stays the same
                    changelist[key] = changed = true;
            }
            if (changed)
                on_update(changelist);
        });
    }
}

mp.options = { read_options: read_options };

/**********************************************************************
 *  various
 *********************************************************************/
g.print = mp.msg.info;  // convenient alias
mp.get_script_name = function() { return mp.script_name };
mp.get_script_file = function() { return mp.script_file };
mp.get_script_directory = function() { return mp.script_path };
mp.get_time = function() { return mp.get_time_ms() / 1000 };
mp.utils.getcwd = function() { return mp.get_property("working-directory") };
mp.utils.getpid = function() { return mp.get_property_number("pid") }
mp.utils.get_user_path =
    function(p) { return mp.command_native(["expand-path", String(p)]) };
mp.get_mouse_pos = function() { return mp.get_property_native("mouse-pos") };
mp.utils.write_file = mp.utils._write_file.bind(null, false);
mp.utils.append_file = mp.utils._write_file.bind(null, true);
mp.dispatch_event = dispatch_event;
mp.process_timers = process_timers;
mp.notify_idle_observers = notify_idle_observers;
mp.peek_timers_wait = peek_timers_wait;

mp.get_opt = function(key, def) {
    var v = mp.get_property_native("options/script-opts")[key];
    return (typeof v != "undefined") ? v : def;
}

mp.osd_message = function osd_message(text, duration) {
    mp.commandv("show_text", text, Math.round(1000 * (duration || -1)));
}

mp.utils.subprocess = function subprocess(t) {
    var cmd = { name: "subprocess", capture_stdout: true };
    var new_names = { cancellable: "playback_only", max_size: "capture_size" };
    for (var k in t)
        cmd[new_names[k] || k] = t[k];

    var rv = mp.command_native(cmd);
    if (mp.last_error())  /* typically on missing/incorrect args */
        rv = { error_string: mp.last_error(), status: -1 };
    if (rv.error_string)
        rv.error = rv.error_string;
    return rv;
}

mp.utils.subprocess_detached = function subprocess_detached(t) {
    return mp.commandv.apply(null, ["run"].concat(t.args));
}


// ----- dump: like print, but expands objects/arrays recursively -----
function replacer(k, v) {
    var t = typeof v;
    if (t == "function" || t == "undefined")
        return "<" + t + ">";
    if (Array.isArray(this) && t == "object" && v !== null) {  // "safe" mode
        if (this.indexOf(v) >= 0)
            return "<VISITED>";
        this.push(v);
    }
    return v;
}

function obj2str(v) {
    try {  // can process objects more than once, but throws on cycles
        return JSON.stringify(v, replacer.bind(null), 2);
    } catch (e) { // simple safe: exclude visited objects, even if not cyclic
        return JSON.stringify(v, replacer.bind([]), 2);
    }
}

g.dump = function dump() {
    var toprint = [];
    for (var i = 0; i < arguments.length; i++) {
        var v = arguments[i];
        toprint.push((typeof v == "object") ? obj2str(v) : replacer(0, v));
    }
    print.apply(null, toprint);
}

/**********************************************************************
 *  main listeners and event loop
 *********************************************************************/
mp.keep_running = true;
g.exit = function() { mp.keep_running = false };  // user-facing too
mp.register_event("shutdown", g.exit);
mp.register_event("property-change", notify_observer);
mp.register_event("hook", run_hook);
mp.register_event("command-reply", async_command_handler);
mp.register_event("client-message", dispatch_message);
mp.register_script_message("key-binding", dispatch_key_binding);

g.mp_event_loop = function mp_event_loop() {
    var wait = 0;  // seconds
    do {  // distapch events as long as they arrive, then do the timers/idle
        var e = mp.wait_event(wait);
        if (e.event != "none") {
            dispatch_event(e);
            wait = 0;  // poll the next one
        } else {
            wait = process_timers() / 1000;
            if (wait != 0 && iobservers.length) {
                notify_idle_observers();  // can add timers -> recalculate wait
                wait = peek_timers_wait() / 1000;
            }
        }
    } while (mp.keep_running);
};


// let the user extend us, e.g. by adding items to mp.module_paths
var initjs = mp.find_config_file("init.js");  // ~~/init.js
if (initjs)
    require(initjs.slice(0, -3));  // remove ".js"
else if ((initjs = mp.find_config_file(".init.js")))
    mp.msg.warn("Use init.js instead of .init.js (ignoring " + initjs + ")");

})(this)<|MERGE_RESOLUTION|>--- conflicted
+++ resolved
@@ -199,33 +199,6 @@
 mp.utils.shared_script_property_get = shared_script_property_get;
 mp.utils.shared_script_property_observe = shared_script_property_observe;
 
-<<<<<<< HEAD
-// custom_property - always an object, even if empty
-function custom_property_set(path, val) {
-    return mp.set_proprty_native("custom-properties/" + path, val);
-}
-
-function custom_property_del(path) {
-    return mp.del_property("custom-properties/" + path);
-}
-
-function custom_property_get(path) {
-    return mp.get_property_native("custom-properties/" + path);
-}
-
-function custom_property_observe(path, t, cb) {
-    return mp.observe_property("custom-properties/" + path, t,
-        function custom_property_cb(_name, val) { cb(path, val) }
-    );
-}
-
-mp.utils.custom_property_set = custom_property_set;
-mp.utils.custom_property_del = custom_property_del;
-mp.utils.custom_property_get = custom_property_get;
-mp.utils.custom_property_observe = custom_property_observe;
-
-=======
->>>>>>> 86093fca
 // osd-ass
 var next_assid = 1;
 mp.create_osd_overlay = function create_osd_overlay(format) {
