/*
 * This file is part of MPlayer.
 *
 * MPlayer is free software; you can redistribute it and/or modify
 * it under the terms of the GNU General Public License as published by
 * the Free Software Foundation; either version 2 of the License, or
 * (at your option) any later version.
 *
 * MPlayer is distributed in the hope that it will be useful,
 * but WITHOUT ANY WARRANTY; without even the implied warranty of
 * MERCHANTABILITY or FITNESS FOR A PARTICULAR PURPOSE.  See the
 * GNU General Public License for more details.
 *
 * You should have received a copy of the GNU General Public License along
 * with MPlayer; if not, write to the Free Software Foundation, Inc.,
 * 51 Franklin Street, Fifth Floor, Boston, MA 02110-1301 USA.
 */

#include <stdio.h>
#include <stdlib.h>
#include <string.h>

#include "config.h"
#if HAVE_MALLOC_H
#include <malloc.h>
#endif

#ifdef MP_DEBUG
#include <assert.h>
#endif

#include "mp_msg.h"
#include "help_mp.h"
#include "m_option.h"
#include "m_struct.h"


#include "img_format.h"
#include "mp_image.h"
#include "vf.h"

#include "libvo/fastmemcpy.h"

extern const vf_info_t vf_info_vo;
extern const vf_info_t vf_info_rectangle;
extern const vf_info_t vf_info_bmovl;
extern const vf_info_t vf_info_crop;
extern const vf_info_t vf_info_expand;
extern const vf_info_t vf_info_pp;
extern const vf_info_t vf_info_scale;
extern const vf_info_t vf_info_format;
extern const vf_info_t vf_info_noformat;
extern const vf_info_t vf_info_yuy2;
extern const vf_info_t vf_info_flip;
extern const vf_info_t vf_info_rgb2bgr;
extern const vf_info_t vf_info_rotate;
extern const vf_info_t vf_info_mirror;
extern const vf_info_t vf_info_palette;
extern const vf_info_t vf_info_lavc;
extern const vf_info_t vf_info_zrmjpeg;
extern const vf_info_t vf_info_dvbscale;
extern const vf_info_t vf_info_cropdetect;
extern const vf_info_t vf_info_test;
extern const vf_info_t vf_info_noise;
extern const vf_info_t vf_info_yvu9;
extern const vf_info_t vf_info_lavcdeint;
extern const vf_info_t vf_info_eq;
extern const vf_info_t vf_info_eq2;
extern const vf_info_t vf_info_gradfun;
extern const vf_info_t vf_info_halfpack;
extern const vf_info_t vf_info_dint;
extern const vf_info_t vf_info_1bpp;
extern const vf_info_t vf_info_2xsai;
extern const vf_info_t vf_info_unsharp;
extern const vf_info_t vf_info_swapuv;
extern const vf_info_t vf_info_il;
extern const vf_info_t vf_info_fil;
extern const vf_info_t vf_info_boxblur;
extern const vf_info_t vf_info_sab;
extern const vf_info_t vf_info_smartblur;
extern const vf_info_t vf_info_perspective;
extern const vf_info_t vf_info_down3dright;
extern const vf_info_t vf_info_field;
extern const vf_info_t vf_info_denoise3d;
extern const vf_info_t vf_info_hqdn3d;
extern const vf_info_t vf_info_detc;
extern const vf_info_t vf_info_telecine;
extern const vf_info_t vf_info_tinterlace;
extern const vf_info_t vf_info_tfields;
extern const vf_info_t vf_info_ivtc;
extern const vf_info_t vf_info_ilpack;
extern const vf_info_t vf_info_dsize;
extern const vf_info_t vf_info_decimate;
extern const vf_info_t vf_info_softpulldown;
extern const vf_info_t vf_info_pullup;
extern const vf_info_t vf_info_filmdint;
extern const vf_info_t vf_info_framestep;
extern const vf_info_t vf_info_tile;
extern const vf_info_t vf_info_delogo;
extern const vf_info_t vf_info_remove_logo;
extern const vf_info_t vf_info_hue;
extern const vf_info_t vf_info_spp;
extern const vf_info_t vf_info_uspp;
extern const vf_info_t vf_info_fspp;
extern const vf_info_t vf_info_pp7;
extern const vf_info_t vf_info_yuvcsp;
extern const vf_info_t vf_info_kerndeint;
extern const vf_info_t vf_info_rgbtest;
extern const vf_info_t vf_info_qp;
extern const vf_info_t vf_info_phase;
extern const vf_info_t vf_info_divtc;
extern const vf_info_t vf_info_harddup;
extern const vf_info_t vf_info_softskip;
extern const vf_info_t vf_info_screenshot;
extern const vf_info_t vf_info_ass;
extern const vf_info_t vf_info_mcdeint;
extern const vf_info_t vf_info_yadif;
extern const vf_info_t vf_info_blackframe;
extern const vf_info_t vf_info_geq;
extern const vf_info_t vf_info_ow;

// list of available filters:
static const vf_info_t* const filter_list[]={
    &vf_info_rectangle,
#ifdef HAVE_POSIX_SELECT
    &vf_info_bmovl,
#endif
    &vf_info_crop,
    &vf_info_expand,
#ifdef CONFIG_LIBPOSTPROC
    &vf_info_pp,
#endif
    &vf_info_scale,
//    &vf_info_osd,
    &vf_info_vo,
    &vf_info_format,
    &vf_info_noformat,
#ifdef CONFIG_LIBSWSCALE_INTERNALS
    &vf_info_yuy2,
#endif
    &vf_info_flip,
#ifdef CONFIG_LIBSWSCALE_INTERNALS
    &vf_info_rgb2bgr,
#endif
    &vf_info_rotate,
    &vf_info_mirror,
#ifdef CONFIG_LIBSWSCALE_INTERNALS
    &vf_info_palette,
#endif
    &vf_info_pp7,
#ifdef CONFIG_LIBAVCODEC
    &vf_info_lavc,
    &vf_info_lavcdeint,
    &vf_info_screenshot,
    &vf_info_uspp,
#endif
#ifdef CONFIG_ZR
    &vf_info_zrmjpeg,
#endif
    &vf_info_dvbscale,
    &vf_info_cropdetect,
    &vf_info_test,
    &vf_info_noise,
    &vf_info_yvu9,
    &vf_info_eq,
    &vf_info_eq2,
    &vf_info_gradfun,
#ifdef CONFIG_LIBSWSCALE_INTERNALS
    &vf_info_halfpack,
#endif
    &vf_info_dint,
    &vf_info_1bpp,
    &vf_info_2xsai,
    &vf_info_unsharp,
    &vf_info_swapuv,
    &vf_info_il,
    &vf_info_fil,
    &vf_info_boxblur,
    &vf_info_sab,
    &vf_info_smartblur,
    &vf_info_perspective,
    &vf_info_down3dright,
    &vf_info_field,
    &vf_info_denoise3d,
    &vf_info_hqdn3d,
    &vf_info_detc,
    &vf_info_telecine,
    &vf_info_tinterlace,
    &vf_info_tfields,
    &vf_info_ivtc,
    &vf_info_ilpack,
    &vf_info_dsize,
    &vf_info_decimate,
    &vf_info_softpulldown,
    &vf_info_pullup,
    &vf_info_filmdint,
    &vf_info_framestep,
    &vf_info_tile,
    &vf_info_delogo,
    &vf_info_remove_logo,
    &vf_info_hue,
#ifdef CONFIG_LIBAVCODEC_INTERNALS
    &vf_info_spp,
    &vf_info_fspp,
    &vf_info_qp,
    &vf_info_mcdeint,
    &vf_info_geq,
#endif
    &vf_info_yuvcsp,
    &vf_info_kerndeint,
    &vf_info_rgbtest,
    &vf_info_phase,
    &vf_info_divtc,
    &vf_info_harddup,
    &vf_info_softskip,
#ifdef CONFIG_ASS
    &vf_info_ass,
#endif
    &vf_info_yadif,
    &vf_info_blackframe,
    &vf_info_ow,
    NULL
};

// For the vf option
const m_obj_list_t vf_obj_list = {
  (void**)filter_list,
  M_ST_OFF(vf_info_t,name),
  M_ST_OFF(vf_info_t,info),
  M_ST_OFF(vf_info_t,opts)
};

//============================================================================
// mpi stuff:

void vf_mpi_clear(mp_image_t* mpi,int x0,int y0,int w,int h){
    int y;
    if(mpi->flags&MP_IMGFLAG_PLANAR){
	y0&=~1;h+=h&1;
	if(x0==0 && w==mpi->width){
	    // full width clear:
	    memset(mpi->planes[0]+mpi->stride[0]*y0,0,mpi->stride[0]*h);
	    memset(mpi->planes[1]+mpi->stride[1]*(y0>>mpi->chroma_y_shift),128,mpi->stride[1]*(h>>mpi->chroma_y_shift));
	    memset(mpi->planes[2]+mpi->stride[2]*(y0>>mpi->chroma_y_shift),128,mpi->stride[2]*(h>>mpi->chroma_y_shift));
	} else
	for(y=y0;y<y0+h;y+=2){
	    memset(mpi->planes[0]+x0+mpi->stride[0]*y,0,w);
	    memset(mpi->planes[0]+x0+mpi->stride[0]*(y+1),0,w);
	    memset(mpi->planes[1]+(x0>>mpi->chroma_x_shift)+mpi->stride[1]*(y>>mpi->chroma_y_shift),128,(w>>mpi->chroma_x_shift));
	    memset(mpi->planes[2]+(x0>>mpi->chroma_x_shift)+mpi->stride[2]*(y>>mpi->chroma_y_shift),128,(w>>mpi->chroma_x_shift));
	}
	return;
    }
    // packed:
    for(y=y0;y<y0+h;y++){
	unsigned char* dst=mpi->planes[0]+mpi->stride[0]*y+(mpi->bpp>>3)*x0;
	if(mpi->flags&MP_IMGFLAG_YUV){
	    unsigned int* p=(unsigned int*) dst;
	    int size=(mpi->bpp>>3)*w/4;
	    int i;
#if HAVE_BIGENDIAN
#define CLEAR_PACKEDYUV_PATTERN 0x00800080
#define CLEAR_PACKEDYUV_PATTERN_SWAPPED 0x80008000
#else
#define CLEAR_PACKEDYUV_PATTERN 0x80008000
#define CLEAR_PACKEDYUV_PATTERN_SWAPPED 0x00800080
#endif
	    if(mpi->flags&MP_IMGFLAG_SWAPPED){
	        for(i=0;i<size-3;i+=4) p[i]=p[i+1]=p[i+2]=p[i+3]=CLEAR_PACKEDYUV_PATTERN_SWAPPED;
		for(;i<size;i++) p[i]=CLEAR_PACKEDYUV_PATTERN_SWAPPED;
	    } else {
	        for(i=0;i<size-3;i+=4) p[i]=p[i+1]=p[i+2]=p[i+3]=CLEAR_PACKEDYUV_PATTERN;
		for(;i<size;i++) p[i]=CLEAR_PACKEDYUV_PATTERN;
	    }
	} else
	    memset(dst,0,(mpi->bpp>>3)*w);
    }
}

mp_image_t* vf_get_image(vf_instance_t* vf, unsigned int outfmt, int mp_imgtype, int mp_imgflag, int w, int h){
  mp_image_t* mpi=NULL;
  int w2;
  int number = mp_imgtype >> 16;

#ifdef MP_DEBUG
  assert(w == -1 || w >= vf->w);
  assert(h == -1 || h >= vf->h);
  assert(vf->w > 0);
  assert(vf->h > 0);
#endif

//  fprintf(stderr, "get_image: %d:%d, vf: %d:%d\n", w,h,vf->w,vf->h);

  if (w == -1) w = vf->w;
  if (h == -1) h = vf->h;

  w2=(mp_imgflag&MP_IMGFLAG_ACCEPT_ALIGNED_STRIDE)?((w+15)&(~15)):w;

  if(vf->put_image==vf_next_put_image){
      // passthru mode, if the filter uses the fallback/default put_image() code
      return vf_get_image(vf->next,outfmt,mp_imgtype,mp_imgflag,w,h);
  }

  // Note: we should call libvo first to check if it supports direct rendering
  // and if not, then fallback to software buffers:
  switch(mp_imgtype & 0xff){
  case MP_IMGTYPE_EXPORT:
    if(!vf->imgctx.export_images[0]) vf->imgctx.export_images[0]=new_mp_image(w2,h);
    mpi=vf->imgctx.export_images[0];
    break;
  case MP_IMGTYPE_STATIC:
    if(!vf->imgctx.static_images[0]) vf->imgctx.static_images[0]=new_mp_image(w2,h);
    mpi=vf->imgctx.static_images[0];
    break;
  case MP_IMGTYPE_TEMP:
    if(!vf->imgctx.temp_images[0]) vf->imgctx.temp_images[0]=new_mp_image(w2,h);
    mpi=vf->imgctx.temp_images[0];
    break;
  case MP_IMGTYPE_IPB:
    if(!(mp_imgflag&MP_IMGFLAG_READABLE)){ // B frame:
      if(!vf->imgctx.temp_images[0]) vf->imgctx.temp_images[0]=new_mp_image(w2,h);
      mpi=vf->imgctx.temp_images[0];
      break;
    }
  case MP_IMGTYPE_IP:
    if(!vf->imgctx.static_images[vf->imgctx.static_idx]) vf->imgctx.static_images[vf->imgctx.static_idx]=new_mp_image(w2,h);
    mpi=vf->imgctx.static_images[vf->imgctx.static_idx];
    vf->imgctx.static_idx^=1;
    break;
  case MP_IMGTYPE_NUMBERED:
    if (number == -1) {
      int i;
      for (i = 0; i < NUM_NUMBERED_MPI; i++)
        if (!vf->imgctx.numbered_images[i] || !vf->imgctx.numbered_images[i]->usage_count)
          break;
      number = i;
    }
    if (number < 0 || number >= NUM_NUMBERED_MPI) return NULL;
    if (!vf->imgctx.numbered_images[number]) vf->imgctx.numbered_images[number] = new_mp_image(w2,h);
    mpi = vf->imgctx.numbered_images[number];
    mpi->number = number;
    break;
  }
  if(mpi){
    mpi->type=mp_imgtype;
    mpi->w=vf->w; mpi->h=vf->h;
    // keep buffer allocation status & color flags only:
//    mpi->flags&=~(MP_IMGFLAG_PRESERVE|MP_IMGFLAG_READABLE|MP_IMGFLAG_DIRECT);
    mpi->flags&=MP_IMGFLAG_ALLOCATED|MP_IMGFLAG_TYPE_DISPLAYED|MP_IMGFLAGMASK_COLORS;
    // accept restrictions, draw_slice and palette flags only:
    mpi->flags|=mp_imgflag&(MP_IMGFLAGMASK_RESTRICTIONS|MP_IMGFLAG_DRAW_CALLBACK|MP_IMGFLAG_RGB_PALETTE);
    if(!vf->draw_slice) mpi->flags&=~MP_IMGFLAG_DRAW_CALLBACK;
    if(mpi->width!=w2 || mpi->height!=h){
//	printf("vf.c: MPI parameters changed!  %dx%d -> %dx%d   \n", mpi->width,mpi->height,w2,h);
	if(mpi->flags&MP_IMGFLAG_ALLOCATED){
	    if(mpi->width<w2 || mpi->height<h){
		// need to re-allocate buffer memory:
		free(mpi->planes[0]);
		mpi->flags&=~MP_IMGFLAG_ALLOCATED;
		mp_msg(MSGT_VFILTER,MSGL_V,"vf.c: have to REALLOCATE buffer memory :(\n");
	    }
//	} else {
	} {
	    mpi->width=w2; mpi->chroma_width=(w2 + (1<<mpi->chroma_x_shift) - 1)>>mpi->chroma_x_shift;
	    mpi->height=h; mpi->chroma_height=(h + (1<<mpi->chroma_y_shift) - 1)>>mpi->chroma_y_shift;
	}
    }
    if(!mpi->bpp) mp_image_setfmt(mpi,outfmt);
    if(!(mpi->flags&MP_IMGFLAG_ALLOCATED) && mpi->type>MP_IMGTYPE_EXPORT){

	// check libvo first!
	if(vf->get_image) vf->get_image(vf,mpi);

        if(!(mpi->flags&MP_IMGFLAG_DIRECT)){
          // non-direct and not yet allocated image. allocate it!
          if (!mpi->bpp) { // no way we can allocate this
              mp_msg(MSGT_DECVIDEO, MSGL_FATAL,
                     "vf_get_image: Tried to allocate a format that can not be allocated!\n");
              return NULL;
          }

	  // check if codec prefer aligned stride:
	  if(mp_imgflag&MP_IMGFLAG_PREFER_ALIGNED_STRIDE){
	      int align=(mpi->flags&MP_IMGFLAG_PLANAR &&
	                 mpi->flags&MP_IMGFLAG_YUV) ?
			 (8<<mpi->chroma_x_shift)-1 : 15; // -- maybe FIXME
	      w2=((w+align)&(~align));
	      if(mpi->width!=w2){
	          // we have to change width... check if we CAN co it:
		  int flags=vf->query_format(vf,outfmt); // should not fail
		  if(!(flags&3)) mp_msg(MSGT_DECVIDEO,MSGL_WARN,"??? vf_get_image{vf->query_format(outfmt)} failed!\n");
//		  printf("query -> 0x%X    \n",flags);
		  if(flags&VFCAP_ACCEPT_STRIDE){
	              mpi->width=w2;
		      mpi->chroma_width=(w2 + (1<<mpi->chroma_x_shift) - 1)>>mpi->chroma_x_shift;
		  }
	      }
	  }

	  mp_image_alloc_planes(mpi);
//	  printf("clearing img!\n");
	  vf_mpi_clear(mpi,0,0,mpi->width,mpi->height);
        }
    }
    if(mpi->flags&MP_IMGFLAG_DRAW_CALLBACK)
	if(vf->start_slice) vf->start_slice(vf,mpi);
    if(!(mpi->flags&MP_IMGFLAG_TYPE_DISPLAYED)){
	    mp_msg(MSGT_DECVIDEO,MSGL_V,"*** [%s] %s%s mp_image_t, %dx%dx%dbpp %s %s, %d bytes\n",
		  vf->info->name,
		  (mpi->type==MP_IMGTYPE_EXPORT)?"Exporting":
	          ((mpi->flags&MP_IMGFLAG_DIRECT)?"Direct Rendering":"Allocating"),
	          (mpi->flags&MP_IMGFLAG_DRAW_CALLBACK)?" (slices)":"",
	          mpi->width,mpi->height,mpi->bpp,
		  (mpi->flags&MP_IMGFLAG_YUV)?"YUV":((mpi->flags&MP_IMGFLAG_SWAPPED)?"BGR":"RGB"),
		  (mpi->flags&MP_IMGFLAG_PLANAR)?"planar":"packed",
	          mpi->bpp*mpi->width*mpi->height/8);
	    mp_msg(MSGT_DECVIDEO,MSGL_DBG2,"(imgfmt: %x, planes: %p,%p,%p strides: %d,%d,%d, chroma: %dx%d, shift: h:%d,v:%d)\n",
		mpi->imgfmt, mpi->planes[0], mpi->planes[1], mpi->planes[2],
		mpi->stride[0], mpi->stride[1], mpi->stride[2],
		mpi->chroma_width, mpi->chroma_height, mpi->chroma_x_shift, mpi->chroma_y_shift);
	    mpi->flags|=MP_IMGFLAG_TYPE_DISPLAYED;
    }

  mpi->qscale = NULL;
  }
  mpi->usage_count++;
//    printf("\rVF_MPI: %p %p %p %d %d %d    \n",
//	mpi->planes[0],mpi->planes[1],mpi->planes[2],
//	mpi->stride[0],mpi->stride[1],mpi->stride[2]);
  return mpi;
}

//============================================================================

// By default vf doesn't accept MPEGPES
static int vf_default_query_format(struct vf_instance* vf, unsigned int fmt){
  if(fmt == IMGFMT_MPEGPES) return 0;
  return vf_next_query_format(vf,fmt);
}

struct vf_instance *vf_open_plugin_noerr(struct MPOpts *opts,
                                         const vf_info_t * const *filter_list,
                                         vf_instance_t *next, const char *name,
                                         char **args, int *retcode)
{
    vf_instance_t* vf;
    int i;
    for(i=0;;i++){
	if(!filter_list[i]){
	    mp_tmsg(MSGT_VFILTER,MSGL_ERR,"Couldn't find video filter '%s'.\n",name);
	    return NULL; // no such filter!
	}
	if(!strcmp(filter_list[i]->name,name)) break;
    }
    vf = calloc(1, sizeof *vf);
    vf->opts = opts;
    vf->info=filter_list[i];
    vf->next=next;
    vf->config=vf_next_config;
    vf->control=vf_next_control;
    vf->query_format=vf_default_query_format;
    vf->put_image=vf_next_put_image;
    vf->default_caps=VFCAP_ACCEPT_STRIDE;
    vf->default_reqs=0;
    if(vf->info->opts) { // vf_vo get some special argument
      const m_struct_t* st = vf->info->opts;
      void* vf_priv = m_struct_alloc(st);
      int n;
      for(n = 0 ; args && args[2*n] ; n++)
	m_struct_set(st,vf_priv,args[2*n],args[2*n+1]);
      vf->priv = vf_priv;
      args = NULL;
    } else // Otherwise we should have the '_oldargs_'
      if(args && !strcmp(args[0],"_oldargs_"))
	args = (char**)args[1];
      else
	args = NULL;
<<<<<<< HEAD
    *retcode = vf->info->open(vf,(char*)args);
    if (*retcode > 0)
        return vf;
=======
    if(vf->info->vf_open(vf,(char*)args)>0) return vf; // Success!
>>>>>>> 160b880c
    free(vf);
    return NULL;
}

struct vf_instance *vf_open_plugin(struct MPOpts *opts,
                                   const vf_info_t * const *filter_list,
                                   vf_instance_t *next, const char *name,
                                   char **args)
{
    struct vf_instance *vf = vf_open_plugin_noerr(opts, filter_list, next,
                                                  name, args, &(int){0});
    if (!vf)
        mp_tmsg(MSGT_VFILTER, MSGL_ERR, "Couldn't open video filter '%s'.\n",
                name);
    return vf;
}

vf_instance_t* vf_open_filter(struct MPOpts *opts, vf_instance_t* next, const char *name, char **args){
  if(args && strcmp(args[0],"_oldargs_")) {
    int i,l = 0;
    for(i = 0 ; args && args[2*i] ; i++)
      l += 1 + strlen(args[2*i]) + 1 + strlen(args[2*i+1]);
    l += strlen(name);
    {
      char str[l+1];
      char* p = str;
      p += sprintf(str,"%s",name);
      for(i = 0 ; args && args[2*i] ; i++)
	p += sprintf(p," %s=%s",args[2*i],args[2*i+1]);
      mp_msg(MSGT_VFILTER, MSGL_INFO, "%s[%s]\n",
             mp_gtext("Opening video filter: "), str);
    }
  } else if(strcmp(name,"vo")) {
    if(args && strcmp(args[0],"_oldargs_") == 0)
        mp_msg(MSGT_VFILTER, MSGL_INFO, "%s[%s=%s]\n",
               mp_gtext("Opening video filter: "), name, args[1]);
    else
        mp_msg(MSGT_VFILTER, MSGL_INFO, "%s[%s]\n",
               mp_gtext("Opening video filter: "), name);
  }
  return vf_open_plugin(opts, filter_list,next,name,args);
}

/**
 * \brief adds a filter before the last one (which should be the vo filter).
 * \param vf start of the filter chain.
 * \param name name of the filter to add.
 * \param args argument list for the filter.
 * \return pointer to the filter instance that was created.
 */
vf_instance_t* vf_add_before_vo(vf_instance_t **vf, char *name, char **args) {
  struct MPOpts *opts = (*vf)->opts;
  vf_instance_t *vo, *prev = NULL, *new;
  // Find the last filter (should be vf_vo)
  for (vo = *vf; vo->next; vo = vo->next)
    prev = vo;
  new = vf_open_filter(opts, vo, name, args);
  if (prev)
    prev->next = new;
  else
    *vf = new;
  return new;
}

//============================================================================

unsigned int vf_match_csp(vf_instance_t** vfp,const unsigned int* list,unsigned int preferred){
    vf_instance_t* vf=*vfp;
    struct MPOpts *opts = vf->opts;
    const unsigned int* p;
    unsigned int best=0;
    int ret;
    if((p=list)) while(*p){
	ret=vf->query_format(vf,*p);
	mp_msg(MSGT_VFILTER,MSGL_V,"[%s] query(%s) -> %d\n",vf->info->name,vo_format_name(*p),ret&3);
	if(ret&2){ best=*p; break;} // no conversion -> bingo!
	if(ret&1 && !best) best=*p; // best with conversion
	++p;
    }
    if(best) return best; // bingo, they have common csp!
    // ok, then try with scale:
    if(vf->info == &vf_info_scale) return 0; // avoid infinite recursion!
    vf=vf_open_filter(opts, vf,"scale",NULL);
    if(!vf) return 0; // failed to init "scale"
    // try the preferred csp first:
    if(preferred && vf->query_format(vf,preferred)) best=preferred; else
    // try the list again, now with "scaler" :
    if((p=list)) while(*p){
	ret=vf->query_format(vf,*p);
	mp_msg(MSGT_VFILTER,MSGL_V,"[%s] query(%s) -> %d\n",vf->info->name,vo_format_name(*p),ret&3);
	if(ret&2){ best=*p; break;} // no conversion -> bingo!
	if(ret&1 && !best) best=*p; // best with conversion
	++p;
    }
    if(best) *vfp=vf; // else uninit vf  !FIXME!
    return best;
}

void vf_clone_mpi_attributes(mp_image_t* dst, mp_image_t* src){
    dst->pict_type= src->pict_type;
    dst->fields = src->fields;
    dst->qscale_type= src->qscale_type;
    if(dst->width == src->width && dst->height == src->height){
	dst->qstride= src->qstride;
	dst->qscale= src->qscale;
    }
}

void vf_queue_frame(vf_instance_t *vf, int (*func)(vf_instance_t *))
{
    vf->continue_buffered_image = func;
}

// Output the next buffered image (if any) from the filter chain.
// The queue could be kept as a simple stack/list instead avoiding the
// looping here, but there's currently no good context variable where
// that could be stored so this was easier to implement.

int vf_output_queued_frame(vf_instance_t *vf)
{
    while (1) {
	int ret;
	vf_instance_t *current;
	vf_instance_t *last=NULL;
	int (*tmp)(vf_instance_t *);
	for (current = vf; current; current = current->next)
	    if (current->continue_buffered_image)
		last = current;
	if (!last)
	    return 0;
	tmp = last->continue_buffered_image;
	last->continue_buffered_image = NULL;
	ret = tmp(last);
	if (ret)
	    return ret;
    }
}


/**
 * \brief Video config() function wrapper
 *
 * Blocks config() calls with different size or format for filters
 * with VFCAP_CONSTANT
 *
 * First call is redirected to vf->config.
 *
 * In following calls, it verifies that the configuration parameters
 * are unchanged, and returns either success or error.
 *
*/
int vf_config_wrapper(struct vf_instance* vf,
		    int width, int height, int d_width, int d_height,
		    unsigned int flags, unsigned int outfmt)
{
    int r;
    if ((vf->default_caps&VFCAP_CONSTANT) && vf->fmt.have_configured) {
        if ((vf->fmt.orig_width != width)
	    || (vf->fmt.orig_height != height)
	    || (vf->fmt.orig_fmt != outfmt)) {
            mp_tmsg(MSGT_VFILTER,MSGL_ERR,"\nNew video file has different resolution or colorspace than the previous one.\n");
            return 0;
        }
        return 1;
    }
    vf->fmt.have_configured = 1;
    vf->fmt.orig_height = height;
    vf->fmt.orig_width = width;
    vf->fmt.orig_fmt = outfmt;
    r = vf->config(vf, width, height, d_width, d_height, flags, outfmt);
    if (!r) vf->fmt.have_configured = 0;
    return r;
}

int vf_next_config(struct vf_instance* vf,
        int width, int height, int d_width, int d_height,
	unsigned int voflags, unsigned int outfmt){
    struct MPOpts *opts = vf->opts;
    int miss;
    int flags=vf->next->query_format(vf->next,outfmt);
    if(!flags){
	// hmm. colorspace mismatch!!!
	// let's insert the 'scale' filter, it does the job for us:
	vf_instance_t* vf2;
	if(vf->next->info==&vf_info_scale) return 0; // scale->scale
	vf2=vf_open_filter(opts, vf->next,"scale",NULL);
	if(!vf2) return 0; // shouldn't happen!
	vf->next=vf2;
	flags=vf->next->query_format(vf->next,outfmt);
	if(!flags){
	    mp_tmsg(MSGT_VFILTER,MSGL_ERR,"Cannot find matching colorspace, even by inserting 'scale' :(\n");
	    return 0; // FAIL
	}
    }
    mp_msg(MSGT_VFILTER,MSGL_V,"REQ: flags=0x%X  req=0x%X  \n",flags,vf->default_reqs);
    miss=vf->default_reqs - (flags&vf->default_reqs);
    if(miss&VFCAP_ACCEPT_STRIDE){
	// vf requires stride support but vf->next doesn't support it!
	// let's insert the 'expand' filter, it does the job for us:
	vf_instance_t* vf2=vf_open_filter(opts, vf->next,"expand",NULL);
	if(!vf2) return 0; // shouldn't happen!
	vf->next=vf2;
    }
    vf->next->w = width; vf->next->h = height;
    return vf_config_wrapper(vf->next,width,height,d_width,d_height,voflags,outfmt);
}

int vf_next_control(struct vf_instance* vf, int request, void* data){
    return vf->next->control(vf->next,request,data);
}

int vf_next_query_format(struct vf_instance* vf, unsigned int fmt){
    int flags=vf->next->query_format(vf->next,fmt);
    if(flags) flags|=vf->default_caps;
    return flags;
}

int vf_next_put_image(struct vf_instance* vf,mp_image_t *mpi, double pts){
    return vf->next->put_image(vf->next,mpi, pts);
}

void vf_next_draw_slice(struct vf_instance* vf,unsigned char** src, int * stride,int w, int h, int x, int y){
    if (vf->next->draw_slice) {
	vf->next->draw_slice(vf->next,src,stride,w,h,x,y);
	return;
    }
    if (!vf->dmpi) {
	mp_msg(MSGT_VFILTER,MSGL_ERR,"draw_slice: dmpi not stored by vf_%s\n", vf->info->name);
	return;
    }
    if (!(vf->dmpi->flags & MP_IMGFLAG_PLANAR)) {
	memcpy_pic(vf->dmpi->planes[0]+y*vf->dmpi->stride[0]+vf->dmpi->bpp/8*x,
	    src[0], vf->dmpi->bpp/8*w, h, vf->dmpi->stride[0], stride[0]);
	return;
    }
    memcpy_pic(vf->dmpi->planes[0]+y*vf->dmpi->stride[0]+x, src[0],
	w, h, vf->dmpi->stride[0], stride[0]);
    memcpy_pic(vf->dmpi->planes[1]+(y>>vf->dmpi->chroma_y_shift)*vf->dmpi->stride[1]+(x>>vf->dmpi->chroma_x_shift),
	src[1], w>>vf->dmpi->chroma_x_shift, h>>vf->dmpi->chroma_y_shift, vf->dmpi->stride[1], stride[1]);
    memcpy_pic(vf->dmpi->planes[2]+(y>>vf->dmpi->chroma_y_shift)*vf->dmpi->stride[2]+(x>>vf->dmpi->chroma_x_shift),
	src[2], w>>vf->dmpi->chroma_x_shift, h>>vf->dmpi->chroma_y_shift, vf->dmpi->stride[2], stride[2]);
}

//============================================================================

vf_instance_t *append_filters(vf_instance_t* last,
                              struct m_obj_settings *vf_settings)
{
  struct MPOpts *opts = last->opts;
  vf_instance_t* vf;
  int i;

  if(vf_settings) {
    // We want to add them in the 'right order'
    for(i = 0 ; vf_settings[i].name ; i++)
      /* NOP */;
    for(i-- ; i >= 0 ; i--) {
      //printf("Open filter %s\n",vf_settings[i].name);
      vf = vf_open_filter(opts, last,vf_settings[i].name,vf_settings[i].attribs);
      if(vf) last=vf;
    }
  }
  return last;
}

//============================================================================

void vf_uninit_filter(vf_instance_t* vf){
    if(vf->uninit) vf->uninit(vf);
    free_mp_image(vf->imgctx.static_images[0]);
    free_mp_image(vf->imgctx.static_images[1]);
    free_mp_image(vf->imgctx.temp_images[0]);
    free_mp_image(vf->imgctx.export_images[0]);
    for (int i = 0; i < NUM_NUMBERED_MPI; i++)
        free_mp_image(vf->imgctx.numbered_images[i]);
    free(vf);
}

void vf_uninit_filter_chain(vf_instance_t* vf){
    while(vf){
	vf_instance_t* next=vf->next;
	vf_uninit_filter(vf);
	vf=next;
    }
}<|MERGE_RESOLUTION|>--- conflicted
+++ resolved
@@ -475,13 +475,9 @@
 	args = (char**)args[1];
       else
 	args = NULL;
-<<<<<<< HEAD
-    *retcode = vf->info->open(vf,(char*)args);
+    *retcode = vf->info->vf_open(vf,(char*)args);
     if (*retcode > 0)
         return vf;
-=======
-    if(vf->info->vf_open(vf,(char*)args)>0) return vf; // Success!
->>>>>>> 160b880c
     free(vf);
     return NULL;
 }
