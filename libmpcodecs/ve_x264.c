/*****************************************************************************
 *
 * - H.264 encoder for mencoder using x264 -
 *
 * Copyright (C) 2004 LINUX4MEDIA GmbH
 * Copyright (C) 2004 Ark Linux
 *
 * Written by Bernhard Rosenkraenzer <bero@arklinux.org>
 *
 * This file is part of MPlayer.
 *
 * MPlayer is free software; you can redistribute it and/or modify
 * it under the terms of the GNU General Public License as published by
 * the Free Software Foundation; either version 2 of the License, or
 * (at your option) any later version.
 *
 * MPlayer is distributed in the hope that it will be useful,
 * but WITHOUT ANY WARRANTY; without even the implied warranty of
 * MERCHANTABILITY or FITNESS FOR A PARTICULAR PURPOSE.  See the
 * GNU General Public License for more details.
 *
 * You should have received a copy of the GNU General Public License along
 * with MPlayer; if not, write to the Free Software Foundation, Inc.,
 * 51 Franklin Street, Fifth Floor, Boston, MA 02110-1301 USA.
 *
 *****************************************************************************/

#include <stdio.h>
#include <stdlib.h>
#include <string.h>
#include <errno.h>

#include "config.h"
#include "mp_msg.h"

#include "m_option.h"
#include "codec-cfg.h"
#include "stream/stream.h"
#include "libmpdemux/demuxer.h"
#include "libmpdemux/stheader.h"

#include "stream/stream.h"
#include "libmpdemux/muxer.h"

#include "img_format.h"
#include "mp_image.h"
#include "vf.h"

#include <x264.h>

typedef struct h264_module_t {
    muxer_stream_t *mux;
    x264_t *    x264;
    x264_picture_t  pic;
} h264_module_t;

extern char* passtmpfile;
static int turbo = 0;
static x264_param_t param;
static int parse_error = 0;

<<<<<<< HEAD
static int encode_nals(uint8_t *buf, int size, x264_nal_t *nals, int nnal){
    uint8_t *p = buf;
    int i;

    for(i = 0; i < nnal; i++){
        int s = x264_nal_encode(p, &size, 1, nals + i);
        if(s < 0)
            return -1;
        p += s;
    }

    return p - buf;
}

static int put_image(struct vf_instance *vf, mp_image_t *mpi, double pts);
static int encode_frame(struct vf_instance *vf, x264_picture_t *pic_in);
=======
static int put_image(struct vf_instance_s *vf, mp_image_t *mpi, double pts);
static int encode_frame(struct vf_instance_s *vf, x264_picture_t *pic_in);
>>>>>>> cbbc8868

void x264enc_set_param(const m_option_t* opt, char* arg)
{
    static int initted = 0;
    if(!initted) {
        x264_param_default(&param);
        x264_param_parse(&param, "psnr", "no");
        x264_param_parse(&param, "ssim", "no");
        initted = 1;
    }

    if(!arg) {
        parse_error = 1;
        return;
    }

    while(*arg) {
        char *name = arg;
        char *value;
        int ret;

        arg += strcspn(arg, ":");
        if(*arg) {
            *arg = 0;
            arg++;
        }

        value = strchr( name, '=' );
        if(value) {
            *value = 0;
            value++;
        }

        if(!strcmp(name, "turbo")) {
            turbo = value ? atoi(value) : 1;
            continue;
        }

        ret = x264_param_parse(&param, name, value);
        if(ret == X264_PARAM_BAD_NAME)
	    mp_msg(MSGT_CFGPARSER, MSGL_ERR, "Option x264encopts: Unknown suboption %s\n", name);
        if(ret == X264_PARAM_BAD_VALUE)
	    mp_msg(MSGT_CFGPARSER, MSGL_ERR, "Option x264encopts: Bad argument %s=%s\n", name, value ? value : "(null)");

        /* mark this option as done, so it's not reparsed if there's another -x264encopts */
        *name = 0;

        parse_error |= ret;
    }

    if(param.rc.b_stat_write && !param.rc.b_stat_read) {
        /* Adjust or disable some flags to gain speed in the first pass */
        if(turbo == 1)
        {
            param.i_frame_reference = ( param.i_frame_reference + 1 ) >> 1;
            param.analyse.i_subpel_refine = FFMAX( FFMIN( 3, param.analyse.i_subpel_refine - 1 ), 1 );
            param.analyse.inter &= ( ~X264_ANALYSE_PSUB8x8 );
            param.analyse.inter &= ( ~X264_ANALYSE_BSUB16x16 );
            param.analyse.i_trellis = 0;
        }
        else if(turbo >= 2)
        {
            param.i_frame_reference = 1;
            param.analyse.i_subpel_refine = 1;
            param.analyse.i_me_method = X264_ME_DIA;
            param.analyse.inter = 0;
            param.analyse.b_transform_8x8 = 0;
            param.analyse.b_weighted_bipred = 0;
            param.analyse.i_trellis = 0;
        }
    }
}

static int config(struct vf_instance* vf, int width, int height, int d_width, int d_height, unsigned int flags, unsigned int outfmt) {
    h264_module_t *mod=(h264_module_t*)vf->priv;

    if(parse_error)
        return 0;

    mod->mux->bih->biWidth = width;
    mod->mux->bih->biHeight = height;
    mod->mux->bih->biSizeImage = width * height * 3;
    mod->mux->aspect = (float)d_width/d_height;

    // make sure param is initialized
    x264enc_set_param(NULL, "");
    param.i_width = width;
    param.i_height = height;
    param.i_fps_num = mod->mux->h.dwRate;
    param.i_fps_den = mod->mux->h.dwScale;
    param.vui.i_sar_width = d_width*height;
    param.vui.i_sar_height = d_height*width;

    x264_param_parse(&param, "stats", passtmpfile);

    switch(outfmt) {
    case IMGFMT_I420:
        param.i_csp = X264_CSP_I420;
        break;
    case IMGFMT_YV12:
        param.i_csp = X264_CSP_YV12;
        break;
    default:
        mp_msg(MSGT_MENCODER, MSGL_ERR, "Wrong colorspace.\n");
        return 0;
    }

    mod->x264 = x264_encoder_open(&param);
    if(!mod->x264) {
        mp_msg(MSGT_MENCODER, MSGL_ERR, "x264_encoder_open failed.\n");
        return 0;
    }

    if(!param.b_repeat_headers){
        x264_nal_t *nal;
        int extradata_size, nnal;

        extradata_size = x264_encoder_headers(mod->x264, &nal, &nnal);

        mod->mux->bih= realloc(mod->mux->bih, sizeof(BITMAPINFOHEADER) + extradata_size);
        memcpy(mod->mux->bih + 1, nal->p_payload, extradata_size);
        mod->mux->bih->biSize= sizeof(BITMAPINFOHEADER) + extradata_size;
    }

    if (param.i_bframe > 1 && param.b_bframe_pyramid)
        mod->mux->decoder_delay = 2;
    else
        mod->mux->decoder_delay = param.i_bframe ? 1 : 0;

    return 1;
}

static int control(struct vf_instance* vf, int request, void *data)
{
    h264_module_t *mod=(h264_module_t*)vf->priv;
    switch(request){
        case VFCTRL_FLUSH_FRAMES:
            while (x264_encoder_delayed_frames(mod->x264) > 0)
                encode_frame(vf, NULL);
            return CONTROL_TRUE;
        default:
            return CONTROL_UNKNOWN;
    }
}

static int query_format(struct vf_instance* vf, unsigned int fmt)
{
    switch(fmt) {
    case IMGFMT_I420:
        return VFCAP_CSP_SUPPORTED | VFCAP_CSP_SUPPORTED_BY_HW;
    case IMGFMT_YV12:
    case IMGFMT_422P:
    case IMGFMT_444P:
    case IMGFMT_YVYU:
    case IMGFMT_RGB:
    case IMGFMT_BGR:
    case IMGFMT_BGR32:
        /* These colorspaces are supported, but they'll just have
         * to be converted to I420 internally */
        return 0; /* VFCAP_CSP_SUPPORTED */
    }
    return 0;
}

static int put_image(struct vf_instance *vf, mp_image_t *mpi, double pts)
{
    h264_module_t *mod=(h264_module_t*)vf->priv;
    int i;

    memset(&mod->pic, 0, sizeof(x264_picture_t));
    mod->pic.img.i_csp=param.i_csp;
    mod->pic.img.i_plane=3;
    for(i=0; i<4; i++) {
        mod->pic.img.plane[i] = mpi->planes[i];
        mod->pic.img.i_stride[i] = mpi->stride[i];
    }

    mod->pic.i_type = X264_TYPE_AUTO;

    return encode_frame(vf, &mod->pic) >= 0;
}

static int encode_frame(struct vf_instance *vf, x264_picture_t *pic_in)
{
    h264_module_t *mod=(h264_module_t*)vf->priv;
    x264_picture_t pic_out;
    x264_nal_t *nal;
    int i_nal;
    int i_size;

    i_size = x264_encoder_encode(mod->x264, &nal, &i_nal, pic_in, &pic_out);

    if(i_size<0) {
        mp_msg(MSGT_MENCODER, MSGL_ERR, "x264_encoder_encode failed\n");
        return -1;
    }
    if(i_size>0) {
        int keyframe = (pic_out.i_type == X264_TYPE_IDR) ||
                       (pic_out.i_type == X264_TYPE_I
                        && param.i_frame_reference == 1
                        && !param.i_bframe);
        memcpy(mod->mux->buffer, nal->p_payload, i_size);
        muxer_write_chunk(mod->mux, i_size, keyframe?0x10:0, MP_NOPTS_VALUE, MP_NOPTS_VALUE);
    }
    else
        ++mod->mux->encoder_delay;

    return i_size;
}

static void uninit(struct vf_instance *vf)
{
    h264_module_t *mod=(h264_module_t*)vf->priv;
    if (mod->x264)
    x264_encoder_close(mod->x264);
}

static int vf_open(vf_instance_t *vf, char *args) {
    h264_module_t *mod;

    vf->config = config;
    vf->default_caps = VFCAP_CONSTANT;
    vf->control = control;
    vf->query_format = query_format;
    vf->put_image = put_image;
    vf->uninit = uninit;
    vf->priv = malloc(sizeof(h264_module_t));

    mod=(h264_module_t*)vf->priv;
    mod->mux = (muxer_stream_t*)args;
    mod->mux->bih = malloc(sizeof(BITMAPINFOHEADER));
    memset(mod->mux->bih, 0, sizeof(BITMAPINFOHEADER));
    mod->mux->bih->biSize = sizeof(BITMAPINFOHEADER);
    mod->mux->bih->biPlanes = 1;
    mod->mux->bih->biBitCount = 24;
    mod->mux->bih->biCompression = mmioFOURCC('h', '2', '6', '4');

    return 1;
}

vf_info_t ve_info_x264 = {
    "H.264 encoder",
    "x264",
    "Bernhard Rosenkraenzer <bero@arklinux.org>",
    "(C) 2004 LINUX4MEDIA GmbH; (C) 2004 Ark Linux",
    vf_open
};<|MERGE_RESOLUTION|>--- conflicted
+++ resolved
@@ -59,27 +59,8 @@
 static x264_param_t param;
 static int parse_error = 0;
 
-<<<<<<< HEAD
-static int encode_nals(uint8_t *buf, int size, x264_nal_t *nals, int nnal){
-    uint8_t *p = buf;
-    int i;
-
-    for(i = 0; i < nnal; i++){
-        int s = x264_nal_encode(p, &size, 1, nals + i);
-        if(s < 0)
-            return -1;
-        p += s;
-    }
-
-    return p - buf;
-}
-
 static int put_image(struct vf_instance *vf, mp_image_t *mpi, double pts);
 static int encode_frame(struct vf_instance *vf, x264_picture_t *pic_in);
-=======
-static int put_image(struct vf_instance_s *vf, mp_image_t *mpi, double pts);
-static int encode_frame(struct vf_instance_s *vf, x264_picture_t *pic_in);
->>>>>>> cbbc8868
 
 void x264enc_set_param(const m_option_t* opt, char* arg)
 {
